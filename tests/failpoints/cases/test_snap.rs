// Copyright 2017 TiKV Project Authors. Licensed under Apache-2.0.

use std::fs::OpenOptions;
use std::path::Path;
use std::sync::atomic::Ordering;
use std::sync::{mpsc, Arc, Mutex};
use std::time::Duration;
use std::{fs, io, thread};

use raft::eraftpb::MessageType;
use std::fs::File;
use std::io::prelude::*;
use std::path::PathBuf;
use test_raftstore::*;
use tikv_util::config::*;
use tikv_util::time::Instant;
use tikv_util::HandyRwLock;

use kvproto::raft_serverpb::RaftMessage;

#[test]
fn test_overlap_cleanup() {
    let mut cluster = new_node_cluster(0, 3);
    // Disable raft log gc in this test case.
    cluster.cfg.raft_store.raft_log_gc_tick_interval = ReadableDuration::secs(60);

    let gen_snapshot_fp = "region_gen_snap";

    let pd_client = Arc::clone(&cluster.pd_client);
    // Disable default max peer count check.
    pd_client.disable_default_operator();

    let region_id = cluster.run_conf_change();
    pd_client.must_add_peer(region_id, new_peer(2, 2));

    cluster.must_put(b"k1", b"v1");
    must_get_equal(&cluster.get_engine(2), b"k1", b"v1");

    cluster.must_transfer_leader(region_id, new_peer(2, 2));
    // This will only pause the bootstrapped region, so the split region
    // can still work as expected.
    fail::cfg(gen_snapshot_fp, "pause").unwrap();
    pd_client.must_add_peer(region_id, new_peer(3, 3));
    cluster.must_put(b"k3", b"v3");
    assert_snapshot(&cluster.get_snap_dir(2), region_id, true);
    let region1 = cluster.get_region(b"k1");
    cluster.must_split(&region1, b"k2");
    // Wait till the snapshot of split region is applied, whose range is ["", "k2").
    must_get_equal(&cluster.get_engine(3), b"k1", b"v1");
    // Resume the fail point and pause it again. So only the paused snapshot is generated.
    // And the paused snapshot's range is ["", ""), hence overlap.
    fail::cfg(gen_snapshot_fp, "pause").unwrap();
    // Overlap snapshot should be deleted.
    assert_snapshot(&cluster.get_snap_dir(3), region_id, false);
    fail::remove(gen_snapshot_fp);
}

// When resolving remote address, all messages will be dropped and
// report unreachable. However unreachable won't reset follower's
// progress if it's in Snapshot state. So trying to send a snapshot
// when the address is being resolved will leave follower's progress
// stay in Snapshot forever.
#[test]
fn test_server_snapshot_on_resolve_failure() {
    let mut cluster = new_server_cluster(1, 2);
    configure_for_snapshot(&mut cluster);

    let on_send_store_fp = "transport_on_send_snapshot";

    let pd_client = Arc::clone(&cluster.pd_client);
    // Disable default max peer count check.
    pd_client.disable_default_operator();
    cluster.run_conf_change();

    cluster.must_put(b"k1", b"v1");

    let ready_notify = Arc::default();
    let (notify_tx, notify_rx) = mpsc::channel();
    cluster.sim.write().unwrap().add_send_filter(
        1,
        Box::new(MessageTypeNotifier::new(
            MessageType::MsgSnapshot,
            notify_tx,
            Arc::clone(&ready_notify),
        )),
    );

    // "return(2)" those failure occurs if TiKV resolves or sends to store 2.
    fail::cfg(on_send_store_fp, "return(2)").unwrap();
    pd_client.add_peer(1, new_learner_peer(2, 2));

    // We are ready to recv notify.
    ready_notify.store(true, Ordering::SeqCst);
    notify_rx.recv_timeout(Duration::from_secs(3)).unwrap();

    let engine2 = cluster.get_engine(2);
    must_get_none(&engine2, b"k1");

    // If snapshot status is reported correctly, sending snapshot should be retried.
    notify_rx.recv_timeout(Duration::from_secs(3)).unwrap();
}

#[test]
fn test_generate_snapshot() {
    let mut cluster = new_server_cluster(1, 5);
    cluster.cfg.raft_store.raft_log_gc_tick_interval = ReadableDuration::millis(20);
    cluster.cfg.raft_store.raft_log_gc_count_limit = 8;
    cluster.cfg.raft_store.merge_max_log_gap = 3;
    let pd_client = Arc::clone(&cluster.pd_client);
    pd_client.disable_default_operator();

    cluster.run();
    cluster.must_transfer_leader(1, new_peer(1, 1));
    cluster.stop_node(4);
    cluster.stop_node(5);
    (0..10).for_each(|_| cluster.must_put(b"k2", b"v2"));
    // Sleep for a while to ensure all logs are compacted.
    thread::sleep(Duration::from_millis(100));

    fail::cfg("snapshot_delete_after_send", "pause").unwrap();

    // Let store 4 inform leader to generate a snapshot.
    cluster.run_node(4).unwrap();
    must_get_equal(&cluster.get_engine(4), b"k2", b"v2");

    fail::cfg("snapshot_enter_do_build", "pause").unwrap();
    cluster.run_node(5).unwrap();
    thread::sleep(Duration::from_millis(100));

    fail::cfg("snapshot_delete_after_send", "off").unwrap();
    must_empty_dir(cluster.get_snap_dir(1));

    // The task is droped so that we can't get the snapshot on store 5.
    fail::cfg("snapshot_enter_do_build", "pause").unwrap();
    must_get_none(&cluster.get_engine(5), b"k2");

    fail::cfg("snapshot_enter_do_build", "off").unwrap();
    must_get_equal(&cluster.get_engine(5), b"k2", b"v2");

    fail::remove("snapshot_enter_do_build");
    fail::remove("snapshot_delete_after_send");
}

fn must_empty_dir(path: String) {
    for _ in 0..500 {
        thread::sleep(Duration::from_millis(10));
        if fs::read_dir(&path).unwrap().count() == 0 {
            return;
        }
    }

    let entries = fs::read_dir(&path)
        .and_then(|dir| dir.collect::<io::Result<Vec<_>>>())
        .unwrap();
    if !entries.is_empty() {
        panic!(
            "the directory {:?} should be empty, but has entries: {:?}",
            path, entries
        );
    }
}

fn assert_snapshot(snap_dir: &str, region_id: u64, exist: bool) {
    let region_id = format!("{}", region_id);
    let timer = Instant::now();
    loop {
        for p in fs::read_dir(&snap_dir).unwrap() {
            let name = p.unwrap().file_name().into_string().unwrap();
            let mut parts = name.split('_');
            parts.next();
            if parts.next().unwrap() == region_id && exist {
                return;
            }
        }
        if !exist {
            return;
        }

        if timer.saturating_elapsed() < Duration::from_secs(6) {
            thread::sleep(Duration::from_millis(20));
        } else {
            panic!(
                "assert snapshot [exist: {}, region: {}] fail",
                exist, region_id
            );
        }
    }
}

// A peer on store 3 is isolated and is applying snapshot. (add failpoint so it's always pending)
// Then two conf change happens, this peer is removed and a new peer is added on store 3.
// Then isolation clear, this peer will be destroyed because of a bigger peer id in msg.
// In previous implementation, peer fsm can be destroyed synchronously because snapshot state is
// pending and can be canceled, but panic may happen if the applyfsm runs very slow.
#[test]
fn test_destroy_peer_on_pending_snapshot() {
    let mut cluster = new_server_cluster(0, 3);
    configure_for_snapshot(&mut cluster);
    let pd_client = Arc::clone(&cluster.pd_client);
    pd_client.disable_default_operator();

    let r1 = cluster.run_conf_change();
    pd_client.must_add_peer(r1, new_peer(2, 2));
    pd_client.must_add_peer(r1, new_peer(3, 3));

    cluster.must_put(b"k1", b"v1");
    // Ensure peer 3 is initialized.
    must_get_equal(&cluster.get_engine(3), b"k1", b"v1");

    cluster.must_transfer_leader(1, new_peer(1, 1));

    cluster.add_send_filter(IsolationFilterFactory::new(3));

    for i in 0..20 {
        cluster.must_put(format!("k1{}", i).as_bytes(), b"v1");
    }

    let apply_snapshot_fp = "apply_pending_snapshot";
    fail::cfg(apply_snapshot_fp, "return()").unwrap();

    cluster.clear_send_filters();
    // Wait for leader send snapshot.
    sleep_ms(100);

    cluster.add_send_filter(IsolationFilterFactory::new(3));
    // Don't send check stale msg to PD
    let peer_check_stale_state_fp = "peer_check_stale_state";
    fail::cfg(peer_check_stale_state_fp, "return()").unwrap();

    pd_client.must_remove_peer(r1, new_peer(3, 3));
    pd_client.must_add_peer(r1, new_peer(3, 4));

    let before_handle_normal_3_fp = "before_handle_normal_3";
    fail::cfg(before_handle_normal_3_fp, "pause").unwrap();

    cluster.clear_send_filters();
    // Wait for leader send msg to peer 3.
    // Then destroy peer 3 and create peer 4.
    sleep_ms(100);

    fail::remove(apply_snapshot_fp);

    fail::remove(before_handle_normal_3_fp);

    cluster.must_put(b"k120", b"v1");
    // After peer 4 has applied snapshot, data should be got.
    must_get_equal(&cluster.get_engine(3), b"k120", b"v1");
}

#[test]
fn test_shutdown_when_snap_gc() {
    let mut cluster = new_node_cluster(0, 2);
    // So that batch system can handle a snap_gc event before shutting down.
    cluster.cfg.raft_store.store_batch_system.max_batch_size = Some(1);
    cluster.cfg.raft_store.snap_mgr_gc_tick_interval = ReadableDuration::millis(20);
    let pd_client = Arc::clone(&cluster.pd_client);
    pd_client.disable_default_operator();
    let r1 = cluster.run_conf_change();

    // Only save a snapshot on peer 2, but do not apply it really.
    fail::cfg("skip_schedule_applying_snapshot", "return").unwrap();
    pd_client.must_add_peer(r1, new_learner_peer(2, 2));

    // Snapshot directory on store 2 shouldn't be empty.
    let snap_dir = cluster.get_snap_dir(2);
    for i in 0..=100 {
        if i == 100 {
            panic!("store 2 snap dir must not be empty");
        }
        let dir = fs::read_dir(&snap_dir).unwrap();
        if dir.count() > 0 {
            break;
        }
        sleep_ms(10);
    }

    fail::cfg("peer_2_handle_snap_mgr_gc", "pause").unwrap();
    std::thread::spawn(|| {
        // Sleep a while to wait snap_gc event to reach batch system.
        sleep_ms(500);
        fail::cfg("peer_2_handle_snap_mgr_gc", "off").unwrap();
    });

    sleep_ms(100);
    cluster.stop_node(2);

    let snap_dir = cluster.get_snap_dir(2);
    let dir = fs::read_dir(&snap_dir).unwrap();
    if dir.count() == 0 {
        panic!("store 2 snap dir must not be empty");
    }
}

// Test if a peer handle the old snapshot properly.
#[test]
fn test_receive_old_snapshot() {
    let mut cluster = new_node_cluster(0, 3);
    configure_for_snapshot(&mut cluster);
    cluster.cfg.raft_store.right_derive_when_split = true;

    let pd_client = Arc::clone(&cluster.pd_client);
    pd_client.disable_default_operator();
    let r1 = cluster.run_conf_change();

    // Bypass the snapshot gc because the snapshot may be used twice.
    let peer_2_handle_snap_mgr_gc_fp = "peer_2_handle_snap_mgr_gc";
    fail::cfg(peer_2_handle_snap_mgr_gc_fp, "return()").unwrap();

    pd_client.must_add_peer(r1, new_peer(2, 2));
    pd_client.must_add_peer(r1, new_peer(3, 3));

    cluster.must_transfer_leader(r1, new_peer(1, 1));

    cluster.must_put(b"k00", b"v1");
    // Ensure peer 2 is initialized.
    must_get_equal(&cluster.get_engine(2), b"k00", b"v1");

    cluster.add_send_filter(IsolationFilterFactory::new(2));

    for i in 0..20 {
        cluster.must_put(format!("k{}", i).as_bytes(), b"v1");
    }

    let dropped_msgs = Arc::new(Mutex::new(Vec::new()));
    let recv_filter = Box::new(
        RegionPacketFilter::new(r1, 2)
            .direction(Direction::Recv)
            .msg_type(MessageType::MsgSnapshot)
            .reserve_dropped(Arc::clone(&dropped_msgs)),
    );
    cluster.sim.wl().add_recv_filter(2, recv_filter);
    cluster.clear_send_filters();

    for _ in 0..20 {
        let guard = dropped_msgs.lock().unwrap();
        if !guard.is_empty() {
            break;
        }
        drop(guard);
        sleep_ms(10);
    }
    let msgs: Vec<_> = {
        let mut guard = dropped_msgs.lock().unwrap();
        if guard.is_empty() {
            drop(guard);
            panic!("do not receive snapshot msg in 200ms");
        }
        std::mem::take(guard.as_mut())
    };

    cluster.sim.wl().clear_recv_filters(2);

    for i in 20..40 {
        cluster.must_put(format!("k{}", i).as_bytes(), b"v1");
    }
    must_get_equal(&cluster.get_engine(2), b"k39", b"v1");

    let router = cluster.sim.wl().get_router(2).unwrap();
    // Send the old snapshot
    for raft_msg in msgs {
        router.send_raft_message(raft_msg).unwrap();
    }

    cluster.must_put(b"k40", b"v1");
    must_get_equal(&cluster.get_engine(2), b"k40", b"v1");

    pd_client.must_remove_peer(r1, new_peer(2, 2));

    must_get_none(&cluster.get_engine(2), b"k40");

    let region = cluster.get_region(b"k1");
    cluster.must_split(&region, b"k5");

    let left = cluster.get_region(b"k1");
    pd_client.must_add_peer(left.get_id(), new_peer(2, 4));

    cluster.must_put(b"k11", b"v1");
    // If peer 2 handles previous old snapshot properly and does not leave over metadata
    // in `pending_snapshot_regions`, peer 4 should be created normally.
    must_get_equal(&cluster.get_engine(2), b"k11", b"v1");

    fail::remove(peer_2_handle_snap_mgr_gc_fp);
}

/// Test if snapshot can be genereated when there is a ready with no newly
/// committed entries.
/// The failpoint `before_no_ready_gen_snap_task` is used for skipping
/// the code path that snapshot is generated when there is no ready.
#[test]
fn test_gen_snapshot_with_no_committed_entries_ready() {
    let mut cluster = new_node_cluster(0, 3);
    configure_for_snapshot(&mut cluster);

    let pd_client = Arc::clone(&cluster.pd_client);
    pd_client.disable_default_operator();
    let on_raft_gc_log_tick_fp = "on_raft_gc_log_tick";
    fail::cfg(on_raft_gc_log_tick_fp, "return()").unwrap();

    let before_no_ready_gen_snap_task_fp = "before_no_ready_gen_snap_task";
    fail::cfg(before_no_ready_gen_snap_task_fp, "return()").unwrap();

    cluster.run();

    cluster.add_send_filter(IsolationFilterFactory::new(3));

    for i in 1..10 {
        cluster.must_put(format!("k{}", i).as_bytes(), b"v1");
    }

    fail::remove(on_raft_gc_log_tick_fp);
    sleep_ms(100);

    cluster.clear_send_filters();
    // Snapshot should be generated and sent after leader 1 receives the heartbeat
    // response from peer 3.
    must_get_equal(&cluster.get_engine(3), b"k9", b"v1");
}

// Test snapshot generating can be canceled by Raft log GC correctly. It does
// 1. pause snapshot generating with a failpoint, and then add a new peer;
// 2. append more Raft logs to the region to trigger raft log compactions;
// 3. disable the failpoint to continue snapshot generating;
// 4. the generated snapshot should have a larger index than the latest `truncated_idx`.
#[test]
fn test_cancel_snapshot_generating() {
    let mut cluster = new_node_cluster(0, 5);
    cluster.cfg.raft_store.snap_mgr_gc_tick_interval = ReadableDuration(Duration::from_secs(100));
    cluster.cfg.raft_store.raft_log_gc_tick_interval = ReadableDuration::millis(10);
    cluster.cfg.raft_store.raft_log_gc_count_limit = 10;
    cluster.cfg.raft_store.merge_max_log_gap = 5;

    let pd_client = Arc::clone(&cluster.pd_client);
    pd_client.disable_default_operator();
    let rid = cluster.run_conf_change();
    let snap_dir = cluster.get_snap_dir(1);

    pd_client.must_add_peer(rid, new_peer(2, 2));
    cluster.must_put(b"k0", b"v0");
    must_get_equal(&cluster.get_engine(2), b"k0", b"v0");
    pd_client.must_add_peer(rid, new_peer(3, 3));
    cluster.must_put(b"k1", b"v1");
    must_get_equal(&cluster.get_engine(3), b"k1", b"v1");

    // Remove snapshot files generated for initial configuration changes.
    for entry in fs::read_dir(&snap_dir).unwrap() {
        let entry = entry.unwrap();
        fs::remove_file(entry.path()).unwrap();
    }

    fail::cfg("before_region_gen_snap", "pause").unwrap();
    pd_client.must_add_peer(rid, new_learner_peer(4, 4));

    // Snapshot generatings will be canceled by raft log GC.
    let mut truncated_idx = cluster.truncated_state(rid, 1).get_index();
    truncated_idx += 20;
    (0..20).for_each(|_| cluster.must_put(b"kk", b"vv"));
    cluster.wait_log_truncated(rid, 1, truncated_idx);

    fail::cfg("before_region_gen_snap", "off").unwrap();
    // Wait for all snapshot generating tasks are consumed.
    thread::sleep(Duration::from_millis(100));

    // New generated snapshot files should have a larger index than truncated index.
    for entry in fs::read_dir(&snap_dir).unwrap() {
        let entry = entry.unwrap();
        let path = entry.path();
        let file_name = path.file_name().unwrap().to_str().unwrap();
        if !file_name.ends_with(".meta") {
            continue;
        }
        let parts: Vec<_> = file_name[0..file_name.len() - 5].split('_').collect();
        let snap_index = parts[3].parse::<u64>().unwrap();
        assert!(snap_index > truncated_idx);
    }
}

<<<<<<< HEAD
// The scenario for the case is
// 1. create a peer on store 2, and ensure it receives a snapshot;
// 2. simulate peer 2 region worker is busy so that the snapshot can't be applied;
// 3. isolate peer 2, and then remove and re-add a peer on store 2;
// 4. simulate peer 2 apply worker is busy so that region meta can't be cleaned;
// 5. tick `snap_mgr_gc` on store 2, and test whether the received snapshot is cleaned or not;
// 6. restart store 2, peer 2 should apply the received snapshot successfully.
#[test]
fn test_snapshot_cannot_gc_when_applying() {
    let mut cluster = new_server_cluster(0, 2);
    cluster.cfg.raft_store.snap_mgr_gc_tick_interval = ReadableDuration::millis(20);
    let pd_client = Arc::clone(&cluster.pd_client);
    pd_client.disable_default_operator();
    let rid = cluster.run_conf_change();
    cluster.must_put(b"k0", b"v0");
    let snap_dir = cluster.get_snap_dir(2);

    // Skip apply and destroy tasks to simulate region worker is busy.
    fail::cfg("on_region_worker_apply", "return").unwrap();
    fail::cfg("on_region_worker_destroy", "return").unwrap();

    // Add a peer on store 2 and wait for a snapshot received.
    assert!(!cluster.has_snapshot_raft_state(rid, 2));
    pd_client.must_add_peer(rid, new_learner_peer(2, 2));
    let now = Instant::now();
    loop {
        if now.elapsed() > Duration::from_secs(1) {
            panic!("store 2 must have snapshot raft state");
        }
        sleep_ms(100);
        if cluster.has_snapshot_raft_state(rid, 2) {
            assert!(fs::read_dir(&snap_dir).unwrap().count() > 0);
            break;
        }
    }

    // Isolate peer 2.
    cluster.add_send_filter(IsolationFilterFactory::new(3));
    // Avoid to clean region meta of peer 2.
    fail::cfg("before_apply_handle_destroy", "return").unwrap();

    // Peer 2 will receive a message with a larger peer id. So it will destroy itself.
    // The destroy will begin with cancelling the pending snapshot apply. Even if this
    // happens, snapshot files still shouldn't be cleaned in `snap_mgr_gc` because the
    // peer state is still `PeerState::Applying`.
    pd_client.must_remove_peer(rid, new_learner_peer(2, 2));
    pd_client.must_add_peer(rid, new_learner_peer(2, 22));
    cluster.clear_send_filters();

    // Create an invalid snapshot with same region id, so that we can test whether
    // `snap_mgr_gc` is ticked or not.
    let p = Path::new(&snap_dir).join(&format!("rev_{}_0_0.meta", rid));
    OpenOptions::new()
        .create(true)
        .write(true)
        .open(&p)
        .unwrap();
    let now = Instant::now();
    loop {
        if now.elapsed() > Duration::from_secs(1) {
            panic!("store 2 must tick snap_mgr_gc");
        }
        sleep_ms(100);
        if fs::read_dir(&snap_dir)
            .unwrap()
            .all(|e| e.unwrap().path() != p)
        {
            // Sleep again to ensure the valid snapshot of peer 2 has also been tested.
            sleep_ms(100);
            break;
        }
    }

    // Restart peer 2. It will continue to apply the received snapshot.
    cluster.stop_node(2);
    fail::remove("on_region_worker_apply");
    fail::remove("on_region_worker_destroy");
    fail::remove("before_apply_handle_destroy");
    cluster.run_node(2).unwrap();
    must_get_equal(&cluster.get_engine(2), b"k0", b"v0");
=======
#[test]
fn test_snapshot_gc_after_failed() {
    let mut cluster = new_server_cluster(0, 3);
    configure_for_snapshot(&mut cluster);
    cluster.cfg.raft_store.snap_gc_timeout = ReadableDuration::millis(300);

    let pd_client = Arc::clone(&cluster.pd_client);
    // Disable default max peer count check.
    pd_client.disable_default_operator();
    let r1 = cluster.run_conf_change();
    cluster.must_put(b"k1", b"v1");
    pd_client.must_add_peer(r1, new_peer(2, 2));
    must_get_equal(&cluster.get_engine(2), b"k1", b"v1");
    pd_client.must_add_peer(r1, new_peer(3, 3));
    let snap_dir = cluster.get_snap_dir(3);
    fail::cfg("get_snapshot_for_gc", "return(0)").unwrap();
    for idx in 1..3 {
        // idx 1 will fail in fail_point("get_snapshot_for_gc"), but idx 2 will succeed
        for suffix in &[".meta", "_default.sst"] {
            let f = format!("gen_{}_{}_{}{}", 2, 6, idx, suffix);
            let mut snap_file_path = PathBuf::from(&snap_dir);
            snap_file_path.push(&f);
            let snap_file_path = snap_file_path.as_path();
            let mut file = match File::create(&snap_file_path) {
                Err(why) => panic!("couldn't create {:?}: {}", snap_file_path, why),
                Ok(file) => file,
            };

            // write any data, in fact we don't check snapshot file corrupted or not in GC;
            if let Err(why) = file.write_all(b"some bytes") {
                panic!("couldn't write to {:?}: {}", snap_file_path, why)
            }
        }
    }
    let now = Instant::now();
    loop {
        let snap_keys = cluster.get_snap_mgr(3).list_idle_snap().unwrap();
        if snap_keys.is_empty() {
            panic!("no snapshot file is found");
        }

        let mut found_unexpected_file = false;
        let mut found_expected_file = false;
        for (snap_key, _is_sending) in snap_keys {
            if snap_key.region_id == 2 && snap_key.idx == 1 {
                found_expected_file = true;
            }
            if snap_key.idx == 2 && snap_key.region_id == 2 {
                if now.saturating_elapsed() > Duration::from_secs(10) {
                    panic!("unexpected snapshot file found. {:?}", snap_key);
                }
                found_unexpected_file = true;
                break;
            }
        }

        if !found_expected_file {
            panic!("The expected snapshot file is not found");
        }

        if !found_unexpected_file {
            break;
        }

        sleep_ms(400);
    }
    fail::cfg("get_snapshot_for_gc", "off").unwrap();
    cluster.sim.wl().clear_recv_filters(3);
}

#[test]
fn test_sending_fail_with_net_error() {
    let mut cluster = new_server_cluster(1, 2);
    configure_for_snapshot(&mut cluster);
    cluster.cfg.raft_store.snap_gc_timeout = ReadableDuration::millis(300);

    let pd_client = Arc::clone(&cluster.pd_client);
    // Disable default max peer count check.
    pd_client.disable_default_operator();
    let r1 = cluster.run_conf_change();
    cluster.must_put(b"k1", b"v1");
    let (send_tx, send_rx) = mpsc::sync_channel(1);
    // only send one MessageType::MsgSnapshot message
    cluster.sim.wl().add_send_filter(
        1,
        Box::new(
            RegionPacketFilter::new(r1, 1)
                .allow(1)
                .direction(Direction::Send)
                .msg_type(MessageType::MsgSnapshot)
                .set_msg_callback(Arc::new(move |m: &RaftMessage| {
                    if m.get_message().get_msg_type() == MessageType::MsgSnapshot {
                        let _ = send_tx.send(());
                    }
                })),
        ),
    );

    // peer2 will interrupt in receiving snapshot
    fail::cfg("receiving_snapshot_net_error", "return()").unwrap();
    pd_client.must_add_peer(r1, new_learner_peer(2, 2));

    // ready to send notify.
    send_rx.recv_timeout(Duration::from_secs(3)).unwrap();
    // need to wait receiver handle the snapshot request
    sleep_ms(100);

    // peer2 will not become learner so ti will has k1 key and receiving count will zero
    let engine2 = cluster.get_engine(2);
    must_get_none(&engine2, b"k1");
    assert_eq!(cluster.get_snap_mgr(2).stats().receiving_count, 0);
>>>>>>> 3b15b897
}<|MERGE_RESOLUTION|>--- conflicted
+++ resolved
@@ -474,88 +474,6 @@
     }
 }
 
-<<<<<<< HEAD
-// The scenario for the case is
-// 1. create a peer on store 2, and ensure it receives a snapshot;
-// 2. simulate peer 2 region worker is busy so that the snapshot can't be applied;
-// 3. isolate peer 2, and then remove and re-add a peer on store 2;
-// 4. simulate peer 2 apply worker is busy so that region meta can't be cleaned;
-// 5. tick `snap_mgr_gc` on store 2, and test whether the received snapshot is cleaned or not;
-// 6. restart store 2, peer 2 should apply the received snapshot successfully.
-#[test]
-fn test_snapshot_cannot_gc_when_applying() {
-    let mut cluster = new_server_cluster(0, 2);
-    cluster.cfg.raft_store.snap_mgr_gc_tick_interval = ReadableDuration::millis(20);
-    let pd_client = Arc::clone(&cluster.pd_client);
-    pd_client.disable_default_operator();
-    let rid = cluster.run_conf_change();
-    cluster.must_put(b"k0", b"v0");
-    let snap_dir = cluster.get_snap_dir(2);
-
-    // Skip apply and destroy tasks to simulate region worker is busy.
-    fail::cfg("on_region_worker_apply", "return").unwrap();
-    fail::cfg("on_region_worker_destroy", "return").unwrap();
-
-    // Add a peer on store 2 and wait for a snapshot received.
-    assert!(!cluster.has_snapshot_raft_state(rid, 2));
-    pd_client.must_add_peer(rid, new_learner_peer(2, 2));
-    let now = Instant::now();
-    loop {
-        if now.elapsed() > Duration::from_secs(1) {
-            panic!("store 2 must have snapshot raft state");
-        }
-        sleep_ms(100);
-        if cluster.has_snapshot_raft_state(rid, 2) {
-            assert!(fs::read_dir(&snap_dir).unwrap().count() > 0);
-            break;
-        }
-    }
-
-    // Isolate peer 2.
-    cluster.add_send_filter(IsolationFilterFactory::new(3));
-    // Avoid to clean region meta of peer 2.
-    fail::cfg("before_apply_handle_destroy", "return").unwrap();
-
-    // Peer 2 will receive a message with a larger peer id. So it will destroy itself.
-    // The destroy will begin with cancelling the pending snapshot apply. Even if this
-    // happens, snapshot files still shouldn't be cleaned in `snap_mgr_gc` because the
-    // peer state is still `PeerState::Applying`.
-    pd_client.must_remove_peer(rid, new_learner_peer(2, 2));
-    pd_client.must_add_peer(rid, new_learner_peer(2, 22));
-    cluster.clear_send_filters();
-
-    // Create an invalid snapshot with same region id, so that we can test whether
-    // `snap_mgr_gc` is ticked or not.
-    let p = Path::new(&snap_dir).join(&format!("rev_{}_0_0.meta", rid));
-    OpenOptions::new()
-        .create(true)
-        .write(true)
-        .open(&p)
-        .unwrap();
-    let now = Instant::now();
-    loop {
-        if now.elapsed() > Duration::from_secs(1) {
-            panic!("store 2 must tick snap_mgr_gc");
-        }
-        sleep_ms(100);
-        if fs::read_dir(&snap_dir)
-            .unwrap()
-            .all(|e| e.unwrap().path() != p)
-        {
-            // Sleep again to ensure the valid snapshot of peer 2 has also been tested.
-            sleep_ms(100);
-            break;
-        }
-    }
-
-    // Restart peer 2. It will continue to apply the received snapshot.
-    cluster.stop_node(2);
-    fail::remove("on_region_worker_apply");
-    fail::remove("on_region_worker_destroy");
-    fail::remove("before_apply_handle_destroy");
-    cluster.run_node(2).unwrap();
-    must_get_equal(&cluster.get_engine(2), b"k0", b"v0");
-=======
 #[test]
 fn test_snapshot_gc_after_failed() {
     let mut cluster = new_server_cluster(0, 3);
@@ -667,5 +585,86 @@
     let engine2 = cluster.get_engine(2);
     must_get_none(&engine2, b"k1");
     assert_eq!(cluster.get_snap_mgr(2).stats().receiving_count, 0);
->>>>>>> 3b15b897
+}
+
+// The scenario for the case is
+// 1. create a peer on store 2, and ensure it receives a snapshot;
+// 2. simulate peer 2 region worker is busy so that the snapshot can't be applied;
+// 3. isolate peer 2, and then remove and re-add a peer on store 2;
+// 4. simulate peer 2 apply worker is busy so that region meta can't be cleaned;
+// 5. tick `snap_mgr_gc` on store 2, and test whether the received snapshot is cleaned or not;
+// 6. restart store 2, peer 2 should apply the received snapshot successfully.
+#[test]
+fn test_snapshot_cannot_gc_when_applying() {
+    let mut cluster = new_server_cluster(0, 2);
+    cluster.cfg.raft_store.snap_mgr_gc_tick_interval = ReadableDuration::millis(20);
+    let pd_client = Arc::clone(&cluster.pd_client);
+    pd_client.disable_default_operator();
+    let rid = cluster.run_conf_change();
+    cluster.must_put(b"k0", b"v0");
+    let snap_dir = cluster.get_snap_dir(2);
+
+    // Skip apply and destroy tasks to simulate region worker is busy.
+    fail::cfg("on_region_worker_apply", "return").unwrap();
+    fail::cfg("on_region_worker_destroy", "return").unwrap();
+
+    // Add a peer on store 2 and wait for a snapshot received.
+    assert!(!cluster.has_snapshot_raft_state(rid, 2));
+    pd_client.must_add_peer(rid, new_learner_peer(2, 2));
+    let now = Instant::now();
+    loop {
+        if now.saturating_elapsed() > Duration::from_secs(1) {
+            panic!("store 2 must have snapshot raft state");
+        }
+        sleep_ms(100);
+        if cluster.has_snapshot_raft_state(rid, 2) {
+            assert!(fs::read_dir(&snap_dir).unwrap().count() > 0);
+            break;
+        }
+    }
+
+    // Isolate peer 2.
+    cluster.add_send_filter(IsolationFilterFactory::new(3));
+    // Avoid to clean region meta of peer 2.
+    fail::cfg("before_apply_handle_destroy", "return").unwrap();
+
+    // Peer 2 will receive a message with a larger peer id. So it will destroy itself.
+    // The destroy will begin with cancelling the pending snapshot apply. Even if this
+    // happens, snapshot files still shouldn't be cleaned in `snap_mgr_gc` because the
+    // peer state is still `PeerState::Applying`.
+    pd_client.must_remove_peer(rid, new_learner_peer(2, 2));
+    pd_client.must_add_peer(rid, new_learner_peer(2, 22));
+    cluster.clear_send_filters();
+
+    // Create an invalid snapshot with same region id, so that we can test whether
+    // `snap_mgr_gc` is ticked or not.
+    let p = Path::new(&snap_dir).join(&format!("rev_{}_0_0.meta", rid));
+    OpenOptions::new()
+        .create(true)
+        .write(true)
+        .open(&p)
+        .unwrap();
+    let now = Instant::now();
+    loop {
+        if now.saturating_elapsed() > Duration::from_secs(1) {
+            panic!("store 2 must tick snap_mgr_gc");
+        }
+        sleep_ms(100);
+        if fs::read_dir(&snap_dir)
+            .unwrap()
+            .all(|e| e.unwrap().path() != p)
+        {
+            // Sleep again to ensure the valid snapshot of peer 2 has also been tested.
+            sleep_ms(100);
+            break;
+        }
+    }
+
+    // Restart peer 2. It will continue to apply the received snapshot.
+    cluster.stop_node(2);
+    fail::remove("on_region_worker_apply");
+    fail::remove("on_region_worker_destroy");
+    fail::remove("before_apply_handle_destroy");
+    cluster.run_node(2).unwrap();
+    must_get_equal(&cluster.get_engine(2), b"k0", b"v0");
 }