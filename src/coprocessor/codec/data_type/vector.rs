// Copyright 2019 PingCAP, Inc.
//
// Licensed under the Apache License, Version 2.0 (the "License");
// you may not use this file except in compliance with the License.
// You may obtain a copy of the License at
//
//     http://www.apache.org/licenses/LICENSE-2.0
//
// Unless required by applicable law or agreed to in writing, software
// distributed under the License is distributed on an "AS IS" BASIS,
// See the License for the specific language governing permissions and
// limitations under the License.

use std::convert::{TryFrom, TryInto};

use cop_datatype::{EvalType, FieldTypeAccessor, FieldTypeFlag, FieldTypeTp};
use tipb::expression::FieldType;

use super::*;
use crate::coprocessor::codec::datum;
use crate::coprocessor::codec::mysql::Tz;
use crate::coprocessor::codec::{Error, Result};
use crate::util::codec::{bytes, number};

/// A vector value container, a.k.a. column, for all concrete eval types.
///
/// The inner concrete value is immutable. However it is allowed to push and remove values from
/// this vector container.
#[derive(Debug, PartialEq)]
pub enum VectorValue {
    Int(Vec<Option<Int>>),
    Real(Vec<Option<Real>>),
    Decimal(Vec<Option<Decimal>>),
    // TODO: We need to improve its performance, i.e. store strings in adjacent memory places
    Bytes(Vec<Option<Bytes>>),
    DateTime(Vec<Option<DateTime>>),
    Duration(Vec<Option<Duration>>),
    Json(Vec<Option<Json>>),
}

macro_rules! match_self {
    (ref $self:ident, $var:ident, $expr:expr) => {{
        match_self!(INTERNAL ref, $self, $var, $expr)
    }};
    (ref mut $self:ident, $var:ident, $expr:expr) => {{
        match_self!(INTERNAL ref|mut, $self, $var, $expr)
    }};
    (INTERNAL $($ref:tt)|+, $self:ident, $var:ident, $expr:expr) => {{
        match $self {
            VectorValue::Int($($ref)+ $var) => $expr,
            VectorValue::Real($($ref)+ $var) => $expr,
            VectorValue::Decimal($($ref)+ $var) => $expr,
            VectorValue::Bytes($($ref)+ $var) => $expr,
            VectorValue::DateTime($($ref)+ $var) => $expr,
            VectorValue::Duration($($ref)+ $var) => $expr,
            VectorValue::Json($($ref)+ $var) => $expr,
        }
    }};
}

impl Clone for VectorValue {
    #[inline]
    fn clone(&self) -> Self {
        // Implement `Clone` manually so that capacity can be preserved after clone.
        match self {
            VectorValue::Int(ref vec) => {
                VectorValue::Int(crate::util::vec_clone_with_capacity(vec))
            }
            VectorValue::Real(ref vec) => {
                VectorValue::Real(crate::util::vec_clone_with_capacity(vec))
            }
            VectorValue::Decimal(ref vec) => {
                VectorValue::Decimal(crate::util::vec_clone_with_capacity(vec))
            }
            VectorValue::Bytes(ref vec) => {
                VectorValue::Bytes(crate::util::vec_clone_with_capacity(vec))
            }
            VectorValue::DateTime(ref vec) => {
                VectorValue::DateTime(crate::util::vec_clone_with_capacity(vec))
            }
            VectorValue::Duration(ref vec) => {
                VectorValue::Duration(crate::util::vec_clone_with_capacity(vec))
            }
            VectorValue::Json(ref vec) => {
                VectorValue::Json(crate::util::vec_clone_with_capacity(vec))
            }
        }
    }
}

impl VectorValue {
    /// Creates an empty `VectorValue` according to `eval_tp` and reserves capacity according
    /// to `capacity`.
    #[inline]
    pub fn with_capacity(capacity: usize, eval_tp: EvalType) -> Self {
        match eval_tp {
            EvalType::Int => VectorValue::Int(Vec::with_capacity(capacity)),
            EvalType::Real => VectorValue::Real(Vec::with_capacity(capacity)),
            EvalType::Decimal => VectorValue::Decimal(Vec::with_capacity(capacity)),
            EvalType::Bytes => VectorValue::Bytes(Vec::with_capacity(capacity)),
            EvalType::DateTime => VectorValue::DateTime(Vec::with_capacity(capacity)),
            EvalType::Duration => VectorValue::Duration(Vec::with_capacity(capacity)),
            EvalType::Json => VectorValue::Json(Vec::with_capacity(capacity)),
        }
    }

    /// Returns the `EvalType` used to construct current column.
    #[inline]
    pub fn eval_type(&self) -> EvalType {
        match self {
            VectorValue::Int(_) => EvalType::Int,
            VectorValue::Real(_) => EvalType::Real,
            VectorValue::Decimal(_) => EvalType::Decimal,
            VectorValue::Bytes(_) => EvalType::Bytes,
            VectorValue::DateTime(_) => EvalType::DateTime,
            VectorValue::Duration(_) => EvalType::Duration,
            VectorValue::Json(_) => EvalType::Json,
        }
    }

    /// Returns the number of datums contained in this column.
    #[inline]
    pub fn len(&self) -> usize {
        match_self!(ref self, v, v.len())
    }

    /// Returns whether this column is empty.
    ///
    /// Equals to `len() == 0`.
    #[inline]
    pub fn is_empty(&self) -> bool {
        self.len() == 0
    }

    /// Shortens the column, keeping the first `len` datums and dropping the rest.
    ///
    /// If `len` is greater than the column's current length, this has no effect.
    #[inline]
    pub fn truncate(&mut self, len: usize) {
        match_self!(ref mut self, v, v.truncate(len));
    }

    /// Clears the column, removing all datums.
    #[inline]
    pub fn clear(&mut self) {
        self.truncate(0);
    }

    /// Returns the number of elements this column can hold without reallocating.
    #[inline]
    pub fn capacity(&self) -> usize {
        match_self!(ref self, v, v.capacity())
    }

    /// Retains only the elements specified by the predicate, which accepts index only.
    ///
    /// In other words, remove all rows such that `f(element_index)` returns `false`.
    #[inline]
    pub fn retain_by_index<F>(&mut self, mut f: F)
    where
        F: FnMut(usize) -> bool,
    {
        match_self!(ref mut self, v, {
            let mut idx = 0;
            v.retain(|_| {
                let r = f(idx);
                idx += 1;
                r
            });
        });
    }

    /// Moves all the elements of `other` into `Self`, leaving `other` empty.
    ///
    /// # Panics
    ///
    /// Panics if `other` does not have the same `EvalType` as `Self`.
    #[inline]
    pub fn append(&mut self, other: &mut VectorValue) {
        match self {
            VectorValue::Int(ref mut self_vec) => match other {
                VectorValue::Int(ref mut other_vec) => {
                    self_vec.append(other_vec);
                }
                other => panic!("Cannot append {} to Int vector", other.eval_type()),
            },
            VectorValue::Real(ref mut self_vec) => match other {
                VectorValue::Real(ref mut other_vec) => {
                    self_vec.append(other_vec);
                }
                other => panic!("Cannot append {} to Real vector", other.eval_type()),
            },
            VectorValue::Decimal(ref mut self_vec) => match other {
                VectorValue::Decimal(ref mut other_vec) => {
                    self_vec.append(other_vec);
                }
                other => panic!("Cannot append {} to Decimal vector", other.eval_type()),
            },
            VectorValue::Bytes(ref mut self_vec) => match other {
                VectorValue::Bytes(ref mut other_vec) => {
                    self_vec.append(other_vec);
                }
                other => panic!("Cannot append {} to Bytes vector", other.eval_type()),
            },
            VectorValue::DateTime(ref mut self_vec) => match other {
                VectorValue::DateTime(ref mut other_vec) => {
                    self_vec.append(other_vec);
                }
                other => panic!("Cannot append {} to DateTime vector", other.eval_type()),
            },
            VectorValue::Duration(ref mut self_vec) => match other {
                VectorValue::Duration(ref mut other_vec) => {
                    self_vec.append(other_vec);
                }
                other => panic!("Cannot append {} to Duration vector", other.eval_type()),
            },
            VectorValue::Json(ref mut self_vec) => match other {
                VectorValue::Json(ref mut other_vec) => {
                    self_vec.append(other_vec);
                }
                other => panic!("Cannot append {} to Json vector", other.eval_type()),
            },
        }
    }

    #[inline]
    pub fn as_vector_like(&self) -> VectorLikeValueRef<'_> {
        VectorLikeValueRef::Vector(self)
    }

    /// Evaluates values into MySQL logic values.
    ///
    /// The caller must provide an output buffer which is large enough for holding values.
    pub fn eval_as_mysql_bools(
        &self,
        context: &mut EvalContext,
        outputs: &mut [bool],
    ) -> crate::coprocessor::Result<()> {
        assert!(outputs.len() >= self.len());
        match_self!(ref self, v, {
            let l = self.len();
            for i in 0..l {
                outputs[i] = v[i].as_mysql_bool(context)?;
            }
        });
        Ok(())
    }

    /// Pushes a value into the column by decoding the datum and converting to current
    /// column's type.
    ///
    /// For values that needs a time zone, `time_zone` will be used.
    ///
    /// For values that current type's type is not sufficient, `field_type` will be used.
    ///
    /// # Panics
    ///
    /// Panics if `field_type` doesn't match current column's type.
    #[inline]
    #[allow(clippy::cast_lossless)]
    pub fn push_datum(
        &mut self,
        mut raw_datum: &[u8],
<<<<<<< HEAD
        time_zone: Tz,
        field_type: &dyn FieldTypeAccessor,
=======
        time_zone: &Tz,
        field_type: &FieldType,
>>>>>>> 0a708ae0
    ) -> Result<()> {
        #[inline]
        fn decode_int(v: &mut &[u8]) -> Result<i64> {
            number::decode_i64(v)
                .map_err(|_| Error::InvalidDataType("Failed to decode data as i64".to_owned()))
        }

        #[inline]
        fn decode_uint(v: &mut &[u8]) -> Result<u64> {
            number::decode_u64(v)
                .map_err(|_| Error::InvalidDataType("Failed to decode data as u64".to_owned()))
        }

        #[inline]
        fn decode_var_int(v: &mut &[u8]) -> Result<i64> {
            number::decode_var_i64(v)
                .map_err(|_| Error::InvalidDataType("Failed to decode data as var_i64".to_owned()))
        }

        #[inline]
        fn decode_var_uint(v: &mut &[u8]) -> Result<u64> {
            number::decode_var_u64(v)
                .map_err(|_| Error::InvalidDataType("Failed to decode data as var_u64".to_owned()))
        }

        #[inline]
        fn decode_float(v: &mut &[u8]) -> Result<f64> {
            number::decode_f64(v)
                .map_err(|_| Error::InvalidDataType("Failed to decode data as f64".to_owned()))
        }

        #[inline]
        fn decode_decimal(v: &mut &[u8]) -> Result<Decimal> {
            Decimal::decode(v)
                .map_err(|_| Error::InvalidDataType("Failed to decode data as decimal".to_owned()))
        }

        #[inline]
        fn decode_bytes(v: &mut &[u8]) -> Result<Vec<u8>> {
            bytes::decode_bytes(v, false)
                .map_err(|_| Error::InvalidDataType("Failed to decode data as bytes".to_owned()))
        }

        #[inline]
        fn decode_compact_bytes(v: &mut &[u8]) -> Result<Vec<u8>> {
            bytes::decode_compact_bytes(v).map_err(|_| {
                Error::InvalidDataType("Failed to decode data as compact bytes".to_owned())
            })
        }

        #[inline]
        fn decode_json(v: &mut &[u8]) -> Result<Json> {
            Json::decode(v)
                .map_err(|_| Error::InvalidDataType("Failed to decode data as json".to_owned()))
        }

        #[inline]
        fn decode_duration_from_i64(v: i64) -> Result<Duration> {
            Duration::from_nanos(v, 0)
                .map_err(|_| Error::InvalidDataType("Failed to decode i64 as duration".to_owned()))
        }

        #[inline]
        fn decode_date_time_from_uint(
            v: u64,
<<<<<<< HEAD
            time_zone: Tz,
            field_type: &dyn FieldTypeAccessor,
=======
            time_zone: &Tz,
            field_type: &FieldType,
>>>>>>> 0a708ae0
        ) -> Result<DateTime> {
            let fsp = field_type.decimal() as i8;
            let time_type = field_type.tp().try_into()?;
            DateTime::from_packed_u64(v, time_type, fsp, time_zone)
        }

        // The inner implementation is much like `table::decode_col_value`, however it constructs
        // value directly without constructing a `Datum` to improve performance.

        // TODO: Use BufferReader.
        // TODO: Confirm correctness with TiDB team.

        // Make sure that the `field_type` given matches current column's type.
        let tp = field_type.tp();
        assert_eq!(EvalType::try_from(tp).unwrap(), self.eval_type());

        if raw_datum.is_empty() {
            return Err(Error::InvalidDataType(
                "Failed to decode datum flag".to_owned(),
            ));
        }

        let flag = raw_datum[0];
        raw_datum = &raw_datum[1..];

        match self {
            VectorValue::Int(ref mut vec) => match flag {
                datum::NIL_FLAG => vec.push(None),
                datum::INT_FLAG => vec.push(Some(decode_int(&mut raw_datum)?)),
                datum::UINT_FLAG => vec.push(Some(decode_uint(&mut raw_datum)? as i64)),
                datum::VAR_INT_FLAG => vec.push(Some(decode_var_int(&mut raw_datum)?)),
                datum::VAR_UINT_FLAG => vec.push(Some(decode_var_uint(&mut raw_datum)? as i64)),
                flag => {
                    return Err(Error::InvalidDataType(format!(
                        "Unsupported datum flag {} for Int vector",
                        flag
                    )));
                }
            },
            VectorValue::Real(ref mut vec) => match flag {
                datum::NIL_FLAG => vec.push(None),
                // In both index and record, it's flag is `FLOAT`. See TiDB's `encode()`.
                datum::FLOAT_FLAG => {
                    let mut v = decode_float(&mut raw_datum)?;
                    if tp == FieldTypeTp::Float {
                        v = (v as f32) as f64;
                    }
                    vec.push(Some(v));
                }
                flag => {
                    return Err(Error::InvalidDataType(format!(
                        "Unsupported datum flag {} for Real vector",
                        flag
                    )));
                }
            },
            VectorValue::Decimal(ref mut vec) => match flag {
                datum::NIL_FLAG => vec.push(None),
                // In both index and record, it's flag is `DECIMAL`. See TiDB's `encode()`.
                datum::DECIMAL_FLAG => vec.push(Some(decode_decimal(&mut raw_datum)?)),
                flag => {
                    return Err(Error::InvalidDataType(format!(
                        "Unsupported datum flag {} for Decimal vector",
                        flag
                    )));
                }
            },
            VectorValue::Bytes(ref mut vec) => match flag {
                datum::NIL_FLAG => vec.push(None),
                // In index, it's flag is `BYTES`. See TiDB's `encode()`.
                datum::BYTES_FLAG => vec.push(Some(decode_bytes(&mut raw_datum)?)),
                // In record, it's flag is `COMPACT_BYTES`. See TiDB's `encode()`.
                datum::COMPACT_BYTES_FLAG => vec.push(Some(decode_compact_bytes(&mut raw_datum)?)),
                flag => {
                    return Err(Error::InvalidDataType(format!(
                        "Unsupported datum flag {} for Bytes vector",
                        flag
                    )));
                }
            },
            VectorValue::DateTime(ref mut vec) => match flag {
                datum::NIL_FLAG => vec.push(None),
                // In index, it's flag is `UINT`. See TiDB's `encode()`.
                datum::UINT_FLAG => {
                    let v = decode_uint(&mut raw_datum)?;
                    let v = decode_date_time_from_uint(v, time_zone, field_type)?;
                    vec.push(Some(v));
                }
                // In record, it's flag is `VAR_UINT`. See TiDB's `flatten()` and `encode()`.
                datum::VAR_UINT_FLAG => {
                    let v = decode_var_uint(&mut raw_datum)?;
                    let v = decode_date_time_from_uint(v, time_zone, field_type)?;
                    vec.push(Some(v));
                }
                flag => {
                    return Err(Error::InvalidDataType(format!(
                        "Unsupported datum flag {} for DateTime vector",
                        flag
                    )));
                }
            },
            VectorValue::Duration(ref mut vec) => match flag {
                datum::NIL_FLAG => vec.push(None),
                // In index, it's flag is `DURATION`. See TiDB's `encode()`.
                datum::DURATION_FLAG => {
                    let v = decode_int(&mut raw_datum)?;
                    let v = decode_duration_from_i64(v)?;
                    vec.push(Some(v));
                }
                // In record, it's flag is `VAR_INT`. See TiDB's `flatten()` and `encode()`.
                datum::VAR_INT_FLAG => {
                    let v = decode_var_int(&mut raw_datum)?;
                    let v = decode_duration_from_i64(v)?;
                    vec.push(Some(v));
                }
                flag => {
                    return Err(Error::InvalidDataType(format!(
                        "Unsupported datum flag {} for Duration vector",
                        flag
                    )));
                }
            },
            VectorValue::Json(ref mut vec) => match flag {
                datum::NIL_FLAG => vec.push(None),
                // In both index and record, it's flag is `JSON`. See TiDB's `encode()`.
                datum::JSON_FLAG => vec.push(Some(decode_json(&mut raw_datum)?)),
                flag => {
                    return Err(Error::InvalidDataType(format!(
                        "Unsupported datum flag {} for Json vector",
                        flag
                    )));
                }
            },
        }

        Ok(())
    }

    /// Returns maximum encoded size in binary format.
    pub fn maximum_encoded_size(&self) -> Result<usize> {
        match self {
            VectorValue::Int(ref vec) => Ok(vec.len() * 9),

            // Some elements might be NULLs which encoded size is 1 byte. However it's fine because
            // this function only calculates a maximum encoded size (for constructing buffers), not
            // actual encoded size.
            VectorValue::Real(ref vec) => Ok(vec.len() * 9),
            VectorValue::Decimal(ref vec) => {
                let mut size = 0;
                for el in vec {
                    match el {
                        Some(v) => {
                            // FIXME: We don't need approximate size. Maximum size is enough (so
                            // that we don't need to iterate each value).
                            size += 1 /* FLAG */ + v.approximate_encoded_size();
                        }
                        None => {
                            size += 1;
                        }
                    }
                }
                Ok(size)
            }
            VectorValue::Bytes(ref vec) => {
                let mut size = 0;
                for el in vec {
                    match el {
                        Some(v) => {
                            size += 1 /* FLAG */ + 10 /* MAX VARINT LEN */ + v.len();
                        }
                        None => {
                            size += 1;
                        }
                    }
                }
                Ok(size)
            }
            VectorValue::DateTime(ref vec) => Ok(vec.len() * 9),
            VectorValue::Duration(ref vec) => Ok(vec.len() * 9),
            VectorValue::Json(ref vec) => {
                let mut size = 0;
                for el in vec {
                    match el {
                        Some(v) => {
                            size += 1 /* FLAG */ + v.binary_len();
                        }
                        None => {
                            size += 1;
                        }
                    }
                }
                Ok(size)
            }
        }
    }

    /// Encodes a single element into binary format.
    // FIXME: Use BufferWriter.
    pub fn encode(
        &self,
        row_index: usize,
<<<<<<< HEAD
        field_type: &dyn FieldTypeAccessor,
=======
        field_type: &FieldType,
>>>>>>> 0a708ae0
        output: &mut Vec<u8>,
    ) -> Result<()> {
        use crate::coprocessor::codec::mysql::DecimalEncoder;
        use crate::coprocessor::codec::mysql::JsonEncoder;
        use crate::util::codec::bytes::BytesEncoder;
        use crate::util::codec::number::NumberEncoder;

        match self {
            VectorValue::Int(ref vec) => {
                match vec[row_index] {
                    None => {
                        output.push(datum::NIL_FLAG);
                    }
                    Some(val) => {
                        // Always encode to INT / UINT instead of VAR INT to be efficient.
                        if field_type.flag().contains(FieldTypeFlag::UNSIGNED) {
                            output.push(datum::UINT_FLAG);
                            output.encode_u64(val as u64)?;
                        } else {
                            output.push(datum::INT_FLAG);
                            output.encode_i64(val)?;
                        }
                    }
                }
                Ok(())
            }
            VectorValue::Real(ref vec) => {
                match vec[row_index] {
                    None => {
                        output.push(datum::NIL_FLAG);
                    }
                    Some(val) => {
                        output.push(datum::FLOAT_FLAG);
                        output.encode_f64(val)?;
                    }
                }
                Ok(())
            }
            VectorValue::Decimal(ref vec) => {
                match &vec[row_index] {
                    None => {
                        output.push(datum::NIL_FLAG);
                    }
                    Some(val) => {
                        output.push(datum::DECIMAL_FLAG);
                        let (prec, frac) = val.prec_and_frac();
                        output.encode_decimal(val, prec, frac)?;
                    }
                }
                Ok(())
            }
            VectorValue::Bytes(ref vec) => {
                match &vec[row_index] {
                    None => {
                        output.push(datum::NIL_FLAG);
                    }
                    Some(ref val) => {
                        output.push(datum::COMPACT_BYTES_FLAG);
                        output.encode_compact_bytes(val)?;
                    }
                }
                Ok(())
            }
            VectorValue::DateTime(ref vec) => {
                match &vec[row_index] {
                    None => {
                        output.push(datum::NIL_FLAG);
                    }
                    Some(ref val) => {
                        output.push(datum::UINT_FLAG);
                        output.encode_u64(val.to_packed_u64())?;
                    }
                }
                Ok(())
            }
            VectorValue::Duration(ref vec) => {
                match &vec[row_index] {
                    None => {
                        output.push(datum::NIL_FLAG);
                    }
                    Some(ref val) => {
                        output.push(datum::DURATION_FLAG);
                        output.encode_i64(val.to_nanos())?;
                    }
                }
                Ok(())
            }
            VectorValue::Json(ref vec) => {
                match &vec[row_index] {
                    None => {
                        output.push(datum::NIL_FLAG);
                    }
                    Some(ref val) => {
                        output.push(datum::JSON_FLAG);
                        output.encode_json(val)?;
                    }
                }
                Ok(())
            }
        }
    }
}

macro_rules! impl_as_slice {
    ($ty:tt, $name:ident) => {
        impl VectorValue {
            /// Extracts a slice of values in specified concrete type from current column.
            ///
            /// # Panics
            ///
            /// Panics if the current column does not match the type.
            #[inline]
            pub fn $name(&self) -> &[Option<$ty>] {
                match self {
                    VectorValue::$ty(ref vec) => vec.as_slice(),
                    other => panic!(
                        "Cannot call `{}` over a {} column",
                        stringify!($name),
                        other.eval_type()
                    ),
                }
            }
        }

        impl AsRef<[Option<$ty>]> for VectorValue {
            #[inline]
            fn as_ref(&self) -> &[Option<$ty>] {
                self.$name()
            }
        }

        // `AsMut` is not implemented intentionally.
    };
}

impl_as_slice! { Int, as_int_slice }
impl_as_slice! { Real, as_real_slice }
impl_as_slice! { Decimal, as_decimal_slice }
impl_as_slice! { Bytes, as_bytes_slice }
impl_as_slice! { DateTime, as_date_time_slice }
impl_as_slice! { Duration, as_duration_slice }
impl_as_slice! { Json, as_json_slice }

macro_rules! impl_push {
    ($ty:tt, $name:ident) => {
        impl VectorValue {
            /// Pushes a value in specified concrete type into current column.
            ///
            /// # Panics
            ///
            /// Panics if the current column does not match the type.
            #[inline]
            pub fn $name(&mut self, v: Option<$ty>) {
                match self {
                    VectorValue::$ty(ref mut vec) => vec.push(v),
                    other => panic!(
                        "Cannot call `{}` over to a {} column",
                        stringify!($name),
                        other.eval_type()
                    ),
                };
            }
        }
    };
}

impl_push! { Int, push_int }
impl_push! { Real, push_real }
impl_push! { Decimal, push_decimal }
impl_push! { Bytes, push_bytes }
impl_push! { DateTime, push_date_time }
impl_push! { Duration, push_duration }
impl_push! { Json, push_json }

macro_rules! impl_from {
    ($ty:tt) => {
        impl<'a> From<&'a [Option<$ty>]> for VectorValue {
            #[inline]
            fn from(s: &'a [Option<$ty>]) -> VectorValue {
                VectorValue::$ty(s.to_vec())
            }
        }

        impl<'a> From<&'a mut [Option<$ty>]> for VectorValue {
            #[inline]
            fn from(s: &'a mut [Option<$ty>]) -> VectorValue {
                VectorValue::$ty(s.to_vec())
            }
        }

        impl From<Vec<Option<$ty>>> for VectorValue {
            #[inline]
            fn from(s: Vec<Option<$ty>>) -> VectorValue {
                VectorValue::$ty(s)
            }
        }
    };
}

impl_from! { Int }
impl_from! { Real }
impl_from! { Decimal }
impl_from! { Bytes }
impl_from! { DateTime }
impl_from! { Duration }
impl_from! { Json }

#[cfg(test)]
mod tests {
    use super::*;

    #[test]
    fn test_basic() {
        let mut column = VectorValue::with_capacity(0, EvalType::Bytes);
        assert_eq!(column.eval_type(), EvalType::Bytes);
        assert_eq!(column.len(), 0);
        assert_eq!(column.capacity(), 0);
        assert!(column.is_empty());
        assert_eq!(column.as_bytes_slice(), &[]);

        column.push_bytes(None);
        assert_eq!(column.len(), 1);
        assert!(column.capacity() > 0);
        assert!(!column.is_empty());
        assert_eq!(column.as_bytes_slice(), &[None]);

        column.push_bytes(Some(vec![1, 2, 3]));
        assert_eq!(column.len(), 2);
        assert!(column.capacity() > 0);
        assert!(!column.is_empty());
        assert_eq!(column.as_bytes_slice(), &[None, Some(vec![1, 2, 3])]);

        let mut column = VectorValue::with_capacity(3, EvalType::Real);
        assert_eq!(column.eval_type(), EvalType::Real);
        assert_eq!(column.len(), 0);
        assert_eq!(column.capacity(), 3);
        assert!(column.is_empty());
        assert_eq!(column.as_real_slice(), &[]);
        assert_eq!(column.clone().capacity(), column.capacity());
        assert_eq!(column.clone().as_real_slice(), column.as_real_slice());

        column.push_real(Some(1.0));
        assert_eq!(column.len(), 1);
        assert_eq!(column.capacity(), 3);
        assert!(!column.is_empty());
        assert_eq!(column.as_real_slice(), &[Some(1.0)]);
        assert_eq!(column.clone().capacity(), column.capacity());
        assert_eq!(column.clone().as_real_slice(), column.as_real_slice());

        column.push_real(None);
        assert_eq!(column.len(), 2);
        assert_eq!(column.capacity(), 3);
        assert!(!column.is_empty());
        assert_eq!(column.as_real_slice(), &[Some(1.0), None]);
        assert_eq!(column.clone().capacity(), column.capacity());
        assert_eq!(column.clone().as_real_slice(), column.as_real_slice());

        column.push_real(Some(4.5));
        assert_eq!(column.len(), 3);
        assert_eq!(column.capacity(), 3);
        assert!(!column.is_empty());
        assert_eq!(column.as_real_slice(), &[Some(1.0), None, Some(4.5)]);
        assert_eq!(column.clone().capacity(), column.capacity());
        assert_eq!(column.clone().as_real_slice(), column.as_real_slice());

        column.push_real(None);
        assert_eq!(column.len(), 4);
        assert!(column.capacity() > 3);
        assert!(!column.is_empty());
        assert_eq!(column.as_real_slice(), &[Some(1.0), None, Some(4.5), None]);
        assert_eq!(column.clone().capacity(), column.capacity());
        assert_eq!(column.clone().as_real_slice(), column.as_real_slice());

        column.truncate(2);
        assert_eq!(column.len(), 2);
        assert!(column.capacity() > 3);
        assert!(!column.is_empty());
        assert_eq!(column.as_real_slice(), &[Some(1.0), None]);
        assert_eq!(column.clone().capacity(), column.capacity());
        assert_eq!(column.clone().as_real_slice(), column.as_real_slice());

        let column = VectorValue::with_capacity(10, EvalType::DateTime);
        assert_eq!(column.eval_type(), EvalType::DateTime);
        assert_eq!(column.len(), 0);
        assert_eq!(column.capacity(), 10);
        assert!(column.is_empty());
        assert_eq!(column.as_date_time_slice(), &[]);
        assert_eq!(column.clone().capacity(), column.capacity());
        assert_eq!(
            column.clone().as_date_time_slice(),
            column.as_date_time_slice()
        );
    }

    #[test]
    fn test_retain_by_index() {
        let mut column = VectorValue::with_capacity(3, EvalType::Real);
        assert_eq!(column.len(), 0);
        assert_eq!(column.capacity(), 3);
        column.retain_by_index(|_| true);
        assert_eq!(column.len(), 0);
        assert_eq!(column.capacity(), 3);
        column.retain_by_index(|_| false);
        assert_eq!(column.len(), 0);
        assert_eq!(column.capacity(), 3);

        column.push_real(None);
        column.push_real(Some(2.0));
        column.push_real(Some(1.0));
        column.push_real(None);
        column.push_real(Some(5.0));
        column.push_real(None);

        let retain_map = &[true, true, false, false, true, false];
        column.retain_by_index(|idx| retain_map[idx]);

        assert_eq!(column.len(), 3);
        assert!(column.capacity() > 3);
        assert_eq!(column.as_real_slice(), &[None, Some(2.0), Some(5.0)]);

        column.push_real(None);
        column.push_real(Some(1.5));
        column.push_real(None);
        column.push_real(Some(4.0));

        assert_eq!(column.len(), 7);
        assert_eq!(
            column.as_real_slice(),
            &[None, Some(2.0), Some(5.0), None, Some(1.5), None, Some(4.0)]
        );

        let retain_map = &[true, false, true, false, false, true, true];
        column.retain_by_index(|idx| retain_map[idx]);

        assert_eq!(column.len(), 4);
        assert_eq!(column.as_real_slice(), &[None, Some(5.0), None, Some(4.0)]);

        column.retain_by_index(|_| true);
        assert_eq!(column.len(), 4);
        assert_eq!(column.as_real_slice(), &[None, Some(5.0), None, Some(4.0)]);

        column.retain_by_index(|_| false);
        assert_eq!(column.len(), 0);
        assert_eq!(column.as_real_slice(), &[]);

        column.push_real(None);
        column.push_real(Some(1.5));
        assert_eq!(column.as_real_slice(), &[None, Some(1.5)]);
    }

    #[test]
    fn test_append() {
        let mut column1 = VectorValue::with_capacity(0, EvalType::Real);
        let mut column2 = VectorValue::with_capacity(3, EvalType::Real);

        column1.append(&mut column2);
        assert_eq!(column1.len(), 0);
        assert_eq!(column1.capacity(), 0);
        assert_eq!(column2.len(), 0);
        assert_eq!(column2.capacity(), 3);

        column2.push_real(Some(1.0));
        column2.append(&mut column1);
        assert_eq!(column1.len(), 0);
        assert_eq!(column1.capacity(), 0);
        assert_eq!(column1.as_real_slice(), &[]);
        assert_eq!(column2.len(), 1);
        assert_eq!(column2.capacity(), 3);
        assert_eq!(column2.as_real_slice(), &[Some(1.0)]);

        column1.push_real(None);
        column1.push_real(None);
        column1.append(&mut column2);
        assert_eq!(column1.len(), 3);
        assert!(column1.capacity() > 0);
        assert_eq!(column1.as_real_slice(), &[None, None, Some(1.0)]);
        assert_eq!(column2.len(), 0);
        assert_eq!(column2.capacity(), 3);
        assert_eq!(column2.as_real_slice(), &[]);

        column1.push_real(Some(1.1));
        column2.push_real(Some(3.5));
        column2.push_real(Some(4.1));
        column2.truncate(1);
        column2.append(&mut column1);
        assert_eq!(column1.len(), 0);
        assert!(column1.capacity() > 0);
        assert_eq!(column1.as_real_slice(), &[]);
        assert_eq!(column2.len(), 5);
        assert!(column2.capacity() > 3);
        assert_eq!(
            column2.as_real_slice(),
            &[Some(3.5), None, None, Some(1.0), Some(1.1)]
        );
    }

    #[test]
    fn test_from() {
        let slice: &[_] = &[None, Some(1.0)];
        let column = VectorValue::from(slice);
        assert_eq!(column.len(), 2);
        assert_eq!(column.as_real_slice(), slice);

        let vec = slice.to_vec();
        let column = VectorValue::from(vec);
        assert_eq!(column.len(), 2);
        assert_eq!(column.as_real_slice(), slice);
    }
}

#[cfg(test)]
mod benches {
    use crate::test;

    use super::*;

    #[bench]
    fn bench_push_datum_int(b: &mut test::Bencher) {
        use crate::coprocessor::codec::datum::{Datum, DatumEncoder};

        let mut column = VectorValue::with_capacity(1000, EvalType::Int);

        let mut datum_raw: Vec<u8> = Vec::new();
        DatumEncoder::encode(&mut datum_raw, &[Datum::U64(0xDEADBEEF)], true).unwrap();

        let mut field_type = tipb::expression::FieldType::new();
        field_type.as_mut_accessor().set_tp(FieldTypeTp::LongLong);
        let tz = Tz::utc();

        b.iter(move || {
            for _ in 0..1000 {
                column
                    .push_datum(
                        test::black_box(&datum_raw),
                        test::black_box(&tz),
                        test::black_box(&field_type),
                    )
                    .unwrap();
            }
            test::black_box(&column);
            column.clear();
        });
    }

    /// Bench performance of naively decoding multiple datums (without pushing into a vector).
    #[bench]
    fn bench_batch_decode(b: &mut test::Bencher) {
        use crate::coprocessor::codec::datum::{Datum, DatumEncoder};
        use crate::coprocessor::codec::table;
        use crate::coprocessor::dag::expr::EvalContext;
        use cop_datatype::FieldTypeTp;

        let mut datum_raw: Vec<u8> = Vec::new();
        DatumEncoder::encode(&mut datum_raw, &[Datum::U64(0xDEADBEEF)], true).unwrap();

        let col_info = {
            let mut col_info = tipb::schema::ColumnInfo::new();
            col_info.as_mut_accessor().set_tp(FieldTypeTp::LongLong);
            col_info
        };
        let eval_ctx = EvalContext::default();

        b.iter(|| {
            for _ in 0..1000 {
                let mut raw = test::black_box(&datum_raw).as_slice();
                let datum = table::decode_col_value(
                    &mut raw,
                    test::black_box(&eval_ctx),
                    test::black_box(&col_info),
                )
                .unwrap();
                match datum {
                    Datum::I64(v) => {
                        test::black_box(v);
                    }
                    Datum::U64(v) => {
                        test::black_box(v);
                    }
                    _ => {
                        panic!();
                    }
                }
            }
        });
    }

    /// Bench performance of retain by array. It is used in Selection executor.
    #[bench]
    fn bench_retain(b: &mut test::Bencher) {
        use rand;

        let mut column = VectorValue::with_capacity(1000, EvalType::Int);
        for _ in 0..1000 {
            column.push_int(Some(rand::random()));
        }

        // Filter out 20% elements
        let mut should_retain = vec![true; 1000];
        for retain in &mut should_retain {
            if rand::random::<f64>() >= 0.8 {
                *retain = false;
            }
        }

        b.iter(|| {
            let should_retain = test::black_box(&should_retain);
            let mut c = test::black_box(&column).clone();
            c.retain_by_index(|idx| should_retain[idx]);
            test::black_box(c);
        });
    }
}<|MERGE_RESOLUTION|>--- conflicted
+++ resolved
@@ -261,13 +261,8 @@
     pub fn push_datum(
         &mut self,
         mut raw_datum: &[u8],
-<<<<<<< HEAD
-        time_zone: Tz,
-        field_type: &dyn FieldTypeAccessor,
-=======
         time_zone: &Tz,
         field_type: &FieldType,
->>>>>>> 0a708ae0
     ) -> Result<()> {
         #[inline]
         fn decode_int(v: &mut &[u8]) -> Result<i64> {
@@ -333,13 +328,8 @@
         #[inline]
         fn decode_date_time_from_uint(
             v: u64,
-<<<<<<< HEAD
-            time_zone: Tz,
-            field_type: &dyn FieldTypeAccessor,
-=======
             time_zone: &Tz,
             field_type: &FieldType,
->>>>>>> 0a708ae0
         ) -> Result<DateTime> {
             let fsp = field_type.decimal() as i8;
             let time_type = field_type.tp().try_into()?;
@@ -541,11 +531,7 @@
     pub fn encode(
         &self,
         row_index: usize,
-<<<<<<< HEAD
-        field_type: &dyn FieldTypeAccessor,
-=======
         field_type: &FieldType,
->>>>>>> 0a708ae0
         output: &mut Vec<u8>,
     ) -> Result<()> {
         use crate::coprocessor::codec::mysql::DecimalEncoder;
