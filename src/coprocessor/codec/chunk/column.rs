--- conflicted
+++ resolved
@@ -338,11 +338,7 @@
     }
 
     #[cfg(test)]
-<<<<<<< HEAD
-    pub fn decode(buf: &mut BytesSlice, tp: &dyn FieldTypeAccessor) -> Result<Column> {
-=======
     pub fn decode(buf: &mut BytesSlice<'_>, tp: &dyn FieldTypeAccessor) -> Result<Column> {
->>>>>>> 0a708ae0
         use crate::util::codec::read_slice;
         let length = number::decode_u32_le(buf)? as usize;
         let mut col = Column::new(tp, length);
