--- conflicted
+++ resolved
@@ -429,14 +429,15 @@
 
     fn stop_record_handling(&mut self, stats: &Statistics) {
         self.stop_record_waiting();
-        let handle_time = duration_to_sec(self.timer.elapsed());
+        let query_time = duration_to_sec(self.timer.elapsed());
         COPR_REQ_HISTOGRAM_VEC
             .with_label_values(&[self.scan_tag])
-            .observe(handle_time);
-
+            .observe(query_time);
+
+        let handle_time = query_time - self.wait_time;
         COPR_REQ_HANDLE_TIME
             .with_label_values(&[self.scan_tag])
-            .observe(handle_time - self.wait_time);
+            .observe(handle_time);
 
         COPR_SCAN_KEYS
             .with_label_values(&[self.scan_tag])
@@ -448,13 +449,12 @@
 
         if handle_time > SLOW_QUERY_LOWER_BOUND {
             info!(
-                "[region {}] handle {:?} [{}] takes {:?} [waiting: {:?}, keys: {}, hit: {}, \
+                "[region {}] handle {:?} [{}] takes {:?} [keys: {}, hit: {}, \
                  ranges: {} ({:?})]",
                 self.region_id,
                 self.start_ts,
                 self.scan_tag,
                 handle_time,
-                self.wait_time,
                 stats.total_op_count(),
                 stats.total_processed(),
                 self.ranges_len,
@@ -540,55 +540,6 @@
         self.ctx.check_if_outdated()
     }
 
-<<<<<<< HEAD
-=======
-    fn stop_record_waiting(&mut self) {
-        if self.wait_time.is_some() {
-            return;
-        }
-        let wait_time = duration_to_sec(self.timer.elapsed());
-        COPR_REQ_WAIT_TIME
-            .with_label_values(&[self.ctx.get_scan_tag()])
-            .observe(wait_time);
-        self.wait_time = Some(wait_time);
-    }
-
-    fn stop_record_handling(&mut self) {
-        self.stop_record_waiting();
-
-        let query_time = duration_to_sec(self.timer.elapsed());
-        let type_str = self.ctx.get_scan_tag();
-        COPR_REQ_HISTOGRAM_VEC
-            .with_label_values(&[type_str])
-            .observe(query_time);
-        let wait_time = self.wait_time.unwrap();
-        let handle_time = query_time - wait_time;
-        COPR_REQ_HANDLE_TIME
-            .with_label_values(&[type_str])
-            .observe(handle_time);
-
-        COPR_SCAN_KEYS
-            .with_label_values(&[type_str])
-            .observe(self.statistics.total_op_count() as f64);
-
-
-        if handle_time > SLOW_QUERY_LOWER_BOUND {
-            info!(
-                "[region {}] handle {:?} [{}] takes {:?} [keys: {}, hit: {}, \
-                 ranges: {} ({:?})]",
-                self.req.get_context().get_region_id(),
-                self.start_ts,
-                type_str,
-                handle_time,
-                self.statistics.total_op_count(),
-                self.statistics.total_processed(),
-                self.req.get_ranges().len(),
-                self.req.get_ranges().get(0)
-            );
-        }
-    }
-
->>>>>>> ecf81609
     pub fn priority(&self) -> CommandPri {
         self.req.get_context().get_priority()
     }
