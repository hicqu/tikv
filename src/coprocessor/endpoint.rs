// Copyright 2016 PingCAP, Inc.
//
// Licensed under the Apache License, Version 2.0 (the "License");
// you may not use this file except in compliance with the License.
// You may obtain a copy of the License at
//
//     http://www.apache.org/licenses/LICENSE-2.0
//
// Unless required by applicable law or agreed to in writing, software
// distributed under the License is distributed on an "AS IS" BASIS,
// See the License for the specific language governing permissions and
// limitations under the License.

use std::usize;
use std::time::Duration;
use std::sync::Arc;
use std::sync::atomic::{AtomicUsize, Ordering};
use std::fmt::{self, Debug, Display, Formatter};
use std::mem;

use protobuf::{CodedInputStream, Message as PbMsg};
use futures::{stream, Future, Stream};
use futures_cpupool::{Builder as CpuPoolBuilder, CpuPool};
use grpc::{Error as GrpcError, WriteFlags};

use tipb::select::{self, Chunk, DAGRequest, SelectRequest};
use tipb::analyze::{AnalyzeReq, AnalyzeType};
use tipb::executor::ExecType;
use tipb::schema::ColumnInfo;
use kvproto::coprocessor::{KeyRange, Request, Response};
use kvproto::errorpb::{self, ServerIsBusy};
use kvproto::kvrpcpb::{CommandPri, IsolationLevel};

use util::time::{duration_to_sec, Instant};
use util::worker::{BatchRunnable, FutureScheduler, Scheduler};
use util::collections::HashMap;
use util::threadpool::{Context, ContextFactory};
use server::{Config, CopResponseSink};
use storage::{self, engine, Engine, FlowStatistics, Snapshot, Statistics, StatisticsSummary};
use storage::engine::Error as EngineError;
use pd::PdTask;

use super::codec::mysql;
use super::codec::datum::Datum;
use super::select::select::SelectContext;
use super::dag::DAGContext;
use super::statistics::analyze::AnalyzeContext;
use super::metrics::*;
use super::{Error, Result};

pub const REQ_TYPE_SELECT: i64 = 101;
pub const REQ_TYPE_INDEX: i64 = 102;
pub const REQ_TYPE_DAG: i64 = 103;
pub const REQ_TYPE_ANALYZE: i64 = 104;
pub const BATCH_ROW_COUNT: usize = 64;

// If a request has been handled for more than 60 seconds, the client should
// be timeout already, so it can be safely aborted.
const REQUEST_MAX_HANDLE_SECS: u64 = 60;
// If handle time is larger than the lower bound, the query is considered as slow query.
const SLOW_QUERY_LOWER_BOUND: f64 = 1.0; // 1 second.

const DEFAULT_ERROR_CODE: i32 = 1;

pub const SINGLE_GROUP: &'static [u8] = b"SingleGroup";

const OUTDATED_ERROR_MSG: &'static str = "request outdated.";

const ENDPOINT_IS_BUSY: &'static str = "endpoint is busy";

pub struct Host {
    engine: Box<Engine>,
    sched: Scheduler<Task>,
    reqs: HashMap<u64, Vec<RequestTask>>,
    last_req_id: u64,
    pool: CpuPool,
    low_priority_pool: CpuPool,
    high_priority_pool: CpuPool,
    max_running_task_count: usize,
    running_task_count: Arc<AtomicUsize>,
}

pub type CopRequestStatistics = HashMap<u64, FlowStatistics>;

pub trait CopSender: Send + Clone {
    fn send(&self, CopRequestStatistics) -> Result<()>;
}

struct CopContextFactory {
    sender: FutureScheduler<PdTask>,
}

impl ContextFactory<CopContext> for CopContextFactory {
    fn create(&self) -> CopContext {
        CopContext {
            sender: self.sender.clone(),
            select_stats: Default::default(),
            index_stats: Default::default(),
            request_stats: HashMap::default(),
        }
    }
}

struct CopContext {
    select_stats: StatisticsSummary,
    index_stats: StatisticsSummary,
    request_stats: CopRequestStatistics,
    sender: FutureScheduler<PdTask>,
}

impl CopContext {
    fn add_statistics(&mut self, type_str: &str, stats: &Statistics) {
        self.get_statistics(type_str).add_statistics(stats);
    }

    fn get_statistics(&mut self, type_str: &str) -> &mut StatisticsSummary {
        match type_str {
            STR_REQ_TYPE_SELECT => &mut self.select_stats,
            STR_REQ_TYPE_INDEX => &mut self.index_stats,
            _ => {
                warn!("unknown STR_REQ_TYPE: {}", type_str);
                &mut self.select_stats
            }
        }
    }

    fn add_statistics_by_region(&mut self, region_id: u64, stats: &Statistics) {
        let flow_stats = self.request_stats
            .entry(region_id)
            .or_insert_with(FlowStatistics::default);
        flow_stats.add(&stats.write.flow_stats);
        flow_stats.add(&stats.data.flow_stats);
    }
}

impl Context for CopContext {
    fn on_tick(&mut self) {
        for type_str in &[STR_REQ_TYPE_SELECT, STR_REQ_TYPE_INDEX] {
            let this_statistics = self.get_statistics(type_str);
            if this_statistics.count == 0 {
                continue;
            }
            for (cf, details) in this_statistics.stat.details() {
                for (tag, count) in details {
                    COPR_SCAN_DETAILS
                        .with_label_values(&[type_str, cf, tag])
                        .inc_by(count as f64)
                        .unwrap();
                }
            }
            *this_statistics = Default::default();
        }
        if !self.request_stats.is_empty() {
            let mut to_send_stats = HashMap::default();
            mem::swap(&mut to_send_stats, &mut self.request_stats);
            if let Err(e) = self.sender.schedule(PdTask::ReadStats {
                read_stats: to_send_stats,
            }) {
                error!("send coprocessor statistics: {:?}", e);
            };
        }
    }
}

impl Host {
    pub fn new(
        engine: Box<Engine>,
        scheduler: Scheduler<Task>,
        cfg: &Config,
        _r: FutureScheduler<PdTask>,
    ) -> Host {
        let create_pool = |name_prefix: &str, size: usize| {
            CpuPoolBuilder::new()
                .name_prefix(name_prefix)
                .pool_size(size)
                .create()
        };

        Host {
            engine: engine,
            sched: scheduler,
            reqs: HashMap::default(),
            last_req_id: 0,
            pool: create_pool("endpoint-normal-pool", cfg.end_point_concurrency),
            low_priority_pool: create_pool("endpoint-low-pool", cfg.end_point_concurrency),
            high_priority_pool: create_pool("endpoint-high-pool", cfg.end_point_concurrency),
            max_running_task_count: cfg.end_point_max_tasks,
            running_task_count: Arc::new(AtomicUsize::new(0)),
        }
    }

    fn running_task_count(&self) -> usize {
        self.running_task_count.load(Ordering::Acquire)
    }

    fn notify_batch_failed_by_id<E: Into<Error> + Debug>(&mut self, e: E, batch_id: u64) {
        debug!("failed to handle batch request: {:?}", e);
        let resp = err_resp(e.into());
        for t in self.reqs.remove(&batch_id).unwrap() {
            t.on_finish.respond(resp.clone());
        }
    }

    fn handle_request_on_sanpshot(&mut self, snap: Box<Snapshot>, mut t: RequestTask) {
        t.on_finish.stop_record_waiting();

        let pri = t.priority();
        COPR_PENDING_REQS
            .with_label_values(&[t.ctx.get_scan_tag(), get_req_pri_str(pri)])
            .add(1.0);

        let pool = match pri {
            CommandPri::Low => &mut self.low_priority_pool,
            CommandPri::High => &mut self.high_priority_pool,
            CommandPri::Normal => &mut self.pool,
        };

        if let Err(e) = t.check_outdated() {
            pool.spawn(t.on_finish.on_error(e)).forget();
            return;
        }

        let (mut req, cop_req, req_ctx, mut on_finish) =
            (t.req, t.cop_req, t.ctx, Some(t.on_finish));

        let ranges = req.take_ranges().into_vec();
        let dispatch = move |on_finish: &mut Option<OnRequestFinish>| {
            match cop_req {
                // TODO: here we don't need Arc.
                CopRequest::Select(sel) => {
                    let mut ctx = SelectContext::new(sel, snap, Arc::new(req_ctx))?;
                    let res = ctx.handle_request(ranges)?;
                    let mut on_finish = on_finish.take().unwrap();
                    ctx.collect_statistics_into(&mut on_finish.statistics);
                    Ok(on_finish.respond(res))
                }
                CopRequest::DAG(dag) => {
                    let mut ctx = DAGContext::new(dag, ranges, snap, Arc::new(req_ctx))?;
                    let res = ctx.handle_request()?;
                    let mut on_finish = on_finish.take().unwrap();
                    ctx.collect_statistics_into(&mut on_finish.statistics);
                    Ok(on_finish.respond(res))
                }
                CopRequest::Analyze(analyze) => {
                    let mut ctx = AnalyzeContext::new(analyze, ranges, snap, &req_ctx);
                    let res = ctx.handle_request()?;
                    let mut on_finish = on_finish.take().unwrap();
                    ctx.collect_statistics_into(&mut on_finish.statistics);
                    Ok(on_finish.respond(res))
                }
            }
        };

        let future =
            dispatch(&mut on_finish).unwrap_or_else(|e| on_finish.take().unwrap().on_error(e));
        pool.spawn(future).forget();
    }

    fn handle_snapshot_result(&mut self, id: u64, snapshot: engine::Result<Box<Snapshot>>) {
        let snap = match snapshot {
            Ok(s) => s,
            Err(e) => {
                self.notify_batch_failed_by_id(e, id);
                return;
            }
        };

        if self.running_task_count() >= self.max_running_task_count {
            let error = Error::Full(self.max_running_task_count);
            self.notify_batch_failed_by_id(error, id);
            return;
        }

        for req in self.reqs.remove(&id).unwrap() {
            self.handle_request_on_sanpshot(snap.clone(), req);
        }
    }
}

pub enum Task {
    Request(RequestTask),
    SnapRes(u64, engine::Result<Box<Snapshot>>),
    BatchSnapRes(Vec<(u64, engine::Result<Box<Snapshot>>)>),
    RetryRequests(Vec<u64>),
}

impl Display for Task {
    fn fmt(&self, f: &mut Formatter) -> fmt::Result {
        match *self {
            Task::Request(ref req) => write!(f, "{}", req),
            Task::SnapRes(req_id, _) => write!(f, "snapres [{}]", req_id),
            Task::BatchSnapRes(_) => write!(f, "batch snapres"),
            Task::RetryRequests(ref retry) => write!(f, "retry on task ids: {:?}", retry),
        }
    }
}

enum CopRequest {
    Select(SelectRequest),
    DAG(DAGRequest),
    Analyze(AnalyzeReq),
}

pub struct ReqContext {
    // The deadline before which the task should be responded.
    pub deadline: Instant,
    pub isolation_level: IsolationLevel,
    pub fill_cache: bool,
    // whether is a table scan request.
    pub table_scan: bool,
}

impl ReqContext {
    #[inline]
    fn get_scan_tag(&self) -> &'static str {
        if self.table_scan {
            STR_REQ_TYPE_SELECT
        } else {
            STR_REQ_TYPE_INDEX
        }
    }

    pub fn check_if_outdated(&self) -> Result<()> {
        let now = Instant::now_coarse();
        if self.deadline <= now {
            return Err(Error::Outdated(self.deadline, now, self.get_scan_tag()));
        }
        Ok(())
    }
}

struct OnRequestFinish {
    resp_sink: Option<CopResponseSink>,
    region_id: u64,
    ranges_len: usize,
    first_range: Option<KeyRange>,
    scan_tag: &'static str,

    timer: Instant,
    wait_time: f64,
    start_ts: u64,
    statistics: Statistics,
}

impl OnRequestFinish {
    fn respond(mut self, resp: Response) -> Box<Future<Item = (), Error = GrpcError> + Send> {
        self.stop_record_handling();
        match self.resp_sink {
            Some(CopResponseSink::Unary(sink)) => box sink.success(resp),
            Some(CopResponseSink::Streaming(sink)) => {
                let write_flags = WriteFlags::default();
                let stream = stream::once(Ok((resp, write_flags)));
                box stream.forward(sink).map(|_| ())
            }
            _ => unreachable!(),
        }
    }

    fn on_error(self, e: Error) -> Box<Future<Item = (), Error = GrpcError> + Send> {
        let resp = err_resp(e);
        self.respond(resp)
    }

    fn stop_record_waiting(&mut self) {
        if self.wait_time > 0f64 {
            return;
        }
        self.wait_time = duration_to_sec(self.timer.elapsed());
        COPR_REQ_WAIT_TIME
            .with_label_values(&[self.scan_tag])
            .observe(self.wait_time);
    }

    fn stop_record_handling(&mut self) {
        self.stop_record_waiting();
        let handle_time = duration_to_sec(self.timer.elapsed());

        COPR_REQ_HISTOGRAM_VEC
            .with_label_values(&[self.scan_tag])
            .observe(handle_time);

        COPR_REQ_HANDLE_TIME
            .with_label_values(&[self.scan_tag])
            .observe(handle_time - self.wait_time);

        COPR_SCAN_KEYS
            .with_label_values(&[self.scan_tag])
            .observe(self.statistics.total_op_count() as f64);

        if handle_time > SLOW_QUERY_LOWER_BOUND {
            info!(
                "[region {}] handle {:?} [{}] takes {:?} [waiting: {:?}, keys: {}, hit: {}, \
                 ranges: {} ({:?})]",
                self.region_id,
                self.start_ts,
                self.scan_tag,
                handle_time,
                self.wait_time,
                self.statistics.total_op_count(),
                self.statistics.total_processed(),
                self.ranges_len,
                self.first_range,
            );
        }
    }
}

pub struct RequestTask {
    req: Request,
    cop_req: CopRequest,
    ctx: ReqContext,
    on_finish: OnRequestFinish,
}

impl RequestTask {
    /// create a new `RequestTask`. If success, take the `CopResponseSink`
    /// from `resp_sink`, or keep it not changed.
    pub fn new(
        req: Request,
        resp_sink: &mut Option<CopResponseSink>,
        recursion_limit: u32,
    ) -> Result<RequestTask> {
        let table_scan;
        let (start_ts, cop_req) = match req.get_tp() {
            tp @ REQ_TYPE_SELECT | tp @ REQ_TYPE_INDEX => {
                let mut is = CodedInputStream::from_bytes(req.get_data());
                is.set_recursion_limit(recursion_limit);
                let mut sel = SelectRequest::new();
                box_try!(sel.merge_from(&mut is));
                table_scan = tp == REQ_TYPE_SELECT;
                (sel.get_start_ts(), CopRequest::Select(sel))
            }
            REQ_TYPE_DAG => {
                let mut is = CodedInputStream::from_bytes(req.get_data());
                is.set_recursion_limit(recursion_limit);
                let mut dag = DAGRequest::new();
                box_try!(dag.merge_from(&mut is));
                table_scan = dag.get_executors()
                    .iter()
                    .next()
                    .map_or(false, |scan| scan.get_tp() == ExecType::TypeTableScan);
                (dag.get_start_ts(), CopRequest::DAG(dag))
            }
            REQ_TYPE_ANALYZE => {
                let mut is = CodedInputStream::from_bytes(req.get_data());
                is.set_recursion_limit(recursion_limit);
                let mut analyze = AnalyzeReq::new();
                box_try!(analyze.merge_from(&mut is));
                table_scan = analyze.get_tp() == AnalyzeType::TypeColumn;
                (analyze.get_start_ts(), CopRequest::Analyze(analyze))
            }
            tp => return Err(box_err!("unsupported tp {}", tp)),
        };

        let timer = Instant::now_coarse();
        let deadline = timer + Duration::from_secs(REQUEST_MAX_HANDLE_SECS);
        let req_ctx = ReqContext {
            deadline: deadline,
            isolation_level: req.get_context().get_isolation_level(),
            fill_cache: !req.get_context().get_not_fill_cache(),
            table_scan: table_scan,
        };
        let on_finish = OnRequestFinish {
            resp_sink: resp_sink.take(),
            region_id: req.get_context().get_region_id(),
            ranges_len: req.get_ranges().len(),
            first_range: req.get_ranges().get(0).cloned(),
            scan_tag: req_ctx.get_scan_tag(),

            timer: timer,
            wait_time: 0f64,
            start_ts: start_ts,
            statistics: Statistics::default(),
        };

        Ok(RequestTask {
            req: req,
            cop_req: cop_req,
            ctx: req_ctx,
            on_finish: on_finish,
        })
    }


    pub fn take_on_finish_sink(&mut self) -> CopResponseSink {
        self.on_finish.resp_sink.take().unwrap()
    }

    #[inline]
    fn check_outdated(&self) -> Result<()> {
        self.ctx.check_if_outdated()
    }


    pub fn priority(&self) -> CommandPri {
        self.req.get_context().get_priority()
    }

    fn get_request_key(&self) -> (u64, u64, u64) {
        let ctx = self.req.get_context();
        let region_id = ctx.get_region_id();
        let version = ctx.get_region_epoch().get_version();
        let peer_id = ctx.get_peer().get_id();
        (region_id, version, peer_id)
    }
}

impl Display for RequestTask {
    fn fmt(&self, f: &mut Formatter) -> fmt::Result {
        write!(
            f,
            "request [context {:?}, tp: {}, ranges: {} ({:?})]",
            self.req.get_context(),
            self.req.get_tp(),
            self.req.get_ranges().len(),
            self.req.get_ranges().get(0)
        )
    }
}

impl BatchRunnable<Task> for Host {
    // TODO: limit pending reqs
    #[allow(for_kv_map)]
    fn run_batch(&mut self, tasks: &mut Vec<Task>) {
        let mut grouped_reqs = map![];
        for task in tasks.drain(..) {
            match task {
                Task::Request(req) => {
                    if let Err(e) = req.check_outdated() {
                        self.pool.spawn(req.on_finish.on_error(e)).forget();
                        continue;
                    }
                    let key = req.get_request_key();
                    grouped_reqs.entry(key).or_insert_with(Vec::new).push(req);
                    self.running_task_count.fetch_add(1, Ordering::Release);
                }
                Task::SnapRes(q_id, snap_res) => {
                    self.handle_snapshot_result(q_id, snap_res);
                }
                Task::BatchSnapRes(batch) => for (q_id, snap_res) in batch {
                    self.handle_snapshot_result(q_id, snap_res);
                },
                Task::RetryRequests(retry) => for id in retry {
                    if let Err(e) = {
                        let ctx = self.reqs[&id][0].req.get_context();
                        let sched = self.sched.clone();
                        self.engine.async_snapshot(ctx, box move |(_, res)| {
                            sched.schedule(Task::SnapRes(id, res)).unwrap()
                        })
                    } {
                        self.notify_batch_failed_by_id(e, id);
                    }
                },
            }
        }

        if grouped_reqs.is_empty() {
            return;
        }

        let mut batch = Vec::with_capacity(grouped_reqs.len());
        let start_id = self.last_req_id + 1;
        for (_, reqs) in grouped_reqs {
            self.last_req_id += 1;
            let id = self.last_req_id;
            let ctx = reqs[0].req.get_context().clone();
            batch.push(ctx);
            self.reqs.insert(id, reqs);
        }
        let end_id = self.last_req_id;

        let sched = self.sched.clone();
        let on_finished: engine::BatchCallback<Box<Snapshot>> = box move |results: Vec<_>| {
            let mut ready = Vec::with_capacity(results.len());
            let mut retry = Vec::new();
            for (id, res) in (start_id..end_id + 1).zip(results) {
                match res {
                    Some((_, res)) => ready.push((id, res)),
                    None => retry.push(id),
                }
            }

            if !ready.is_empty() {
                sched.schedule(Task::BatchSnapRes(ready)).unwrap();
            }
            if !retry.is_empty() {
                BATCH_REQUEST_TASKS
                    .with_label_values(&["retry"])
                    .observe(retry.len() as f64);
                sched.schedule(Task::RetryRequests(retry)).unwrap();
            }
        };

        BATCH_REQUEST_TASKS
            .with_label_values(&["all"])
            .observe(batch.len() as f64);

        if let Err(e) = self.engine.async_batch_snapshot(batch, on_finished) {
            for id in start_id..end_id + 1 {
                let err = e.maybe_clone().unwrap_or_else(|| {
                    error!("async snapshot batch failed error {:?}", e);
                    EngineError::Other(box_err!("{:?}", e))
                });
                self.notify_batch_failed_by_id(err, id);
            }
        }
    }
}

fn err_resp(e: Error) -> Response {
    let mut resp = Response::new();
    match e {
        Error::Region(e) => {
            let tag = storage::get_tag_from_header(&e);
            COPR_REQ_ERROR.with_label_values(&[tag]).inc();
            resp.set_region_error(e);
        }
        Error::Locked(info) => {
            resp.set_locked(info);
            COPR_REQ_ERROR.with_label_values(&["lock"]).inc();
        }
        Error::Outdated(deadline, now, scan_tag) => {
            let elapsed =
                now.duration_since(deadline) + Duration::from_secs(REQUEST_MAX_HANDLE_SECS);
            COPR_REQ_ERROR.with_label_values(&["outdated"]).inc();
            OUTDATED_REQ_WAIT_TIME
                .with_label_values(&[scan_tag])
                .observe(elapsed.as_secs() as f64);

            resp.set_other_error(OUTDATED_ERROR_MSG.to_owned());
        }
        Error::Full(allow) => {
            COPR_REQ_ERROR.with_label_values(&["full"]).inc();
            let mut errorpb = errorpb::Error::new();
            errorpb.set_message(format!("running batches reach limit {}", allow));
            let mut server_is_busy_err = ServerIsBusy::new();
            server_is_busy_err.set_reason(ENDPOINT_IS_BUSY.to_owned());
            errorpb.set_server_is_busy(server_is_busy_err);
            resp.set_region_error(errorpb);
        }
        Error::Other(_) => {
            resp.set_other_error(format!("{}", e));
            COPR_REQ_ERROR.with_label_values(&["other"]).inc();
        }
    }
    resp
}

<<<<<<< HEAD
=======
fn on_error(e: Error, req: RequestTask) -> Statistics {
    let resp = err_resp(e);
    respond(resp, req)
}

fn notify_batch_failed<E: Into<Error> + Debug>(e: E, reqs: Vec<RequestTask>) {
    debug!("failed to handle batch request: {:?}", e);
    let resp = err_resp(e.into());
    for t in reqs {
        respond(resp.clone(), t);
    }
}

fn respond(resp: Response, mut t: RequestTask) -> Statistics {
    t.stop_record_handling();
    (t.on_resp)(resp);
    t.statistics
}

pub struct TiDbEndPoint {
    snap: Box<Snapshot>,
}

impl TiDbEndPoint {
    pub fn new(snap: Box<Snapshot>) -> TiDbEndPoint {
        TiDbEndPoint { snap: snap }
    }
}

impl TiDbEndPoint {
    fn handle_request(self, mut t: RequestTask) -> Statistics {
        t.stop_record_waiting();

        if let Err(e) = t.check_outdated() {
            return on_error(e, t);
        }
        let resp = match t.cop_req.take().unwrap() {
            Ok(CopRequest::Select(sel)) => self.handle_select(sel, &mut t),
            Ok(CopRequest::DAG(dag)) => self.handle_dag(dag, &mut t),
            Ok(CopRequest::Analyze(analyze)) => self.handle_analyze(analyze, &mut t),
            Err(err) => Err(err),
        };
        match resp {
            Ok(r) => respond(r, t),
            Err(e) => on_error(e, t),
        }
    }

    fn handle_select(self, sel: SelectRequest, t: &mut RequestTask) -> Result<Response> {
        let mut ctx = SelectContext::new(sel, self.snap, t.ctx.clone())?;
        let ranges = t.req.take_ranges().into_vec();
        let res = ctx.handle_request(ranges)?;
        ctx.collect_statistics_into(&mut t.statistics);
        Ok(res)
    }

    pub fn handle_dag(self, dag: DAGRequest, t: &mut RequestTask) -> Result<Response> {
        let ranges = t.req.take_ranges().into_vec();
        let mut ctx = DAGContext::new(dag, ranges, self.snap, t.ctx.clone())?;
        let res = ctx.handle_request();
        ctx.collect_statistics_into(&mut t.statistics);
        res
    }

    pub fn handle_analyze(self, analyze: AnalyzeReq, t: &mut RequestTask) -> Result<Response> {
        let ranges = t.req.take_ranges().into_vec();
        let ctx = AnalyzeContext::new(analyze, ranges, self.snap, t.ctx.as_ref());
        ctx.handle_request(&mut t.statistics)
    }
}

>>>>>>> 28eab4a7
pub fn to_pb_error(err: &Error) -> select::Error {
    let mut e = select::Error::new();
    e.set_code(DEFAULT_ERROR_CODE);
    e.set_msg(format!("{}", err));
    e
}

pub fn prefix_next(key: &[u8]) -> Vec<u8> {
    let mut nk = key.to_vec();
    if nk.is_empty() {
        nk.push(0);
        return nk;
    }
    let mut i = nk.len() - 1;
    loop {
        if nk[i] == 255 {
            nk[i] = 0;
        } else {
            nk[i] += 1;
            return nk;
        }
        if i == 0 {
            nk = key.to_vec();
            nk.push(0);
            return nk;
        }
        i -= 1;
    }
}

/// `is_point` checks if the key range represents a point.
pub fn is_point(range: &KeyRange) -> bool {
    range.get_end() == &*prefix_next(range.get_start())
}

#[inline]
pub fn get_pk(col: &ColumnInfo, h: i64) -> Datum {
    if mysql::has_unsigned_flag(col.get_flag() as u64) {
        // PK column is unsigned
        Datum::U64(h as u64)
    } else {
        Datum::I64(h)
    }
}

#[inline]
pub fn get_chunk(chunks: &mut Vec<Chunk>) -> &mut Chunk {
    if chunks
        .last()
        .map_or(true, |chunk| chunk.get_rows_meta().len() >= BATCH_ROW_COUNT)
    {
        let chunk = Chunk::new();
        chunks.push(chunk);
    }
    chunks.last_mut().unwrap()
}

pub const STR_REQ_TYPE_SELECT: &'static str = "select";
pub const STR_REQ_TYPE_INDEX: &'static str = "index";
pub const STR_REQ_PRI_LOW: &'static str = "low";
pub const STR_REQ_PRI_NORMAL: &'static str = "normal";
pub const STR_REQ_PRI_HIGH: &'static str = "high";

#[inline]
pub fn get_req_pri_str(pri: CommandPri) -> &'static str {
    match pri {
        CommandPri::Low => STR_REQ_PRI_LOW,
        CommandPri::Normal => STR_REQ_PRI_NORMAL,
        CommandPri::High => STR_REQ_PRI_HIGH,
    }
}

#[cfg(test)]
mod tests {
    use super::*;
    use storage::engine::{self, TEMP_DIR};
    use std::sync::*;
    use std::thread;
    use std::time::Duration;

    use kvproto::coprocessor::Request;
    use tipb::select::DAGRequest;
    use tipb::expression::Expr;
    use tipb::executor::Executor;

    use util::worker::{FutureWorker, Worker};
    use util::time::Instant;

    #[test]
    fn test_get_reg_scan_tag() {
        let mut ctx = ReqContext {
            deadline: Instant::now_coarse(),
            isolation_level: IsolationLevel::RC,
            fill_cache: true,
            table_scan: true,
        };
        assert_eq!(ctx.get_scan_tag(), STR_REQ_TYPE_SELECT);
        ctx.table_scan = false;
        assert_eq!(ctx.get_scan_tag(), STR_REQ_TYPE_INDEX);
    }

    #[test]
    fn test_req_outdated() {
        let mut worker = Worker::new("test-endpoint");
        let engine = engine::new_local_engine(TEMP_DIR, &[]).unwrap();
        let mut cfg = Config::default();
        cfg.end_point_concurrency = 1;
        let pd_worker = FutureWorker::new("test-pd-worker");
        let end_point = Host::new(engine, worker.scheduler(), &cfg, pd_worker.scheduler());
        worker.start_batch(end_point, 30).unwrap();
        let (tx, rx) = mpsc::channel();
        let mut task = RequestTask::new(
            Request::new(),
            box move |msg| {
                tx.send(msg).unwrap();
            },
            1000,
        );
        let ctx = ReqContext {
            deadline: task.ctx.deadline - Duration::from_secs(super::REQUEST_MAX_HANDLE_SECS),
            isolation_level: task.ctx.isolation_level,
            fill_cache: task.ctx.fill_cache,
            table_scan: task.ctx.table_scan,
        };
        task.ctx = Arc::new(ctx);
        worker.schedule(Task::Request(task)).unwrap();
        let resp = rx.recv_timeout(Duration::from_secs(3)).unwrap();
        assert!(!resp.get_other_error().is_empty());
        assert_eq!(resp.get_other_error(), super::OUTDATED_ERROR_MSG);
    }
    #[test]
    fn test_too_many_reqs() {
        let mut worker = Worker::new("test-endpoint");
        let engine = engine::new_local_engine(TEMP_DIR, &[]).unwrap();
        let mut cfg = Config::default();
        cfg.end_point_concurrency = 1;
        let pd_worker = FutureWorker::new("test-pd-worker");
        let mut end_point = Host::new(engine, worker.scheduler(), &cfg, pd_worker.scheduler());
        end_point.max_running_task_count = 3;
        worker.start_batch(end_point, 30).unwrap();
        let (tx, rx) = mpsc::channel();
        for pos in 0..30 * 4 {
            let tx = tx.clone();
            let mut req = Request::new();
            if pos % 3 == 0 {
                req.mut_context().set_priority(CommandPri::Low);
            } else if pos % 3 == 1 {
                req.mut_context().set_priority(CommandPri::Normal);
            } else {
                req.mut_context().set_priority(CommandPri::High);
            }
            let task = RequestTask::new(
                req,
                box move |msg| {
                    thread::sleep(Duration::from_millis(100));
                    let _ = tx.send(msg);
                },
                1000,
            );
            worker.schedule(Task::Request(task)).unwrap();
        }
        for _ in 0..120 {
            let resp = rx.recv_timeout(Duration::from_secs(3)).unwrap();
            if !resp.has_region_error() {
                continue;
            }
            assert!(resp.get_region_error().has_server_is_busy());
            return;
        }
        panic!("suppose to get ServerIsBusy error.");
    }

    #[test]
    fn test_stack_guard() {
        let mut expr = Expr::new();
        for _ in 0..10 {
            let mut e = Expr::new();
            e.mut_children().push(expr);
            expr = e;
        }
        let mut e = Executor::new();
        e.mut_selection().mut_conditions().push(expr);
        let mut dag = DAGRequest::new();
        dag.mut_executors().push(e);
        let mut req = Request::new();
        req.set_tp(REQ_TYPE_DAG);
        req.set_data(dag.write_to_bytes().unwrap());
        RequestTask::new(req.clone(), box move |_| unreachable!(), 100);
        RequestTask::new(
            req,
            box move |res| {
                let s = format!("{:?}", res);
                assert!(
                    s.contains("Recursion"),
                    "parse should fail due to recursion limit {}",
                    s
                );
            },
            5,
        );
    }
}<|MERGE_RESOLUTION|>--- conflicted
+++ resolved
@@ -16,7 +16,6 @@
 use std::sync::Arc;
 use std::sync::atomic::{AtomicUsize, Ordering};
 use std::fmt::{self, Debug, Display, Formatter};
-use std::mem;
 
 use protobuf::{CodedInputStream, Message as PbMsg};
 use futures::{stream, Future, Stream};
@@ -34,9 +33,8 @@
 use util::time::{duration_to_sec, Instant};
 use util::worker::{BatchRunnable, FutureScheduler, Scheduler};
 use util::collections::HashMap;
-use util::threadpool::{Context, ContextFactory};
 use server::{Config, CopResponseSink};
-use storage::{self, engine, Engine, FlowStatistics, Snapshot, Statistics, StatisticsSummary};
+use storage::{self, engine, Engine, Snapshot, Statistics};
 use storage::engine::Error as EngineError;
 use pd::PdTask;
 
@@ -53,6 +51,7 @@
 pub const REQ_TYPE_DAG: i64 = 103;
 pub const REQ_TYPE_ANALYZE: i64 = 104;
 pub const BATCH_ROW_COUNT: usize = 64;
+pub const CHUNKS_PER_STREAM: usize = 1024;
 
 // If a request has been handled for more than 60 seconds, the client should
 // be timeout already, so it can be safely aborted.
@@ -80,94 +79,12 @@
     running_task_count: Arc<AtomicUsize>,
 }
 
-pub type CopRequestStatistics = HashMap<u64, FlowStatistics>;
-
-pub trait CopSender: Send + Clone {
-    fn send(&self, CopRequestStatistics) -> Result<()>;
-}
-
-struct CopContextFactory {
-    sender: FutureScheduler<PdTask>,
-}
-
-impl ContextFactory<CopContext> for CopContextFactory {
-    fn create(&self) -> CopContext {
-        CopContext {
-            sender: self.sender.clone(),
-            select_stats: Default::default(),
-            index_stats: Default::default(),
-            request_stats: HashMap::default(),
-        }
-    }
-}
-
-struct CopContext {
-    select_stats: StatisticsSummary,
-    index_stats: StatisticsSummary,
-    request_stats: CopRequestStatistics,
-    sender: FutureScheduler<PdTask>,
-}
-
-impl CopContext {
-    fn add_statistics(&mut self, type_str: &str, stats: &Statistics) {
-        self.get_statistics(type_str).add_statistics(stats);
-    }
-
-    fn get_statistics(&mut self, type_str: &str) -> &mut StatisticsSummary {
-        match type_str {
-            STR_REQ_TYPE_SELECT => &mut self.select_stats,
-            STR_REQ_TYPE_INDEX => &mut self.index_stats,
-            _ => {
-                warn!("unknown STR_REQ_TYPE: {}", type_str);
-                &mut self.select_stats
-            }
-        }
-    }
-
-    fn add_statistics_by_region(&mut self, region_id: u64, stats: &Statistics) {
-        let flow_stats = self.request_stats
-            .entry(region_id)
-            .or_insert_with(FlowStatistics::default);
-        flow_stats.add(&stats.write.flow_stats);
-        flow_stats.add(&stats.data.flow_stats);
-    }
-}
-
-impl Context for CopContext {
-    fn on_tick(&mut self) {
-        for type_str in &[STR_REQ_TYPE_SELECT, STR_REQ_TYPE_INDEX] {
-            let this_statistics = self.get_statistics(type_str);
-            if this_statistics.count == 0 {
-                continue;
-            }
-            for (cf, details) in this_statistics.stat.details() {
-                for (tag, count) in details {
-                    COPR_SCAN_DETAILS
-                        .with_label_values(&[type_str, cf, tag])
-                        .inc_by(count as f64)
-                        .unwrap();
-                }
-            }
-            *this_statistics = Default::default();
-        }
-        if !self.request_stats.is_empty() {
-            let mut to_send_stats = HashMap::default();
-            mem::swap(&mut to_send_stats, &mut self.request_stats);
-            if let Err(e) = self.sender.schedule(PdTask::ReadStats {
-                read_stats: to_send_stats,
-            }) {
-                error!("send coprocessor statistics: {:?}", e);
-            };
-        }
-    }
-}
-
 impl Host {
     pub fn new(
         engine: Box<Engine>,
         scheduler: Scheduler<Task>,
         cfg: &Config,
-        _r: FutureScheduler<PdTask>,
+        _: FutureScheduler<PdTask>,
     ) -> Host {
         let create_pool = |name_prefix: &str, size: usize| {
             CpuPoolBuilder::new()
@@ -196,7 +113,7 @@
     fn notify_batch_failed_by_id<E: Into<Error> + Debug>(&mut self, e: E, batch_id: u64) {
         debug!("failed to handle batch request: {:?}", e);
         let resp = err_resp(e.into());
-        for t in self.reqs.remove(&batch_id).unwrap() {
+        for mut t in self.reqs.remove(&batch_id).unwrap() {
             t.on_finish.respond(resp.clone());
         }
     }
@@ -220,39 +137,33 @@
             return;
         }
 
-        let (mut req, cop_req, req_ctx, mut on_finish) =
-            (t.req, t.cop_req, t.ctx, Some(t.on_finish));
+        let (mut req, cop_req, req_ctx, mut on_finish) = (t.req, t.cop_req, t.ctx, t.on_finish);
 
         let ranges = req.take_ranges().into_vec();
-        let dispatch = move |on_finish: &mut Option<OnRequestFinish>| {
+        let dispatch = move |on_finish: &mut OnRequestFinish| {
             match cop_req {
                 // TODO: here we don't need Arc.
                 CopRequest::Select(sel) => {
                     let mut ctx = SelectContext::new(sel, snap, Arc::new(req_ctx))?;
                     let res = ctx.handle_request(ranges)?;
-                    let mut on_finish = on_finish.take().unwrap();
                     ctx.collect_statistics_into(&mut on_finish.statistics);
                     Ok(on_finish.respond(res))
                 }
                 CopRequest::DAG(dag) => {
                     let mut ctx = DAGContext::new(dag, ranges, snap, Arc::new(req_ctx))?;
                     let res = ctx.handle_request()?;
-                    let mut on_finish = on_finish.take().unwrap();
                     ctx.collect_statistics_into(&mut on_finish.statistics);
                     Ok(on_finish.respond(res))
                 }
                 CopRequest::Analyze(analyze) => {
-                    let mut ctx = AnalyzeContext::new(analyze, ranges, snap, &req_ctx);
-                    let res = ctx.handle_request()?;
-                    let mut on_finish = on_finish.take().unwrap();
-                    ctx.collect_statistics_into(&mut on_finish.statistics);
+                    let ctx = AnalyzeContext::new(analyze, ranges, snap, &req_ctx);
+                    let res = ctx.handle_request(&mut on_finish.statistics)?;
                     Ok(on_finish.respond(res))
                 }
             }
         };
 
-        let future =
-            dispatch(&mut on_finish).unwrap_or_else(|e| on_finish.take().unwrap().on_error(e));
+        let future = dispatch(&mut on_finish).unwrap_or_else(|e| on_finish.on_error(e));
         pool.spawn(future).forget();
     }
 
@@ -343,9 +254,9 @@
 }
 
 impl OnRequestFinish {
-    fn respond(mut self, resp: Response) -> Box<Future<Item = (), Error = GrpcError> + Send> {
+    fn respond(&mut self, resp: Response) -> Box<Future<Item = (), Error = GrpcError> + Send> {
         self.stop_record_handling();
-        match self.resp_sink {
+        match self.resp_sink.take() {
             Some(CopResponseSink::Unary(sink)) => box sink.success(resp),
             Some(CopResponseSink::Streaming(sink)) => {
                 let write_flags = WriteFlags::default();
@@ -356,7 +267,7 @@
         }
     }
 
-    fn on_error(self, e: Error) -> Box<Future<Item = (), Error = GrpcError> + Send> {
+    fn on_error(&mut self, e: Error) -> Box<Future<Item = (), Error = GrpcError> + Send> {
         let resp = err_resp(e);
         self.respond(resp)
     }
@@ -525,7 +436,7 @@
         let mut grouped_reqs = map![];
         for task in tasks.drain(..) {
             match task {
-                Task::Request(req) => {
+                Task::Request(mut req) => {
                     if let Err(e) = req.check_outdated() {
                         self.pool.spawn(req.on_finish.on_error(e)).forget();
                         continue;
@@ -646,80 +557,6 @@
     resp
 }
 
-<<<<<<< HEAD
-=======
-fn on_error(e: Error, req: RequestTask) -> Statistics {
-    let resp = err_resp(e);
-    respond(resp, req)
-}
-
-fn notify_batch_failed<E: Into<Error> + Debug>(e: E, reqs: Vec<RequestTask>) {
-    debug!("failed to handle batch request: {:?}", e);
-    let resp = err_resp(e.into());
-    for t in reqs {
-        respond(resp.clone(), t);
-    }
-}
-
-fn respond(resp: Response, mut t: RequestTask) -> Statistics {
-    t.stop_record_handling();
-    (t.on_resp)(resp);
-    t.statistics
-}
-
-pub struct TiDbEndPoint {
-    snap: Box<Snapshot>,
-}
-
-impl TiDbEndPoint {
-    pub fn new(snap: Box<Snapshot>) -> TiDbEndPoint {
-        TiDbEndPoint { snap: snap }
-    }
-}
-
-impl TiDbEndPoint {
-    fn handle_request(self, mut t: RequestTask) -> Statistics {
-        t.stop_record_waiting();
-
-        if let Err(e) = t.check_outdated() {
-            return on_error(e, t);
-        }
-        let resp = match t.cop_req.take().unwrap() {
-            Ok(CopRequest::Select(sel)) => self.handle_select(sel, &mut t),
-            Ok(CopRequest::DAG(dag)) => self.handle_dag(dag, &mut t),
-            Ok(CopRequest::Analyze(analyze)) => self.handle_analyze(analyze, &mut t),
-            Err(err) => Err(err),
-        };
-        match resp {
-            Ok(r) => respond(r, t),
-            Err(e) => on_error(e, t),
-        }
-    }
-
-    fn handle_select(self, sel: SelectRequest, t: &mut RequestTask) -> Result<Response> {
-        let mut ctx = SelectContext::new(sel, self.snap, t.ctx.clone())?;
-        let ranges = t.req.take_ranges().into_vec();
-        let res = ctx.handle_request(ranges)?;
-        ctx.collect_statistics_into(&mut t.statistics);
-        Ok(res)
-    }
-
-    pub fn handle_dag(self, dag: DAGRequest, t: &mut RequestTask) -> Result<Response> {
-        let ranges = t.req.take_ranges().into_vec();
-        let mut ctx = DAGContext::new(dag, ranges, self.snap, t.ctx.clone())?;
-        let res = ctx.handle_request();
-        ctx.collect_statistics_into(&mut t.statistics);
-        res
-    }
-
-    pub fn handle_analyze(self, analyze: AnalyzeReq, t: &mut RequestTask) -> Result<Response> {
-        let ranges = t.req.take_ranges().into_vec();
-        let ctx = AnalyzeContext::new(analyze, ranges, self.snap, t.ctx.as_ref());
-        ctx.handle_request(&mut t.statistics)
-    }
-}
-
->>>>>>> 28eab4a7
 pub fn to_pb_error(err: &Error) -> select::Error {
     let mut e = select::Error::new();
     e.set_code(DEFAULT_ERROR_CODE);
@@ -833,9 +670,7 @@
         let (tx, rx) = mpsc::channel();
         let mut task = RequestTask::new(
             Request::new(),
-            box move |msg| {
-                tx.send(msg).unwrap();
-            },
+            box move |msg| { tx.send(msg).unwrap(); },
             1000,
         );
         let ctx = ReqContext {
