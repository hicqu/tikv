// Copyright 2016 PingCAP, Inc.
//
// Licensed under the Apache License, Version 2.0 (the "License");
// you may not use this file except in compliance with the License.
// You may obtain a copy of the License at
//
//     http://www.apache.org/licenses/LICENSE-2.0
//
// Unless required by applicable law or agreed to in writing, software
// distributed under the License is distributed on an "AS IS" BASIS,
// See the License for the specific language governing permissions and
// limitations under the License.

use std::usize;
use std::time::Duration;
use std::sync::Arc;
use std::sync::atomic::{AtomicUsize, Ordering};
use std::fmt::{self, Debug, Display, Formatter};
<<<<<<< HEAD

use protobuf::{CodedInputStream, Message as PbMsg};
use futures::{future, stream};
use futures::sync::mpsc as futures_mpsc;
use futures_cpupool::{Builder as CpuPoolBuilder, CpuPool};
=======
>>>>>>> dfb49087

use tipb::select::{self, DAGRequest};
use tipb::analyze::{AnalyzeReq, AnalyzeType};
use tipb::executor::ExecType;
use tipb::schema::ColumnInfo;
use kvproto::coprocessor::{KeyRange, Request, Response};
use kvproto::errorpb::{self, ServerIsBusy};
use kvproto::kvrpcpb::{CommandPri, HandleTime, IsolationLevel};

use util::time::{duration_to_sec, Instant};
use util::worker::{FutureScheduler, Runnable, Scheduler};
use util::collections::HashMap;
use server::{Config, OnResponse};
<<<<<<< HEAD
use storage::{self, engine, Engine, Snapshot, Statistics};
=======
use storage::{self, engine, Engine, Snapshot};
>>>>>>> dfb49087
use storage::engine::Error as EngineError;
use pd::PdTask;

use super::codec::mysql;
use super::codec::datum::Datum;
use super::dag::DAGContext;
use super::statistics::analyze::AnalyzeContext;
use super::metrics::*;
use super::local_metrics::{BasicLocalMetrics, ExecLocalMetrics};
use super::dag::executor::ExecutorMetrics;
use super::{Error, Result};

pub const REQ_TYPE_DAG: i64 = 103;
pub const REQ_TYPE_ANALYZE: i64 = 104;

// If a request has been handled for more than 60 seconds, the client should
// be timeout already, so it can be safely aborted.
const REQUEST_MAX_HANDLE_SECS: u64 = 60;
// If handle time is larger than the lower bound, the query is considered as slow query.
const SLOW_QUERY_LOWER_BOUND: f64 = 1.0; // 1 second.

const DEFAULT_ERROR_CODE: i32 = 1;

pub const SINGLE_GROUP: &[u8] = b"SingleGroup";

const OUTDATED_ERROR_MSG: &str = "request outdated.";

const ENDPOINT_IS_BUSY: &str = "endpoint is busy";

#[derive(Debug, Default)]
struct CopStats {
    stats: Statistics,
    scan_counter: ScanCounter,
}

struct ExecutorPool {
    pool: CpuPool,
}

pub struct Host {
    engine: Box<Engine>,
    sched: Scheduler<Task>,
    reqs: HashMap<u64, Vec<RequestTask>>,
    last_req_id: u64,
    pool: ExecutorPool,
    low_priority_pool: ExecutorPool,
    high_priority_pool: ExecutorPool,
    max_running_task_count: usize,
    running_task_count: Arc<AtomicUsize>,
    batch_row_limit: usize,
<<<<<<< HEAD
    stream_batch_row_limit: usize,
=======
}

struct CopContextFactory {
    sender: FutureScheduler<PdTask>,
}

impl ContextFactory<CopContext> for CopContextFactory {
    fn create(&self) -> CopContext {
        CopContext::new(self.sender.clone())
    }
}

struct CopContext {
    exec_local_metrics: ExecLocalMetrics,
    basic_local_metrics: BasicLocalMetrics,
}

impl CopContext {
    fn new(sender: FutureScheduler<PdTask>) -> CopContext {
        CopContext {
            exec_local_metrics: ExecLocalMetrics::new(sender),
            basic_local_metrics: Default::default(),
        }
    }
}

impl Context for CopContext {
    fn on_tick(&mut self) {
        self.exec_local_metrics.flush();
        self.basic_local_metrics.flush();
    }
>>>>>>> dfb49087
}

impl Host {
    pub fn new(
        engine: Box<Engine>,
        scheduler: Scheduler<Task>,
        cfg: &Config,
        _pd_task_sender: FutureScheduler<PdTask>,
    ) -> Host {
        Host {
            engine: engine,
            sched: scheduler,
            reqs: HashMap::default(),
            last_req_id: 0,
            pool: Host::create_executor_pool(
                "endpoint-normal-pool",
                cfg.end_point_concurrency,
                cfg.end_point_stack_size.0 as usize,
            ),
            low_priority_pool: Host::create_executor_pool(
                "endpoint-low-pool",
                cfg.end_point_concurrency,
                cfg.end_point_stack_size.0 as usize,
            ),
            high_priority_pool: Host::create_executor_pool(
                "endpoint-high-pool",
                cfg.end_point_concurrency,
                cfg.end_point_stack_size.0 as usize,
            ),
            max_running_task_count: cfg.end_point_max_tasks,
            batch_row_limit: cfg.end_point_batch_row_limit,
            stream_batch_row_limit: cfg.end_point_stream_batch_row_limit,
            running_task_count: Arc::new(AtomicUsize::new(0)),
        }
    }

    fn create_executor_pool(
        name_prefix: &str,
        pool_size: usize,
        thread_stack_size: usize,
    ) -> ExecutorPool {
        let cpu_pool = {
            CpuPoolBuilder::new()
                .name_prefix(name_prefix)
                .pool_size(pool_size)
                .stack_size(thread_stack_size)
                .create()
        };
        ExecutorPool { pool: cpu_pool }
    }

    #[inline]
    fn running_task_count(&self) -> usize {
        self.running_task_count.load(Ordering::Acquire)
    }

    fn notify_failed<E: Into<Error> + Debug>(&mut self, e: E, reqs: Vec<RequestTask>) {
        debug!("failed to handle batch request: {:?}", e);
        let resp = err_resp(e.into());
        for t in reqs {
            t.on_resp.respond(resp.clone());
        }
    }

    #[inline]
    fn notify_batch_failed<E: Into<Error> + Debug>(&mut self, e: E, batch_id: u64) {
        let reqs = self.reqs.remove(&batch_id).unwrap();
        self.notify_failed(e, reqs);
    }

    fn handle_request(&mut self, snap: Box<Snapshot>, t: RequestTask) {
        if let Err(e) = t.check_outdated() {
            return t.on_resp.respond(err_resp(e));
        }

        let (mut req, cop_req, req_ctx, on_resp) = (t.req, t.cop_req, t.ctx, t.on_resp);
        let mut tracker = t.tracker;
        let ranges = req.take_ranges().into_vec();

        let pool_and_ctx_pool = match req.get_context().get_priority() {
            CommandPri::Low => &mut self.low_priority_pool,
            CommandPri::High => &mut self.high_priority_pool,
            CommandPri::Normal => &mut self.pool,
        };
        let pool = &pool_and_ctx_pool.pool;

        match cop_req {
            CopRequest::DAG(dag) => {
                let mut ctx = match DAGContext::new(dag, ranges, snap, req_ctx) {
                    Ok(ctx) => ctx,
                    Err(e) => return on_resp.respond(err_resp(e)),
                };
                if !on_resp.is_streaming() {
                    let batch_row_limit = self.batch_row_limit;
                    let do_request = move || {
                        tracker.record_wait();
                        let mut resp = ctx.handle_request(batch_row_limit).unwrap_or_else(err_resp);
                        let mut cop_stats = CopStats::default();
                        ctx.collect_statistics_into(&mut cop_stats.stats);
                        ctx.collect_metrics_into(&mut cop_stats.scan_counter);
                        tracker.record_handle(&mut resp, cop_stats);
                        future::ok::<_, ()>(on_resp.respond(resp))
                    };
                    return pool.spawn_fn(do_request).forget();
                }
                // For streaming.
                let batch_row_limit = self.stream_batch_row_limit;
                let s = stream::unfold((ctx, false), move |(mut ctx, finished)| {
                    if finished {
                        return None;
                    }
                    tracker.record_wait();
                    let (item, finished) = ctx.handle_streaming_request(batch_row_limit)
                        .unwrap_or_else(|e| (Some(err_resp(e)), true));
                    item.map(|mut resp| {
                        let mut cop_stats = CopStats::default();
                        ctx.collect_statistics_into(&mut cop_stats.stats);
                        ctx.collect_metrics_into(&mut cop_stats.scan_counter);
                        tracker.record_handle(&mut resp, cop_stats);
                        future::ok::<_, futures_mpsc::SendError<_>>((resp, (ctx, finished)))
                    })
                });
                on_resp.respond_stream(box s, pool.clone());
            }
            CopRequest::Analyze(analyze) => {
                let ctx = AnalyzeContext::new(analyze, ranges, snap, &req_ctx);
                let mut cop_stats = CopStats::default();
                let do_request = move || {
                    tracker.record_wait();
                    let mut resp = ctx.handle_request(&mut cop_stats.stats)
                        .unwrap_or_else(err_resp);
                    tracker.record_handle(&mut resp, cop_stats);
                    future::ok::<_, ()>(on_resp.respond(resp))
                };
                pool.spawn_fn(do_request).forget();
            }
        }
    }

    fn handle_snapshot_result(&mut self, id: u64, snapshot: engine::Result<Box<Snapshot>>) {
<<<<<<< HEAD
        let snap = match snapshot {
            Ok(s) => s,
            Err(e) => return self.notify_batch_failed(e, id),
        };
        for req in self.reqs.remove(&id).unwrap() {
            self.handle_request(snap.clone(), req);
=======
        let reqs = self.reqs.remove(&id).unwrap();
        let mut local_metrics = BasicLocalMetrics::default();
        let snap = match snapshot {
            Ok(s) => s,
            Err(e) => {
                notify_batch_failed(e, reqs, &mut local_metrics);
                return;
            }
        };

        if self.running_task_count() >= self.max_running_task_count {
            notify_batch_failed(
                Error::Full(self.max_running_task_count),
                reqs,
                &mut local_metrics,
            );
            return;
        }

        let batch_row_limit = self.batch_row_limit;
        for req in reqs {
            let pri = req.priority();
            let pri_str = get_req_pri_str(pri);
            let type_str = req.ctx.get_scan_tag();
            let end_point = TiDbEndPoint::new(snap.clone());

            let pool = match pri {
                CommandPri::Low => &mut self.low_priority_pool,
                CommandPri::High => &mut self.high_priority_pool,
                CommandPri::Normal => &mut self.pool,
            };
            COPR_PENDING_REQS
                .with_label_values(&[type_str, pri_str])
                .inc();
            pool.execute(move |ctx: &mut CopContext| {
                // decrease pending task
                COPR_PENDING_REQS
                    .with_label_values(&[type_str, pri_str])
                    .dec();
                let region_id = req.req.get_context().get_region_id();
                let stats =
                    end_point.handle_request(req, batch_row_limit, &mut ctx.basic_local_metrics);
                ctx.exec_local_metrics.collect(type_str, region_id, stats);
            });
>>>>>>> dfb49087
        }
    }
}

pub enum Task {
    Request(RequestTask),
    SnapRes(u64, engine::Result<Box<Snapshot>>),
    BatchSnapRes(Vec<(u64, engine::Result<Box<Snapshot>>)>),
    RetryRequests(Vec<u64>),
}

impl Display for Task {
    fn fmt(&self, f: &mut Formatter) -> fmt::Result {
        match *self {
            Task::Request(ref req) => write!(f, "{}", req),
            Task::SnapRes(req_id, _) => write!(f, "snapres [{}]", req_id),
            Task::BatchSnapRes(_) => write!(f, "batch snapres"),
            Task::RetryRequests(ref retry) => write!(f, "retry on task ids: {:?}", retry),
        }
    }
}

#[derive(Debug)]
enum CopRequest {
    DAG(DAGRequest),
    Analyze(AnalyzeReq),
}

#[derive(Debug)]
pub struct ReqContext {
    // The deadline before which the task should be responded. For normal request
    // it should be 60s. For coprocessor streaming request, the deadline is 60s
    // for the first response and 10s for rest, if they exceed the first deadline.
    deadline: Instant,
    pub isolation_level: IsolationLevel,
    pub fill_cache: bool,
    pub table_scan: bool, // Whether is a table scan request.
}

impl ReqContext {
    #[inline]
    fn get_scan_tag(&self) -> &'static str {
        if self.table_scan {
            STR_REQ_TYPE_SELECT
        } else {
            STR_REQ_TYPE_INDEX
        }
    }

    pub fn check_if_outdated(&self) -> Result<()> {
        let now = Instant::now_coarse();
        if self.deadline <= now {
            return Err(Error::Outdated(self.deadline, now, self.get_scan_tag()));
        }
        Ok(())
    }
}

#[derive(Debug)]
struct RequestTracker {
    running_task_count: Option<Arc<AtomicUsize>>,
    record_handle_time: bool,
    record_scan_detail: bool,

    cop_stats: CopStats,
    start: Instant, // The request start time.
    total_handle_time: f64,

    // These 4 fields are for ExecDetails.
    wait_start: Option<Instant>,
    handle_start: Option<Instant>,
    wait_time: Option<f64>,
    handle_time: Option<f64>,

    region_id: u64,
    txn_start_ts: u64,
    ranges_len: usize,
    first_range: Option<KeyRange>,
    scan_tag: &'static str,
    pri_str: &'static str,
}

impl RequestTracker {
    fn attach_task_count(&mut self, running_task_count: Arc<AtomicUsize>) {
        running_task_count.fetch_add(1, Ordering::Release);
        self.running_task_count = Some(running_task_count);
    }

    fn record_wait(&mut self) {
        let stop_first_wait = self.wait_time.is_none();
        let wait_start = self.wait_start.take().unwrap();
        let now = Instant::now_coarse();
        self.wait_time = Some(duration_to_sec(now - wait_start));
        self.handle_start = Some(now);

        if stop_first_wait {
            COPR_REQ_WAIT_TIME
                .with_label_values(&[self.scan_tag])
                .observe(self.wait_time.unwrap());
        }
    }

    #[allow(useless_let_if_seq)]
    fn record_handle(&mut self, resp: &mut Response, cop_stats: CopStats) {
        let handle_start = self.handle_start.take().unwrap();
        let now = Instant::now_coarse();
        self.handle_time = Some(duration_to_sec(now - handle_start));
        self.wait_start = Some(now);
        self.total_handle_time += self.handle_time.unwrap();

        let (stats, mut scan_counter) = (cop_stats.stats, cop_stats.scan_counter);
        self.cop_stats.stats.add(&stats);
        self.cop_stats.scan_counter.merge(&mut scan_counter);

        let mut record_handle_time = self.record_handle_time;
        let mut record_scan_detail = self.record_scan_detail;
        if self.handle_time.unwrap() > SLOW_QUERY_LOWER_BOUND {
            record_handle_time = true;
            record_scan_detail = true;
        }
        if record_handle_time {
            let mut handle = HandleTime::new();
            handle.set_process_ms((self.handle_time.unwrap() * 1000f64) as i64);
            handle.set_wait_ms((self.wait_time.unwrap() * 1000f64) as i64);
            resp.mut_exec_details().set_handle_time(handle);
        }
        if record_scan_detail {
            let detail = stats.scan_detail();
            resp.mut_exec_details().set_scan_detail(detail);
        }
    }
}

impl Drop for RequestTracker {
    fn drop(&mut self) {
        let query_time = duration_to_sec(self.start.elapsed());
        if query_time > SLOW_QUERY_LOWER_BOUND {
            info!(
                "[region {}] handle {:?} [{}] takes {:?} [keys: {}, hit: {}, \
                 ranges: {} ({:?})]",
                self.region_id,
                self.txn_start_ts,
                self.scan_tag,
                query_time,
                self.cop_stats.stats.total_op_count(),
                self.cop_stats.stats.total_processed(),
                self.ranges_len,
                self.first_range,
            );
        }

        COPR_PENDING_REQS
            .with_label_values(&[self.scan_tag, self.pri_str])
            .dec();
        COPR_REQ_HISTOGRAM_VEC
            .with_label_values(&[self.scan_tag])
            .observe(query_time);
        COPR_REQ_HANDLE_TIME
            .with_label_values(&[self.scan_tag])
            .observe(self.total_handle_time);
        COPR_SCAN_KEYS
            .with_label_values(&[self.scan_tag])
            .observe(self.cop_stats.stats.total_op_count() as f64);

        if let Some(task_count) = self.running_task_count.take() {
            task_count.fetch_sub(1, Ordering::Release);
        }
    }
}

#[derive(Debug)]
pub struct RequestTask {
    req: Request,
<<<<<<< HEAD
    cop_req: CopRequest,
    ctx: ReqContext,
    on_resp: OnResponse<Response>,
    tracker: RequestTracker,
=======
    start_ts: Option<u64>,
    wait_time: Option<f64>,
    timer: Instant,
    metrics: ExecutorMetrics,
    on_resp: OnResponse,
    cop_req: Option<Result<CopRequest>>,
    ctx: Arc<ReqContext>,
>>>>>>> dfb49087
}

impl RequestTask {
    pub fn new(
        req: Request,
        on_resp: OnResponse<Response>,
        recursion_limit: u32,
    ) -> Result<RequestTask> {
        let mut table_scan = false;
        let (start_ts, cop_req) = match req.get_tp() {
            REQ_TYPE_DAG => {
                let mut is = CodedInputStream::from_bytes(req.get_data());
                is.set_recursion_limit(recursion_limit);
                let mut dag = DAGRequest::new();
                box_try!(dag.merge_from(&mut is));
                if let Some(scan) = dag.get_executors().iter().next() {
                    table_scan = scan.get_tp() == ExecType::TypeTableScan;
                }
                (dag.get_start_ts(), CopRequest::DAG(dag))
            }
            REQ_TYPE_ANALYZE => {
                let mut is = CodedInputStream::from_bytes(req.get_data());
                is.set_recursion_limit(recursion_limit);
                let mut analyze = AnalyzeReq::new();
                box_try!(analyze.merge_from(&mut is));
                table_scan = analyze.get_tp() == AnalyzeType::TypeColumn;
                (analyze.get_start_ts(), CopRequest::Analyze(analyze))
            }
            tp => return Err(box_err!("unsupported tp {}", tp)),
        };

        let start = Instant::now_coarse();
        let deadline = start + Duration::from_secs(REQUEST_MAX_HANDLE_SECS);

        let req_ctx = ReqContext {
            deadline: deadline,
            isolation_level: req.get_context().get_isolation_level(),
            fill_cache: !req.get_context().get_not_fill_cache(),
            table_scan: table_scan,
        };

        let request_tracker = RequestTracker {
            running_task_count: None,
            record_handle_time: req.get_context().get_handle_time(),
            record_scan_detail: req.get_context().get_scan_detail(),

            start: start,
            total_handle_time: 0f64,
            wait_start: Some(start),
            handle_start: None,
            wait_time: None,
<<<<<<< HEAD
            handle_time: None,
            cop_stats: CopStats::default(),

            region_id: req.get_context().get_region_id(),
            txn_start_ts: start_ts,
            ranges_len: req.get_ranges().len(),
            first_range: req.get_ranges().get(0).cloned(),
            scan_tag: req_ctx.get_scan_tag(),
            pri_str: get_req_pri_str(req.get_context().get_priority()),
        };

        COPR_PENDING_REQS
            .with_label_values(&[request_tracker.scan_tag, request_tracker.pri_str])
            .add(1.0);

        Ok(RequestTask {
            req: req,
            cop_req: cop_req,
            ctx: req_ctx,
=======
            timer: timer,
            metrics: Default::default(),
>>>>>>> dfb49087
            on_resp: on_resp,
            tracker: request_tracker,
        })
    }

    #[inline]
    fn check_outdated(&self) -> Result<()> {
        self.ctx.check_if_outdated()
    }

<<<<<<< HEAD
    pub fn priority(&self) -> CommandPri {
        self.req.get_context().get_priority()
    }

    fn get_request_key(&self) -> (u64, u64, u64) {
        let ctx = self.req.get_context();
        let region_id = ctx.get_region_id();
        let version = ctx.get_region_epoch().get_version();
        let peer_id = ctx.get_peer().get_id();
        (region_id, version, peer_id)
=======
    fn stop_record_waiting(&mut self, metrics: &mut BasicLocalMetrics) {
        if self.wait_time.is_some() {
            return;
        }
        let wait_time = duration_to_sec(self.timer.elapsed());
        metrics
            .wait_time
            .with_label_values(&[self.ctx.get_scan_tag()])
            .observe(wait_time);
        self.wait_time = Some(wait_time);
    }

    fn stop_record_handling(&mut self, metrics: &mut BasicLocalMetrics) -> Option<ExecDetails> {
        self.stop_record_waiting(metrics);
        let query_time = duration_to_sec(self.timer.elapsed());
        let type_str = self.ctx.get_scan_tag();
        metrics
            .req_time
            .with_label_values(&[type_str])
            .observe(query_time);
        let wait_time = self.wait_time.unwrap();
        let handle_time = query_time - wait_time;
        metrics
            .handle_time
            .with_label_values(&[type_str])
            .observe(handle_time);

        metrics
            .scan_keys
            .with_label_values(&[type_str])
            .observe(self.metrics.cf_stats.total_op_count() as f64);

        let mut handle = HandleTime::new();
        handle.set_process_ms((handle_time * 1000.0) as i64);
        handle.set_wait_ms((wait_time * 1000.0) as i64);

        let mut exec_details = ExecDetails::new();
        if handle_time > SLOW_QUERY_LOWER_BOUND {
            info!(
                "[region {}] handle {:?} [{}] takes {:?} [keys: {}, hit: {}, \
                 ranges: {} ({:?})]",
                self.req.get_context().get_region_id(),
                self.start_ts,
                type_str,
                handle_time,
                self.metrics.cf_stats.total_op_count(),
                self.metrics.cf_stats.total_processed(),
                self.req.get_ranges().len(),
                self.req.get_ranges().get(0)
            );
            exec_details.set_scan_detail(self.metrics.cf_stats.scan_detail());
            exec_details.set_handle_time(handle);
            return Some(exec_details);
        }

        let ctx = self.req.get_context();
        if !ctx.get_handle_time() && !ctx.get_scan_detail() {
            return None;
        }

        if ctx.get_handle_time() {
            exec_details.set_handle_time(handle);
        }

        if ctx.get_scan_detail() {
            exec_details.set_scan_detail(self.metrics.cf_stats.scan_detail());
        }
        Some(exec_details)
    }

    pub fn priority(&self) -> CommandPri {
        self.req.get_context().get_priority()
>>>>>>> dfb49087
    }
}

impl Display for RequestTask {
    fn fmt(&self, f: &mut Formatter) -> fmt::Result {
        write!(
            f,
            "request [context {:?}, tp: {}, ranges: {} ({:?})]",
            self.req.get_context(),
            self.req.get_tp(),
            self.req.get_ranges().len(),
            self.req.get_ranges().get(0)
        )
    }
}

impl Runnable<Task> for Host {
    // TODO: limit pending reqs
    fn run(&mut self, _: Task) {
        panic!("Shouldn't call Host::run directly");
    }

    #[allow(for_kv_map)]
    fn run_batch(&mut self, tasks: &mut Vec<Task>) {
        let mut grouped_reqs = map![];
        let mut local_metrics = BasicLocalMetrics::default();
        for task in tasks.drain(..) {
            match task {
                Task::Request(req) => {
                    if let Err(e) = req.check_outdated() {
<<<<<<< HEAD
                        req.on_resp.respond(err_resp(e));
=======
                        on_error(e, req, &mut local_metrics);
>>>>>>> dfb49087
                        continue;
                    }
                    let key = req.get_request_key();
                    grouped_reqs.entry(key).or_insert_with(Vec::new).push(req);
                }
                Task::SnapRes(q_id, snap_res) => {
                    self.handle_snapshot_result(q_id, snap_res);
                }
                Task::BatchSnapRes(batch) => for (q_id, snap_res) in batch {
                    self.handle_snapshot_result(q_id, snap_res);
                },
                Task::RetryRequests(retry) => for id in retry {
                    if let Err(e) = {
                        let ctx = self.reqs[&id][0].req.get_context();
                        let sched = self.sched.clone();
                        self.engine.async_snapshot(ctx, box move |(_, res)| {
                            sched.schedule(Task::SnapRes(id, res)).unwrap()
<<<<<<< HEAD
                        })
                    } {
                        self.notify_batch_failed(e, id);
=======
                        }) {
                        notify_batch_failed(e, reqs, &mut local_metrics);
                    } else {
                        self.reqs.insert(id, reqs);
>>>>>>> dfb49087
                    }
                },
            }
        }

        if grouped_reqs.is_empty() {
            return;
        }

        let mut batch = Vec::with_capacity(grouped_reqs.len());
        let start_id = self.last_req_id + 1;
        for (_, mut reqs) in grouped_reqs {
            let max_running_task_count = self.max_running_task_count;
            if self.running_task_count() >= max_running_task_count {
                self.notify_failed(Error::Full(max_running_task_count), reqs);
                continue;
            }

            for req in &mut reqs {
                let task_count = Arc::clone(&self.running_task_count);
                req.tracker.attach_task_count(task_count);
            }
            self.last_req_id += 1;
            batch.push(reqs[0].req.get_context().clone());
            self.reqs.insert(self.last_req_id, reqs);
        }
        let end_id = self.last_req_id;

        let sched = self.sched.clone();
        let on_finished: engine::BatchCallback<Box<Snapshot>> = box move |results: Vec<_>| {
            let mut ready = Vec::with_capacity(results.len());
            let mut retry = Vec::new();
            for (id, res) in (start_id..end_id + 1).zip(results) {
                match res {
                    Some((_, res)) => ready.push((id, res)),
                    None => retry.push(id),
                }
            }

            if !ready.is_empty() {
                sched.schedule(Task::BatchSnapRes(ready)).unwrap();
            }
            if !retry.is_empty() {
                BATCH_REQUEST_TASKS
                    .with_label_values(&["retry"])
                    .observe(retry.len() as f64);
                sched.schedule(Task::RetryRequests(retry)).unwrap();
            }
        };

        BATCH_REQUEST_TASKS
            .with_label_values(&["all"])
            .observe(batch.len() as f64);

        if let Err(e) = self.engine.async_batch_snapshot(batch, on_finished) {
            for id in start_id..end_id + 1 {
                let err = e.maybe_clone().unwrap_or_else(|| {
                    error!("async snapshot batch failed error {:?}", e);
                    EngineError::Other(box_err!("{:?}", e))
                });
<<<<<<< HEAD
                self.notify_batch_failed(err, id);
=======
                notify_batch_failed(err, reqs, &mut local_metrics);
>>>>>>> dfb49087
            }
        }
    }
}

fn err_resp(e: Error, metrics: &mut BasicLocalMetrics) -> Response {
    let mut resp = Response::new();
    let tag = match e {
        Error::Region(e) => {
            let tag = storage::get_tag_from_header(&e);
            resp.set_region_error(e);
            tag
        }
        Error::Locked(info) => {
            resp.set_locked(info);
            "lock"
        }
        Error::Outdated(deadline, now, scan_tag) => {
            let elapsed =
                now.duration_since(deadline) + Duration::from_secs(REQUEST_MAX_HANDLE_SECS);
            metrics
                .outdate_time
                .with_label_values(&[scan_tag])
                .observe(elapsed.as_secs() as f64);
            resp.set_other_error(OUTDATED_ERROR_MSG.to_owned());
            "outdated"
        }
        Error::Full(allow) => {
            let mut errorpb = errorpb::Error::new();
            errorpb.set_message(format!("running batches reach limit {}", allow));
            let mut server_is_busy_err = ServerIsBusy::new();
            server_is_busy_err.set_reason(ENDPOINT_IS_BUSY.to_owned());
            errorpb.set_server_is_busy(server_is_busy_err);
            resp.set_region_error(errorpb);
            "full"
        }
        Error::Other(_) => {
            resp.set_other_error(format!("{}", e));
            "other"
        }
    };
    metrics
        .error_cnt
        .with_label_values(&[tag])
        .inc_by(1.0)
        .unwrap();
    resp
}

<<<<<<< HEAD
=======
fn on_error(e: Error, req: RequestTask, metrics: &mut BasicLocalMetrics) -> ExecutorMetrics {
    let resp = err_resp(e, metrics);
    respond(resp, req, metrics)
}

fn notify_batch_failed<E: Into<Error> + Debug>(
    e: E,
    reqs: Vec<RequestTask>,
    metrics: &mut BasicLocalMetrics,
) {
    debug!("failed to handle batch request: {:?}", e);
    let resp = err_resp(e.into(), metrics);
    for t in reqs {
        respond(resp.clone(), t, metrics);
    }
}

fn respond(
    mut resp: Response,
    mut t: RequestTask,
    metrics: &mut BasicLocalMetrics,
) -> ExecutorMetrics {
    if let Some(exec_details) = t.stop_record_handling(metrics) {
        resp.set_exec_details(exec_details);
    }
    (t.on_resp)(resp);
    t.metrics
}

pub struct TiDbEndPoint {
    snap: Box<Snapshot>,
}

impl TiDbEndPoint {
    pub fn new(snap: Box<Snapshot>) -> TiDbEndPoint {
        TiDbEndPoint { snap: snap }
    }
}

impl TiDbEndPoint {
    fn handle_request(
        self,
        mut t: RequestTask,
        batch_row_limit: usize,
        metrics: &mut BasicLocalMetrics,
    ) -> ExecutorMetrics {
        t.stop_record_waiting(metrics);

        if let Err(e) = t.check_outdated() {
            return on_error(e, t, metrics);
        }

        let resp = match t.cop_req.take().unwrap() {
            Ok(CopRequest::DAG(dag)) => self.handle_dag(dag, &mut t, batch_row_limit),
            Ok(CopRequest::Analyze(analyze)) => self.handle_analyze(analyze, &mut t),
            Err(err) => Err(err),
        };
        match resp {
            Ok(r) => respond(r, t, metrics),
            Err(e) => on_error(e, t, metrics),
        }
    }

    pub fn handle_dag(
        self,
        dag: DAGRequest,
        t: &mut RequestTask,
        batch_row_limit: usize,
    ) -> Result<Response> {
        let ranges = t.req.take_ranges().into_vec();
        let mut ctx = DAGContext::new(dag, ranges, self.snap, Arc::clone(&t.ctx), batch_row_limit)?;
        let res = ctx.handle_request();
        ctx.collect_metrics_into(&mut t.metrics);
        res
    }

    pub fn handle_analyze(self, analyze: AnalyzeReq, t: &mut RequestTask) -> Result<Response> {
        let ranges = t.req.take_ranges().into_vec();
        let ctx = AnalyzeContext::new(analyze, ranges, self.snap, t.ctx.as_ref());
        ctx.handle_request(&mut t.metrics)
    }
}

>>>>>>> dfb49087
pub fn to_pb_error(err: &Error) -> select::Error {
    let mut e = select::Error::new();
    e.set_code(DEFAULT_ERROR_CODE);
    e.set_msg(format!("{}", err));
    e
}

pub fn prefix_next(key: &[u8]) -> Vec<u8> {
    let mut nk = key.to_vec();
    if nk.is_empty() {
        nk.push(0);
        return nk;
    }
    let mut i = nk.len() - 1;
    loop {
        if nk[i] == 255 {
            nk[i] = 0;
        } else {
            nk[i] += 1;
            return nk;
        }
        if i == 0 {
            nk = key.to_vec();
            nk.push(0);
            return nk;
        }
        i -= 1;
    }
}

/// `is_point` checks if the key range represents a point.
pub fn is_point(range: &KeyRange) -> bool {
    range.get_end() == &*prefix_next(range.get_start())
}

#[inline]
pub fn get_pk(col: &ColumnInfo, h: i64) -> Datum {
    if mysql::has_unsigned_flag(col.get_flag() as u64) {
        // PK column is unsigned
        Datum::U64(h as u64)
    } else {
        Datum::I64(h)
    }
}

pub const STR_REQ_TYPE_SELECT: &str = "select";
pub const STR_REQ_TYPE_INDEX: &str = "index";
pub const STR_REQ_PRI_LOW: &str = "low";
pub const STR_REQ_PRI_NORMAL: &str = "normal";
pub const STR_REQ_PRI_HIGH: &str = "high";

#[inline]
pub fn get_req_pri_str(pri: CommandPri) -> &'static str {
    match pri {
        CommandPri::Low => STR_REQ_PRI_LOW,
        CommandPri::Normal => STR_REQ_PRI_NORMAL,
        CommandPri::High => STR_REQ_PRI_HIGH,
    }
}

#[cfg(test)]
mod tests {
    use super::*;
    use storage::engine::{self, TEMP_DIR};
    use std::thread;
    use std::time::Duration;
    use std::sync::mpsc;

    use kvproto::coprocessor::Request;
    use tipb::select::DAGRequest;
    use tipb::expression::Expr;
    use tipb::executor::Executor;

    use util::worker::{Builder as WorkerBuilder, FutureWorker};
    use util::time::Instant;

    #[test]
    fn test_get_reg_scan_tag() {
        let mut ctx = ReqContext {
            deadline: Instant::now_coarse(),
            isolation_level: IsolationLevel::RC,
            fill_cache: true,
            table_scan: true,
        };
        assert_eq!(ctx.get_scan_tag(), STR_REQ_TYPE_SELECT);
        ctx.table_scan = false;
        assert_eq!(ctx.get_scan_tag(), STR_REQ_TYPE_INDEX);
    }

    #[test]
    fn test_req_outdated() {
        let mut worker = WorkerBuilder::new("test-endpoint").batch_size(30).create();
        let engine = engine::new_local_engine(TEMP_DIR, &[]).unwrap();
        let mut cfg = Config::default();
        cfg.end_point_concurrency = 1;
        let pd_worker = FutureWorker::new("test-pd-worker");
        let end_point = Host::new(engine, worker.scheduler(), &cfg, pd_worker.scheduler());
        worker.start(end_point).unwrap();

        let mut req = Request::new();
        req.set_tp(REQ_TYPE_DAG);
        let (tx, rx) = mpsc::channel();
        let on_resp = OnResponse::Unary(box move |msg| tx.send(msg).unwrap());
        let mut task = RequestTask::new(req, on_resp, 1000).unwrap();
        task.ctx.deadline -= Duration::from_secs(super::REQUEST_MAX_HANDLE_SECS);

        worker.schedule(Task::Request(task)).unwrap();
        let resp = rx.recv_timeout(Duration::from_secs(3)).unwrap();
        assert!(!resp.get_other_error().is_empty());
        assert_eq!(resp.get_other_error(), super::OUTDATED_ERROR_MSG);
<<<<<<< HEAD
=======
        worker.stop();
    }

    #[test]
    fn test_exec_details_with_long_query() {
        let mut worker = WorkerBuilder::new("test-endpoint").batch_size(30).create();
        let engine = engine::new_local_engine(TEMP_DIR, &[]).unwrap();
        let mut cfg = Config::default();
        cfg.end_point_concurrency = 1;
        let pd_worker = FutureWorker::new("test-pd-worker");
        let end_point = Host::new(engine, worker.scheduler(), &cfg, pd_worker.scheduler());
        worker.start(end_point).unwrap();
        let (tx, rx) = mpsc::channel();
        let mut task = RequestTask::new(
            Request::new(),
            box move |msg| {
                tx.send(msg).unwrap();
            },
            1000,
        );
        let ctx = ReqContext {
            deadline: task.ctx.deadline - Duration::from_secs(super::REQUEST_MAX_HANDLE_SECS),
            isolation_level: task.ctx.isolation_level,
            fill_cache: task.ctx.fill_cache,
            table_scan: task.ctx.table_scan,
        };
        task.ctx = Arc::new(ctx);
        let mut metrics = BasicLocalMetrics::default();
        task.stop_record_waiting(&mut metrics);
        task.timer = task.timer.sub(Duration::from_secs(
            (super::SLOW_QUERY_LOWER_BOUND * 2.0) as u64,
        ));
        worker.schedule(Task::Request(task)).unwrap();
        let resp = rx.recv_timeout(Duration::from_secs(3)).unwrap();

        // check exec details
        let exec_details = resp.get_exec_details();
        assert!(exec_details.has_handle_time());
        assert!(exec_details.has_scan_detail());
        worker.stop();
>>>>>>> dfb49087
    }

    #[test]
    fn test_too_many_reqs() {
        let mut worker = WorkerBuilder::new("test-endpoint").batch_size(5).create();
        let engine = engine::new_local_engine(TEMP_DIR, &[]).unwrap();
        let mut cfg = Config::default();
        cfg.end_point_concurrency = 1;
        let pd_worker = FutureWorker::new("test-pd-worker");
        let mut end_point = Host::new(engine, worker.scheduler(), &cfg, pd_worker.scheduler());
        end_point.max_running_task_count = 3;
        worker.start(end_point).unwrap();
        let (tx, rx) = mpsc::channel();
        for pos in 0..30 * 4 {
            let tx = tx.clone();
            let mut req = Request::new();
            req.set_tp(REQ_TYPE_DAG);
            if pos % 3 == 0 {
                req.mut_context().set_priority(CommandPri::Low);
            } else if pos % 3 == 1 {
                req.mut_context().set_priority(CommandPri::Normal);
            } else {
                req.mut_context().set_priority(CommandPri::High);
            }
            let on_resp = OnResponse::Unary(box move |msg| {
                thread::sleep(Duration::from_millis(100));
                tx.send(msg).unwrap();
            });

            let task = RequestTask::new(req, on_resp, 1000).unwrap();
            worker.schedule(Task::Request(task)).unwrap();
        }
        for _ in 0..120 {
            let resp = rx.recv_timeout(Duration::from_secs(3)).unwrap();
            if !resp.has_region_error() {
                continue;
            }
            assert!(resp.get_region_error().has_server_is_busy());
            return;
        }
        panic!("suppose to get ServerIsBusy error.");
    }

    #[test]
    fn test_stack_guard() {
        let mut expr = Expr::new();
        for _ in 0..10 {
            let mut e = Expr::new();
            e.mut_children().push(expr);
            expr = e;
        }
        let mut e = Executor::new();
        e.mut_selection().mut_conditions().push(expr);
        let mut dag = DAGRequest::new();
        dag.mut_executors().push(e);
        let mut req = Request::new();
        req.set_tp(REQ_TYPE_DAG);
        req.set_data(dag.write_to_bytes().unwrap());

        let err = RequestTask::new(req, OnResponse::Unary(box |_| ()), 5).unwrap_err();
        let s = format!("{:?}", err);
        assert!(
            s.contains("Recursion"),
            "parse should fail due to recursion limit {}",
            s
        );
    }
}<|MERGE_RESOLUTION|>--- conflicted
+++ resolved
@@ -16,14 +16,11 @@
 use std::sync::Arc;
 use std::sync::atomic::{AtomicUsize, Ordering};
 use std::fmt::{self, Debug, Display, Formatter};
-<<<<<<< HEAD
 
 use protobuf::{CodedInputStream, Message as PbMsg};
 use futures::{future, stream};
 use futures::sync::mpsc as futures_mpsc;
 use futures_cpupool::{Builder as CpuPoolBuilder, CpuPool};
-=======
->>>>>>> dfb49087
 
 use tipb::select::{self, DAGRequest};
 use tipb::analyze::{AnalyzeReq, AnalyzeType};
@@ -37,21 +34,16 @@
 use util::worker::{FutureScheduler, Runnable, Scheduler};
 use util::collections::HashMap;
 use server::{Config, OnResponse};
-<<<<<<< HEAD
-use storage::{self, engine, Engine, Snapshot, Statistics};
-=======
 use storage::{self, engine, Engine, Snapshot};
->>>>>>> dfb49087
 use storage::engine::Error as EngineError;
 use pd::PdTask;
 
 use super::codec::mysql;
 use super::codec::datum::Datum;
 use super::dag::DAGContext;
+use super::dag::executor::ExecutorMetrics;
 use super::statistics::analyze::AnalyzeContext;
 use super::metrics::*;
-use super::local_metrics::{BasicLocalMetrics, ExecLocalMetrics};
-use super::dag::executor::ExecutorMetrics;
 use super::{Error, Result};
 
 pub const REQ_TYPE_DAG: i64 = 103;
@@ -70,12 +62,6 @@
 const OUTDATED_ERROR_MSG: &str = "request outdated.";
 
 const ENDPOINT_IS_BUSY: &str = "endpoint is busy";
-
-#[derive(Debug, Default)]
-struct CopStats {
-    stats: Statistics,
-    scan_counter: ScanCounter,
-}
 
 struct ExecutorPool {
     pool: CpuPool,
@@ -92,41 +78,7 @@
     max_running_task_count: usize,
     running_task_count: Arc<AtomicUsize>,
     batch_row_limit: usize,
-<<<<<<< HEAD
     stream_batch_row_limit: usize,
-=======
-}
-
-struct CopContextFactory {
-    sender: FutureScheduler<PdTask>,
-}
-
-impl ContextFactory<CopContext> for CopContextFactory {
-    fn create(&self) -> CopContext {
-        CopContext::new(self.sender.clone())
-    }
-}
-
-struct CopContext {
-    exec_local_metrics: ExecLocalMetrics,
-    basic_local_metrics: BasicLocalMetrics,
-}
-
-impl CopContext {
-    fn new(sender: FutureScheduler<PdTask>) -> CopContext {
-        CopContext {
-            exec_local_metrics: ExecLocalMetrics::new(sender),
-            basic_local_metrics: Default::default(),
-        }
-    }
-}
-
-impl Context for CopContext {
-    fn on_tick(&mut self) {
-        self.exec_local_metrics.flush();
-        self.basic_local_metrics.flush();
-    }
->>>>>>> dfb49087
 }
 
 impl Host {
@@ -224,10 +176,9 @@
                     let do_request = move || {
                         tracker.record_wait();
                         let mut resp = ctx.handle_request(batch_row_limit).unwrap_or_else(err_resp);
-                        let mut cop_stats = CopStats::default();
-                        ctx.collect_statistics_into(&mut cop_stats.stats);
-                        ctx.collect_metrics_into(&mut cop_stats.scan_counter);
-                        tracker.record_handle(&mut resp, cop_stats);
+                        let mut exec_metrics = ExecutorMetrics::default();
+                        ctx.collect_metrics_into(&mut exec_metrics);
+                        tracker.record_handle(&mut resp, exec_metrics);
                         future::ok::<_, ()>(on_resp.respond(resp))
                     };
                     return pool.spawn_fn(do_request).forget();
@@ -242,10 +193,9 @@
                     let (item, finished) = ctx.handle_streaming_request(batch_row_limit)
                         .unwrap_or_else(|e| (Some(err_resp(e)), true));
                     item.map(|mut resp| {
-                        let mut cop_stats = CopStats::default();
-                        ctx.collect_statistics_into(&mut cop_stats.stats);
-                        ctx.collect_metrics_into(&mut cop_stats.scan_counter);
-                        tracker.record_handle(&mut resp, cop_stats);
+                        let mut exec_metrics = ExecutorMetrics::default();
+                        ctx.collect_metrics_into(&mut exec_metrics);
+                        tracker.record_handle(&mut resp, exec_metrics);
                         future::ok::<_, futures_mpsc::SendError<_>>((resp, (ctx, finished)))
                     })
                 });
@@ -253,12 +203,12 @@
             }
             CopRequest::Analyze(analyze) => {
                 let ctx = AnalyzeContext::new(analyze, ranges, snap, &req_ctx);
-                let mut cop_stats = CopStats::default();
+                let mut exec_metrics = ExecutorMetrics::default();
                 let do_request = move || {
                     tracker.record_wait();
-                    let mut resp = ctx.handle_request(&mut cop_stats.stats)
+                    let mut resp = ctx.handle_request(&mut exec_metrics)
                         .unwrap_or_else(err_resp);
-                    tracker.record_handle(&mut resp, cop_stats);
+                    tracker.record_handle(&mut resp, exec_metrics);
                     future::ok::<_, ()>(on_resp.respond(resp))
                 };
                 pool.spawn_fn(do_request).forget();
@@ -267,59 +217,12 @@
     }
 
     fn handle_snapshot_result(&mut self, id: u64, snapshot: engine::Result<Box<Snapshot>>) {
-<<<<<<< HEAD
         let snap = match snapshot {
             Ok(s) => s,
             Err(e) => return self.notify_batch_failed(e, id),
         };
         for req in self.reqs.remove(&id).unwrap() {
             self.handle_request(snap.clone(), req);
-=======
-        let reqs = self.reqs.remove(&id).unwrap();
-        let mut local_metrics = BasicLocalMetrics::default();
-        let snap = match snapshot {
-            Ok(s) => s,
-            Err(e) => {
-                notify_batch_failed(e, reqs, &mut local_metrics);
-                return;
-            }
-        };
-
-        if self.running_task_count() >= self.max_running_task_count {
-            notify_batch_failed(
-                Error::Full(self.max_running_task_count),
-                reqs,
-                &mut local_metrics,
-            );
-            return;
-        }
-
-        let batch_row_limit = self.batch_row_limit;
-        for req in reqs {
-            let pri = req.priority();
-            let pri_str = get_req_pri_str(pri);
-            let type_str = req.ctx.get_scan_tag();
-            let end_point = TiDbEndPoint::new(snap.clone());
-
-            let pool = match pri {
-                CommandPri::Low => &mut self.low_priority_pool,
-                CommandPri::High => &mut self.high_priority_pool,
-                CommandPri::Normal => &mut self.pool,
-            };
-            COPR_PENDING_REQS
-                .with_label_values(&[type_str, pri_str])
-                .inc();
-            pool.execute(move |ctx: &mut CopContext| {
-                // decrease pending task
-                COPR_PENDING_REQS
-                    .with_label_values(&[type_str, pri_str])
-                    .dec();
-                let region_id = req.req.get_context().get_region_id();
-                let stats =
-                    end_point.handle_request(req, batch_row_limit, &mut ctx.basic_local_metrics);
-                ctx.exec_local_metrics.collect(type_str, region_id, stats);
-            });
->>>>>>> dfb49087
         }
     }
 }
@@ -384,7 +287,7 @@
     record_handle_time: bool,
     record_scan_detail: bool,
 
-    cop_stats: CopStats,
+    exec_metrics: ExecutorMetrics,
     start: Instant, // The request start time.
     total_handle_time: f64,
 
@@ -423,16 +326,14 @@
     }
 
     #[allow(useless_let_if_seq)]
-    fn record_handle(&mut self, resp: &mut Response, cop_stats: CopStats) {
+    fn record_handle(&mut self, resp: &mut Response, mut exec_metrics: ExecutorMetrics) {
         let handle_start = self.handle_start.take().unwrap();
         let now = Instant::now_coarse();
         self.handle_time = Some(duration_to_sec(now - handle_start));
         self.wait_start = Some(now);
         self.total_handle_time += self.handle_time.unwrap();
 
-        let (stats, mut scan_counter) = (cop_stats.stats, cop_stats.scan_counter);
-        self.cop_stats.stats.add(&stats);
-        self.cop_stats.scan_counter.merge(&mut scan_counter);
+        self.exec_metrics.merge(&mut exec_metrics);
 
         let mut record_handle_time = self.record_handle_time;
         let mut record_scan_detail = self.record_scan_detail;
@@ -447,7 +348,7 @@
             resp.mut_exec_details().set_handle_time(handle);
         }
         if record_scan_detail {
-            let detail = stats.scan_detail();
+            let detail = self.exec_metrics.cf_stats.scan_detail();
             resp.mut_exec_details().set_scan_detail(detail);
         }
     }
@@ -464,8 +365,8 @@
                 self.txn_start_ts,
                 self.scan_tag,
                 query_time,
-                self.cop_stats.stats.total_op_count(),
-                self.cop_stats.stats.total_processed(),
+                self.exec_metrics.cf_stats.total_op_count(),
+                self.exec_metrics.cf_stats.total_processed(),
                 self.ranges_len,
                 self.first_range,
             );
@@ -482,7 +383,7 @@
             .observe(self.total_handle_time);
         COPR_SCAN_KEYS
             .with_label_values(&[self.scan_tag])
-            .observe(self.cop_stats.stats.total_op_count() as f64);
+            .observe(self.exec_metrics.cf_stats.total_op_count() as f64);
 
         if let Some(task_count) = self.running_task_count.take() {
             task_count.fetch_sub(1, Ordering::Release);
@@ -493,20 +394,10 @@
 #[derive(Debug)]
 pub struct RequestTask {
     req: Request,
-<<<<<<< HEAD
     cop_req: CopRequest,
     ctx: ReqContext,
     on_resp: OnResponse<Response>,
     tracker: RequestTracker,
-=======
-    start_ts: Option<u64>,
-    wait_time: Option<f64>,
-    timer: Instant,
-    metrics: ExecutorMetrics,
-    on_resp: OnResponse,
-    cop_req: Option<Result<CopRequest>>,
-    ctx: Arc<ReqContext>,
->>>>>>> dfb49087
 }
 
 impl RequestTask {
@@ -558,9 +449,8 @@
             wait_start: Some(start),
             handle_start: None,
             wait_time: None,
-<<<<<<< HEAD
             handle_time: None,
-            cop_stats: CopStats::default(),
+            exec_metrics: ExecutorMetrics::default(),
 
             region_id: req.get_context().get_region_id(),
             txn_start_ts: start_ts,
@@ -578,10 +468,6 @@
             req: req,
             cop_req: cop_req,
             ctx: req_ctx,
-=======
-            timer: timer,
-            metrics: Default::default(),
->>>>>>> dfb49087
             on_resp: on_resp,
             tracker: request_tracker,
         })
@@ -592,7 +478,6 @@
         self.ctx.check_if_outdated()
     }
 
-<<<<<<< HEAD
     pub fn priority(&self) -> CommandPri {
         self.req.get_context().get_priority()
     }
@@ -603,80 +488,6 @@
         let version = ctx.get_region_epoch().get_version();
         let peer_id = ctx.get_peer().get_id();
         (region_id, version, peer_id)
-=======
-    fn stop_record_waiting(&mut self, metrics: &mut BasicLocalMetrics) {
-        if self.wait_time.is_some() {
-            return;
-        }
-        let wait_time = duration_to_sec(self.timer.elapsed());
-        metrics
-            .wait_time
-            .with_label_values(&[self.ctx.get_scan_tag()])
-            .observe(wait_time);
-        self.wait_time = Some(wait_time);
-    }
-
-    fn stop_record_handling(&mut self, metrics: &mut BasicLocalMetrics) -> Option<ExecDetails> {
-        self.stop_record_waiting(metrics);
-        let query_time = duration_to_sec(self.timer.elapsed());
-        let type_str = self.ctx.get_scan_tag();
-        metrics
-            .req_time
-            .with_label_values(&[type_str])
-            .observe(query_time);
-        let wait_time = self.wait_time.unwrap();
-        let handle_time = query_time - wait_time;
-        metrics
-            .handle_time
-            .with_label_values(&[type_str])
-            .observe(handle_time);
-
-        metrics
-            .scan_keys
-            .with_label_values(&[type_str])
-            .observe(self.metrics.cf_stats.total_op_count() as f64);
-
-        let mut handle = HandleTime::new();
-        handle.set_process_ms((handle_time * 1000.0) as i64);
-        handle.set_wait_ms((wait_time * 1000.0) as i64);
-
-        let mut exec_details = ExecDetails::new();
-        if handle_time > SLOW_QUERY_LOWER_BOUND {
-            info!(
-                "[region {}] handle {:?} [{}] takes {:?} [keys: {}, hit: {}, \
-                 ranges: {} ({:?})]",
-                self.req.get_context().get_region_id(),
-                self.start_ts,
-                type_str,
-                handle_time,
-                self.metrics.cf_stats.total_op_count(),
-                self.metrics.cf_stats.total_processed(),
-                self.req.get_ranges().len(),
-                self.req.get_ranges().get(0)
-            );
-            exec_details.set_scan_detail(self.metrics.cf_stats.scan_detail());
-            exec_details.set_handle_time(handle);
-            return Some(exec_details);
-        }
-
-        let ctx = self.req.get_context();
-        if !ctx.get_handle_time() && !ctx.get_scan_detail() {
-            return None;
-        }
-
-        if ctx.get_handle_time() {
-            exec_details.set_handle_time(handle);
-        }
-
-        if ctx.get_scan_detail() {
-            exec_details.set_scan_detail(self.metrics.cf_stats.scan_detail());
-        }
-        Some(exec_details)
-    }
-
-    pub fn priority(&self) -> CommandPri {
-        self.req.get_context().get_priority()
->>>>>>> dfb49087
     }
 }
 
@@ -702,16 +513,11 @@
     #[allow(for_kv_map)]
     fn run_batch(&mut self, tasks: &mut Vec<Task>) {
         let mut grouped_reqs = map![];
-        let mut local_metrics = BasicLocalMetrics::default();
         for task in tasks.drain(..) {
             match task {
                 Task::Request(req) => {
                     if let Err(e) = req.check_outdated() {
-<<<<<<< HEAD
                         req.on_resp.respond(err_resp(e));
-=======
-                        on_error(e, req, &mut local_metrics);
->>>>>>> dfb49087
                         continue;
                     }
                     let key = req.get_request_key();
@@ -729,16 +535,9 @@
                         let sched = self.sched.clone();
                         self.engine.async_snapshot(ctx, box move |(_, res)| {
                             sched.schedule(Task::SnapRes(id, res)).unwrap()
-<<<<<<< HEAD
                         })
                     } {
                         self.notify_batch_failed(e, id);
-=======
-                        }) {
-                        notify_batch_failed(e, reqs, &mut local_metrics);
-                    } else {
-                        self.reqs.insert(id, reqs);
->>>>>>> dfb49087
                     }
                 },
             }
@@ -799,146 +598,51 @@
                     error!("async snapshot batch failed error {:?}", e);
                     EngineError::Other(box_err!("{:?}", e))
                 });
-<<<<<<< HEAD
                 self.notify_batch_failed(err, id);
-=======
-                notify_batch_failed(err, reqs, &mut local_metrics);
->>>>>>> dfb49087
-            }
-        }
-    }
-}
-
-fn err_resp(e: Error, metrics: &mut BasicLocalMetrics) -> Response {
+            }
+        }
+    }
+}
+
+fn err_resp(e: Error) -> Response {
     let mut resp = Response::new();
-    let tag = match e {
+    match e {
         Error::Region(e) => {
             let tag = storage::get_tag_from_header(&e);
+            COPR_REQ_ERROR.with_label_values(&[tag]).inc();
             resp.set_region_error(e);
-            tag
         }
         Error::Locked(info) => {
             resp.set_locked(info);
-            "lock"
+            COPR_REQ_ERROR.with_label_values(&["lock"]).inc();
         }
         Error::Outdated(deadline, now, scan_tag) => {
             let elapsed =
                 now.duration_since(deadline) + Duration::from_secs(REQUEST_MAX_HANDLE_SECS);
-            metrics
-                .outdate_time
+            COPR_REQ_ERROR.with_label_values(&["outdated"]).inc();
+            OUTDATED_REQ_WAIT_TIME
                 .with_label_values(&[scan_tag])
                 .observe(elapsed.as_secs() as f64);
+
             resp.set_other_error(OUTDATED_ERROR_MSG.to_owned());
-            "outdated"
         }
         Error::Full(allow) => {
+            COPR_REQ_ERROR.with_label_values(&["full"]).inc();
             let mut errorpb = errorpb::Error::new();
             errorpb.set_message(format!("running batches reach limit {}", allow));
             let mut server_is_busy_err = ServerIsBusy::new();
             server_is_busy_err.set_reason(ENDPOINT_IS_BUSY.to_owned());
             errorpb.set_server_is_busy(server_is_busy_err);
             resp.set_region_error(errorpb);
-            "full"
         }
         Error::Other(_) => {
             resp.set_other_error(format!("{}", e));
-            "other"
-        }
-    };
-    metrics
-        .error_cnt
-        .with_label_values(&[tag])
-        .inc_by(1.0)
-        .unwrap();
+            COPR_REQ_ERROR.with_label_values(&["other"]).inc();
+        }
+    }
     resp
 }
 
-<<<<<<< HEAD
-=======
-fn on_error(e: Error, req: RequestTask, metrics: &mut BasicLocalMetrics) -> ExecutorMetrics {
-    let resp = err_resp(e, metrics);
-    respond(resp, req, metrics)
-}
-
-fn notify_batch_failed<E: Into<Error> + Debug>(
-    e: E,
-    reqs: Vec<RequestTask>,
-    metrics: &mut BasicLocalMetrics,
-) {
-    debug!("failed to handle batch request: {:?}", e);
-    let resp = err_resp(e.into(), metrics);
-    for t in reqs {
-        respond(resp.clone(), t, metrics);
-    }
-}
-
-fn respond(
-    mut resp: Response,
-    mut t: RequestTask,
-    metrics: &mut BasicLocalMetrics,
-) -> ExecutorMetrics {
-    if let Some(exec_details) = t.stop_record_handling(metrics) {
-        resp.set_exec_details(exec_details);
-    }
-    (t.on_resp)(resp);
-    t.metrics
-}
-
-pub struct TiDbEndPoint {
-    snap: Box<Snapshot>,
-}
-
-impl TiDbEndPoint {
-    pub fn new(snap: Box<Snapshot>) -> TiDbEndPoint {
-        TiDbEndPoint { snap: snap }
-    }
-}
-
-impl TiDbEndPoint {
-    fn handle_request(
-        self,
-        mut t: RequestTask,
-        batch_row_limit: usize,
-        metrics: &mut BasicLocalMetrics,
-    ) -> ExecutorMetrics {
-        t.stop_record_waiting(metrics);
-
-        if let Err(e) = t.check_outdated() {
-            return on_error(e, t, metrics);
-        }
-
-        let resp = match t.cop_req.take().unwrap() {
-            Ok(CopRequest::DAG(dag)) => self.handle_dag(dag, &mut t, batch_row_limit),
-            Ok(CopRequest::Analyze(analyze)) => self.handle_analyze(analyze, &mut t),
-            Err(err) => Err(err),
-        };
-        match resp {
-            Ok(r) => respond(r, t, metrics),
-            Err(e) => on_error(e, t, metrics),
-        }
-    }
-
-    pub fn handle_dag(
-        self,
-        dag: DAGRequest,
-        t: &mut RequestTask,
-        batch_row_limit: usize,
-    ) -> Result<Response> {
-        let ranges = t.req.take_ranges().into_vec();
-        let mut ctx = DAGContext::new(dag, ranges, self.snap, Arc::clone(&t.ctx), batch_row_limit)?;
-        let res = ctx.handle_request();
-        ctx.collect_metrics_into(&mut t.metrics);
-        res
-    }
-
-    pub fn handle_analyze(self, analyze: AnalyzeReq, t: &mut RequestTask) -> Result<Response> {
-        let ranges = t.req.take_ranges().into_vec();
-        let ctx = AnalyzeContext::new(analyze, ranges, self.snap, t.ctx.as_ref());
-        ctx.handle_request(&mut t.metrics)
-    }
-}
-
->>>>>>> dfb49087
 pub fn to_pb_error(err: &Error) -> select::Error {
     let mut e = select::Error::new();
     e.set_code(DEFAULT_ERROR_CODE);
@@ -1049,49 +753,6 @@
         let resp = rx.recv_timeout(Duration::from_secs(3)).unwrap();
         assert!(!resp.get_other_error().is_empty());
         assert_eq!(resp.get_other_error(), super::OUTDATED_ERROR_MSG);
-<<<<<<< HEAD
-=======
-        worker.stop();
-    }
-
-    #[test]
-    fn test_exec_details_with_long_query() {
-        let mut worker = WorkerBuilder::new("test-endpoint").batch_size(30).create();
-        let engine = engine::new_local_engine(TEMP_DIR, &[]).unwrap();
-        let mut cfg = Config::default();
-        cfg.end_point_concurrency = 1;
-        let pd_worker = FutureWorker::new("test-pd-worker");
-        let end_point = Host::new(engine, worker.scheduler(), &cfg, pd_worker.scheduler());
-        worker.start(end_point).unwrap();
-        let (tx, rx) = mpsc::channel();
-        let mut task = RequestTask::new(
-            Request::new(),
-            box move |msg| {
-                tx.send(msg).unwrap();
-            },
-            1000,
-        );
-        let ctx = ReqContext {
-            deadline: task.ctx.deadline - Duration::from_secs(super::REQUEST_MAX_HANDLE_SECS),
-            isolation_level: task.ctx.isolation_level,
-            fill_cache: task.ctx.fill_cache,
-            table_scan: task.ctx.table_scan,
-        };
-        task.ctx = Arc::new(ctx);
-        let mut metrics = BasicLocalMetrics::default();
-        task.stop_record_waiting(&mut metrics);
-        task.timer = task.timer.sub(Duration::from_secs(
-            (super::SLOW_QUERY_LOWER_BOUND * 2.0) as u64,
-        ));
-        worker.schedule(Task::Request(task)).unwrap();
-        let resp = rx.recv_timeout(Duration::from_secs(3)).unwrap();
-
-        // check exec details
-        let exec_details = resp.get_exec_details();
-        assert!(exec_details.has_handle_time());
-        assert!(exec_details.has_scan_detail());
-        worker.stop();
->>>>>>> dfb49087
     }
 
     #[test]
