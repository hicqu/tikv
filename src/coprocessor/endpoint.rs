--- conflicted
+++ resolved
@@ -775,8 +775,11 @@
         let end_point = Host::new(engine, worker.scheduler(), &cfg, pd_worker.scheduler());
         worker.start_batch(end_point, 30).unwrap();
         let (tx, rx) = mpsc::channel();
-<<<<<<< HEAD
-        let mut task = RequestTask::new(Request::new(), box move |msg| { tx.send(msg).unwrap(); });
+        let mut task = RequestTask::new(
+            Request::new(),
+            box move |msg| { tx.send(msg).unwrap(); },
+            1000,
+        );
         let ctx = ReqContext {
             deadline: task.ctx.deadline - Duration::from_secs(super::REQUEST_MAX_HANDLE_SECS),
             isolation_level: task.ctx.isolation_level,
@@ -784,14 +787,6 @@
             table_scan: task.ctx.table_scan,
         };
         task.ctx = Arc::new(ctx);
-=======
-        let mut task = RequestTask::new(
-            Request::new(),
-            box move |msg| { tx.send(msg).unwrap(); },
-            1000,
-        );
-        task.ctx.deadline -= Duration::from_secs(super::REQUEST_MAX_HANDLE_SECS);
->>>>>>> 405288a8
         worker.schedule(Task::Request(task)).unwrap();
         let resp = rx.recv_timeout(Duration::from_secs(3)).unwrap();
         assert!(!resp.get_other_error().is_empty());
