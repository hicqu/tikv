--- conflicted
+++ resolved
@@ -57,8 +57,6 @@
             destroy_tls_engine_any();
             tls_flush(&pd_sender2)
         })
-<<<<<<< HEAD
-=======
         .build()
 }
 
@@ -68,7 +66,6 @@
     Builder::from_config(&Config::default_for_test())
         .after_start(move || set_tls_engine_any(engine.lock().unwrap().clone()))
         .before_stop(|| destroy_tls_engine_any())
->>>>>>> aa8ae7d2
         .build()
 }
 
