// Copyright 2016 TiKV Project Authors. Licensed under Apache-2.0.

//! Scheduler which schedules the execution of `storage::Command`s.
//!
//! There is one scheduler for each store. It receives commands from clients, executes them against
//! the MVCC layer storage engine.
//!
//! Logically, the data organization hierarchy from bottom to top is row -> region -> store ->
//! database. But each region is replicated onto N stores for reliability, the replicas form a Raft
//! group, one of which acts as the leader. When the client read or write a row, the command is
//! sent to the scheduler which is on the region leader's store.
//!
//! Scheduler runs in a single-thread event loop, but command executions are delegated to a pool of
//! worker thread.
//!
//! Scheduler keeps track of all the running commands and uses latches to ensure serialized access
//! to the overlapping rows involved in concurrent commands. But note that scheduler only ensures
//! serialized access to the overlapping rows at command level, but a transaction may consist of
//! multiple commands, therefore conflicts may happen at transaction level. Transaction semantics
//! is ensured by the transaction protocol implemented in the client library, which is transparent
//! to the scheduler.

use std::fmt::{self, Debug, Display, Formatter};
use std::sync::atomic::{AtomicU64, AtomicUsize, Ordering};
use std::sync::{Arc, Mutex};
use std::u64;

use kvproto::kvrpcpb::CommandPri;
use prometheus::HistogramTimer;

<<<<<<< HEAD
use crate::storage::engine::Result as EngineResult;
use crate::storage::{Command, Engine, Error as StorageError, StorageCb, Key};
use crate::util::collections::HashMap;
use crate::util::threadpool::{self, ThreadPool, ThreadPoolBuilder};
use crate::storage::txn::latch::{Latches, Lock};
use crate::storage::txn::process::{
    execute_callback, Executor, MsgScheduler, ProcessResult, SchedContext, SchedContextFactory,
    Task,
=======
use crate::storage::kv::Result as EngineResult;
use crate::storage::Key;
use crate::storage::{Command, Engine, Error as StorageError, StorageCb};
use tikv_util::collections::HashMap;
use tikv_util::threadpool::{ThreadPool, ThreadPoolBuilder};
use tikv_util::worker::{self, Runnable};

use super::super::metrics::*;
use super::latch::{Latches, Lock};
use super::process::{
    execute_callback, Executor, ProcessResult, SchedContext, SchedContextFactory, Task,
>>>>>>> dd9ed5c3
};
use crate::storage::txn::Error;
use crate::storage::metrics::*;
use crate::util::worker::ScheduleError;

const TASKS_SLOTS_NUM: usize = 1024;

/// Message types for the scheduler event loop.
pub enum Msg {
    Quit,
    RawCmd {
        cmd: Command,
        cb: StorageCb,
    },
    ReadFinished {
        cid: u64,
        pr: ProcessResult,
        tag: &'static str,
    },
    WriteFinished {
        cid: u64,
        pr: ProcessResult,
        result: EngineResult<()>,
        tag: &'static str,
    },
    FinishedWithErr {
        cid: u64,
        err: Error,
        tag: &'static str,
    },
}

/// Debug for messages.
impl Debug for Msg {
    fn fmt(&self, f: &mut Formatter<'_>) -> fmt::Result {
        write!(f, "{}", self)
    }
}

/// Display for messages.
impl Display for Msg {
    fn fmt(&self, f: &mut Formatter<'_>) -> fmt::Result {
        match *self {
            Msg::Quit => write!(f, "Quit"),
            Msg::RawCmd { ref cmd, .. } => write!(f, "RawCmd {:?}", cmd),
            Msg::ReadFinished { cid, .. } => write!(f, "ReadFinished [cid={}]", cid),
            Msg::WriteFinished { cid, .. } => write!(f, "WriteFinished [cid={}]", cid),
            Msg::FinishedWithErr { cid, .. } => write!(f, "FinishedWithErr [cid={}]", cid),
        }
    }
}

// It stores context of a task.
struct TaskContext {
    lock: Lock,
    cb: StorageCb,
    write_bytes: usize,
    tag: &'static str,
    // How long it waits on latches.
    latch_timer: Option<HistogramTimer>,
    // Total duration of a command.
    _cmd_timer: HistogramTimer,
}

impl TaskContext {
    fn new(lock: Lock, cb: StorageCb, cmd: &Command) -> TaskContext {
        let write_bytes = if lock.is_write_lock() {
            cmd.write_bytes()
        } else {
            0
        };

        TaskContext {
            lock,
            cb,
            write_bytes,
            tag: cmd.tag(),
            latch_timer: Some(
                SCHED_LATCH_HISTOGRAM_VEC
                    .with_label_values(&[cmd.tag()])
                    .start_coarse_timer(),
            ),
            _cmd_timer: SCHED_HISTOGRAM_VEC
                .with_label_values(&[cmd.tag()])
                .start_coarse_timer(),
        }
    }

    fn on_schedule(&mut self) {
        self.latch_timer.take();
    }
}

struct SchedulerInner<E: Engine> {
    // cid -> Task
    pending_tasks: Vec<Mutex<HashMap<u64, Task>>>,

    // cid -> TaskContext
    task_contexts: Vec<Mutex<HashMap<u64, TaskContext>>>,

    // cmd id generator
    id_alloc: AtomicU64,

    // write concurrency control
    latches: Latches,

    // TODO: Dynamically calculate this value according to processing
    // speed of recent write requests.
    sched_pending_write_threshold: AtomicUsize,

    // worker pool
    worker_scheduler: threadpool::Scheduler<SchedContext<E>>,

    // high priority commands will be delivered to this pool
    high_priority_scheduler: threadpool::Scheduler<SchedContext<E>>,

    // used to control write flow
    running_write_bytes: AtomicUsize,
}

#[inline]
fn id_index(cid: u64) -> usize {
    cid as usize % TASKS_SLOTS_NUM
}

impl<E: Engine> SchedulerInner<E> {
    /// Generates the next command ID.
    fn gen_id(&self) -> u64 {
        let id = self.id_alloc.fetch_add(1, Ordering::AcqRel);
        id + 1
    }

    fn dequeue_task(&self, cid: u64) -> Task {
        let task = self.pending_tasks[id_index(cid)]
            .lock()
            .unwrap()
            .remove(&cid)
            .unwrap();
        assert_eq!(task.cid, cid);
        task
    }

    fn enqueue_task(&self, task: Task, callback: StorageCb) {
        let cid = task.cid;

        let tctx = {
            let cmd = task.cmd();
            let lock = self.gen_lock(cmd);
            TaskContext::new(lock, callback, cmd)
        };

        let running_write_bytes = self
            .running_write_bytes
            .fetch_add(tctx.write_bytes, Ordering::AcqRel) as i64;
        SCHED_WRITING_BYTES_GAUGE.set(running_write_bytes + tctx.write_bytes as i64);

        if self.pending_tasks[id_index(cid)]
            .lock()
            .unwrap()
            .insert(cid, task)
            .is_some()
        {
            panic!("command cid={} shouldn't exist", cid);
        }
        SCHED_CONTEX_GAUGE.set(self.pending_tasks.len() as i64);
        if self.task_contexts[id_index(cid)]
            .lock()
            .unwrap()
            .insert(cid, tctx)
            .is_some()
        {
            panic!("TaskContext cid={} shouldn't exist", cid);
        }
    }

    fn dequeue_task_context(&self, cid: u64) -> TaskContext {
        let tctx = self.task_contexts[id_index(cid)]
            .lock()
            .unwrap()
            .remove(&cid)
            .unwrap();

        let running_write_bytes = self
            .running_write_bytes
            .fetch_sub(tctx.write_bytes, Ordering::AcqRel) as i64;
        SCHED_WRITING_BYTES_GAUGE.set(running_write_bytes - tctx.write_bytes as i64);
        SCHED_CONTEX_GAUGE.set(self.pending_tasks.len() as i64);

        tctx
    }

    fn too_busy(&self) -> bool {
        fail_point!("txn_scheduler_busy", |_| true);
        self.running_write_bytes.load(Ordering::Acquire)
            >= self.sched_pending_write_threshold.load(Ordering::Acquire)
    }

    /// Generates the lock for a command.
    ///
    /// Basically, read-only commands require no latches, write commands require latches hashed
    /// by the referenced keys.
    fn gen_lock(&self, cmd: &Command) -> Lock {
        gen_command_lock(&self.latches, cmd)
    }

    /// Tries to acquire all the required latches for a command.
    ///
    /// Returns `Some(TaskContext)` if successful; returns `None` otherwise.
    fn acquire_lock(&self, cid: u64) -> bool {
        let mut task_contexts = self.task_contexts[id_index(cid)].lock().unwrap();
        let tctx = task_contexts.get_mut(&cid).unwrap();
        let acquired = self.latches.acquire(&mut tctx.lock, cid);
        tctx.on_schedule();
        acquired
    }
}

#[derive(Clone)]
struct InnerWrapper<E: Engine> {
    engine: E,
    inner: Arc<SchedulerInner<E>>,
}

/// Scheduler which schedules the execution of `storage::Command`s.
#[derive(Clone)]
pub struct Scheduler<E: Engine> {
    inner: InnerWrapper<E>,
    // worker pool
    worker_pool: Arc<Mutex<ThreadPool<SchedContext<E>>>>,

    // high priority commands will be delivered to this pool
    high_priority_pool: Arc<Mutex<ThreadPool<SchedContext<E>>>>,
}

impl<E: Engine> Scheduler<E> {
    /// Creates a scheduler.
    pub fn new(
        engine: E,
        concurrency: usize,
        worker_pool_size: usize,
        sched_pending_write_threshold: usize,
    ) -> Self {
        let factory = SchedContextFactory::new(engine.clone());
        let mut pending_tasks = Vec::with_capacity(TASKS_SLOTS_NUM);
        let mut task_contexts = Vec::with_capacity(TASKS_SLOTS_NUM);
        for _ in 0..TASKS_SLOTS_NUM {
            pending_tasks.push(Mutex::new(Default::default()));
            task_contexts.push(Mutex::new(Default::default()));
        }
        let worker_pool = ThreadPoolBuilder::new(thd_name!("sched-worker-pool"), factory.clone())
            .thread_count(worker_pool_size)
            .build();
        let high_priority_pool =
            ThreadPoolBuilder::new(thd_name!("sched-high-pri-pool"), factory).build();

        let inner = Arc::new(SchedulerInner {
            pending_tasks,
            task_contexts,
            id_alloc: AtomicU64::new(0),
            latches: Latches::new(concurrency),
            running_write_bytes: AtomicUsize::new(0),
            sched_pending_write_threshold: AtomicUsize::new(sched_pending_write_threshold),
            worker_scheduler: worker_pool.scheduler(),
            high_priority_scheduler: high_priority_pool.scheduler(),
        });

        Scheduler {
            inner: InnerWrapper { engine, inner },
            worker_pool: Arc::new(Mutex::new(worker_pool)),
            high_priority_pool: Arc::new(Mutex::new(high_priority_pool)),
        }
    }

    pub fn run_cmd(&self, cmd: Command, callback: StorageCb) {
        self.inner.on_receive_new_cmd(cmd, callback);
    }

    pub fn shutdown(&mut self) {
        if let Err(e) = self.worker_pool.lock().unwrap().stop() {
            error!("scheduler run err when worker pool stop:{:?}", e);
        }
        if let Err(e) = self.high_priority_pool.lock().unwrap().stop() {
            error!("scheduler run err when high priority pool stop:{:?}", e);
        }
        info!("scheduler stopped");
    }
}

impl<E: Engine> InnerWrapper<E> {
    pub fn fetch_executor(&self, priority: CommandPri) -> Executor<E, Self> {
        let scheduler = match priority {
            CommandPri::Low | CommandPri::Normal => self.inner.worker_scheduler.clone(),
            CommandPri::High => self.inner.high_priority_scheduler.clone(),
        };
        Executor::new(self.clone(), scheduler)
    }

    /// Releases all the latches held by a command.
    fn release_lock(&self, lock: &Lock, cid: u64) {
        let wakeup_list = self.inner.latches.release(lock, cid);
        for wcid in wakeup_list {
            self.try_to_wake_up(wcid);
        }
    }

    fn schedule_command(&self, cmd: Command, callback: StorageCb) {
        let cid = self.inner.gen_id();
        debug!("received new command, cid={}, cmd={}", cid, cmd);

        let tag = cmd.tag();
        let priority_tag = cmd.priority_tag();
        let task = Task::new(cid, cmd);
        // TODO: enqueue_task should return an reference of the tctx.
        self.inner.enqueue_task(task, callback);
        self.try_to_wake_up(cid);

        SCHED_STAGE_COUNTER_VEC
            .with_label_values(&[tag, "new"])
            .inc();
        SCHED_COMMANDS_PRI_COUNTER_VEC
            .with_label_values(&[priority_tag])
            .inc();
    }

    /// Tries to acquire all the necessary latches. If all the necessary latches are acquired,
    /// the method initiates a get snapshot operation for furthur processing.
    fn try_to_wake_up(&self, cid: u64) {
        let wake = self.inner.acquire_lock(cid);
        if wake {
            self.get_snapshot(cid);
        }
    }

    fn on_receive_new_cmd(&self, cmd: Command, callback: StorageCb) {
        // write flow control
        if cmd.need_flow_control() && self.inner.too_busy() {
            SCHED_TOO_BUSY_COUNTER_VEC
                .with_label_values(&[cmd.tag()])
                .inc();
            execute_callback(
                callback,
                ProcessResult::Failed {
                    err: StorageError::SchedTooBusy,
                },
            );
            return;
        }
        self.schedule_command(cmd, callback);
    }

    /// Initiates an async operation to get a snapshot from the storage engine, then posts a
    /// `SnapshotFinished` message back to the event loop when it finishes.
    fn get_snapshot(&self, cid: u64) {
        let task = self.inner.dequeue_task(cid);
        let tag = task.tag;
        let ctx = task.context().clone();
        let executor = self.fetch_executor(task.priority());

        let cb = Box::new(move |(cb_ctx, snapshot)| {
            executor.execute(cb_ctx, snapshot, task);
        });
        if let Err(e) = self.engine.async_snapshot(&ctx, cb) {
            SCHED_STAGE_COUNTER_VEC
                .with_label_values(&[tag, "async_snapshot_err"])
                .inc();

            error!("engine async_snapshot failed, err: {:?}", e);
            self.finish_with_err(cid, e.into());
        } else {
            SCHED_STAGE_COUNTER_VEC
                .with_label_values(&[tag, "snapshot"])
                .inc();
        }
    }

    /// Calls the callback with an error.
    fn finish_with_err(&self, cid: u64, err: Error) {
        debug!("command cid={}, finished with error", cid);
        let tctx = self.inner.dequeue_task_context(cid);

        SCHED_STAGE_COUNTER_VEC
            .with_label_values(&[tctx.tag, "error"])
            .inc();

        let pr = ProcessResult::Failed {
            err: StorageError::from(err),
        };
        execute_callback(tctx.cb, pr);

        self.release_lock(&tctx.lock, cid);
    }

    /// Event handler for the success of read.
    ///
    /// If a next command is present, continues to execute; otherwise, delivers the result to the
    /// callback.
    fn on_read_finished(&self, cid: u64, pr: ProcessResult, tag: &str) {
        SCHED_STAGE_COUNTER_VEC
            .with_label_values(&[tag, "read_finish"])
            .inc();

        debug!("read command(cid={}) finished", cid);
        let tctx = self.inner.dequeue_task_context(cid);
        if let ProcessResult::NextCommand { cmd } = pr {
            SCHED_STAGE_COUNTER_VEC
                .with_label_values(&[tag, "next_cmd"])
                .inc();
            self.schedule_command(cmd, tctx.cb);
        } else {
            execute_callback(tctx.cb, pr);
        }

        self.release_lock(&tctx.lock, cid);
    }

    /// Event handler for the success of write.
    fn on_write_finished(&self, cid: u64, pr: ProcessResult, result: EngineResult<()>, tag: &str) {
        SCHED_STAGE_COUNTER_VEC
            .with_label_values(&[tag, "write_finish"])
            .inc();

        debug!("write finished for command, cid={}", cid);
        let tctx = self.inner.dequeue_task_context(cid);
        let pr = match result {
            Ok(()) => pr,
            Err(e) => ProcessResult::Failed {
                err: StorageError::from(e),
            },
        };
        if let ProcessResult::NextCommand { cmd } = pr {
            SCHED_STAGE_COUNTER_VEC
                .with_label_values(&[tag, "next_cmd"])
                .inc();
            self.schedule_command(cmd, tctx.cb);
        } else {
            execute_callback(tctx.cb, pr);
        }

        self.release_lock(&tctx.lock, cid);
    }
}

impl<E: Engine> MsgScheduler for InnerWrapper<E> {
    fn on_msg(&self, task: Msg) -> ::std::result::Result<(), ScheduleError<Msg>> {
        match task {
            Msg::ReadFinished { cid, tag, pr } => self.on_read_finished(cid, pr, tag),
            Msg::WriteFinished {
                cid,
                tag,
                pr,
                result,
            } => self.on_write_finished(cid, pr, result, tag),
            Msg::FinishedWithErr { cid, err, .. } => self.finish_with_err(cid, err),
            _ => unreachable!(),
        }
        Ok(())
    }
}

fn gen_command_lock(latches: &Latches, cmd: &Command) -> Lock {
    match *cmd {
        Command::Prewrite { ref mutations, .. } => {
            let keys: Vec<&Key> = mutations.iter().map(|x| x.key()).collect();
            latches.gen_lock(&keys)
        }
        Command::ResolveLock { ref key_locks, .. } => {
            let keys: Vec<&Key> = key_locks.iter().map(|x| &x.0).collect();
            latches.gen_lock(&keys)
        }
        Command::Commit { ref keys, .. } | Command::Rollback { ref keys, .. } => {
            latches.gen_lock(keys)
        }
        Command::Cleanup { ref key, .. } => latches.gen_lock(&[key]),
        Command::Pause { ref keys, .. } => latches.gen_lock(keys),
        _ => Lock::new(vec![]),
    }
}

#[cfg(test)]
mod tests {
    use super::*;
<<<<<<< HEAD
    use kvproto::kvrpcpb::Context;
    use storage::mvcc;
    use storage::txn::latch::*;
    use storage::{Command, Key, Mutation, Options};
    use util::collections::HashMap;
=======
    use crate::storage::mvcc;
    use crate::storage::txn::latch::*;
    use crate::storage::{Command, Key, Mutation, Options};
    use kvproto::kvrpcpb::Context;
    use tikv_util::collections::HashMap;
>>>>>>> dd9ed5c3

    #[test]
    fn test_command_latches() {
        let mut temp_map = HashMap::default();
        temp_map.insert(10, 20);
        let readonly_cmds = vec![
            Command::ScanLock {
                ctx: Context::new(),
                max_ts: 5,
                start_key: None,
                limit: 0,
            },
            Command::ResolveLock {
                ctx: Context::new(),
                txn_status: temp_map.clone(),
                scan_key: None,
                key_locks: vec![],
            },
            Command::MvccByKey {
                ctx: Context::new(),
                key: Key::from_raw(b"k"),
            },
            Command::MvccByStartTs {
                ctx: Context::new(),
                start_ts: 25,
            },
        ];
        let write_cmds = vec![
            Command::Prewrite {
                ctx: Context::new(),
                mutations: vec![Mutation::Put((Key::from_raw(b"k"), b"v".to_vec()))],
                primary: b"k".to_vec(),
                start_ts: 10,
                options: Options::default(),
            },
            Command::Commit {
                ctx: Context::new(),
                keys: vec![Key::from_raw(b"k")],
                lock_ts: 10,
                commit_ts: 20,
            },
            Command::Cleanup {
                ctx: Context::new(),
                key: Key::from_raw(b"k"),
                start_ts: 10,
            },
            Command::Rollback {
                ctx: Context::new(),
                keys: vec![Key::from_raw(b"k")],
                start_ts: 10,
            },
            Command::ResolveLock {
                ctx: Context::new(),
                txn_status: temp_map.clone(),
                scan_key: None,
                key_locks: vec![(
                    Key::from_raw(b"k"),
                    mvcc::Lock::new(mvcc::LockType::Put, b"k".to_vec(), 10, 20, None),
                )],
            },
        ];

        let latches = Latches::new(1024);
        let write_locks: Vec<Lock> = write_cmds
            .into_iter()
            .enumerate()
            .map(|(id, cmd)| {
                let mut lock = gen_command_lock(&latches, &cmd);
                assert_eq!(latches.acquire(&mut lock, id as u64), id == 0);
                lock
            })
            .collect();

        for (id, cmd) in readonly_cmds.iter().enumerate() {
            let mut lock = gen_command_lock(&latches, cmd);
            assert!(latches.acquire(&mut lock, id as u64));
        }

        // acquire/release locks one by one.
        let max_id = write_locks.len() as u64 - 1;
        for (id, mut lock) in write_locks.into_iter().enumerate() {
            let id = id as u64;
            if id != 0 {
                assert!(latches.acquire(&mut lock, id));
            }
            let unlocked = latches.release(&lock, id);
            if id as u64 == max_id {
                assert!(unlocked.is_empty());
            } else {
                assert_eq!(unlocked, vec![id + 1]);
            }
        }
    }
}<|MERGE_RESOLUTION|>--- conflicted
+++ resolved
@@ -27,33 +27,19 @@
 
 use kvproto::kvrpcpb::CommandPri;
 use prometheus::HistogramTimer;
-
-<<<<<<< HEAD
-use crate::storage::engine::Result as EngineResult;
-use crate::storage::{Command, Engine, Error as StorageError, StorageCb, Key};
-use crate::util::collections::HashMap;
-use crate::util::threadpool::{self, ThreadPool, ThreadPoolBuilder};
-use crate::storage::txn::latch::{Latches, Lock};
+use tikv_util::collections::HashMap;
+use tikv_util::threadpool::{self, ThreadPool, ThreadPoolBuilder};
+use tikv_util::worker::ScheduleError;
+
+use crate::storage::kv::Result as EngineResult;
 use crate::storage::txn::process::{
     execute_callback, Executor, MsgScheduler, ProcessResult, SchedContext, SchedContextFactory,
     Task,
-=======
-use crate::storage::kv::Result as EngineResult;
-use crate::storage::Key;
+};
+use crate::storage::txn::latch::{Latches, Lock};
+use crate::storage::txn::Error;
+use crate::storage::{metrics::*, Key};
 use crate::storage::{Command, Engine, Error as StorageError, StorageCb};
-use tikv_util::collections::HashMap;
-use tikv_util::threadpool::{ThreadPool, ThreadPoolBuilder};
-use tikv_util::worker::{self, Runnable};
-
-use super::super::metrics::*;
-use super::latch::{Latches, Lock};
-use super::process::{
-    execute_callback, Executor, ProcessResult, SchedContext, SchedContextFactory, Task,
->>>>>>> dd9ed5c3
-};
-use crate::storage::txn::Error;
-use crate::storage::metrics::*;
-use crate::util::worker::ScheduleError;
 
 const TASKS_SLOTS_NUM: usize = 1024;
 
@@ -531,19 +517,11 @@
 #[cfg(test)]
 mod tests {
     use super::*;
-<<<<<<< HEAD
-    use kvproto::kvrpcpb::Context;
-    use storage::mvcc;
-    use storage::txn::latch::*;
-    use storage::{Command, Key, Mutation, Options};
-    use util::collections::HashMap;
-=======
     use crate::storage::mvcc;
     use crate::storage::txn::latch::*;
     use crate::storage::{Command, Key, Mutation, Options};
     use kvproto::kvrpcpb::Context;
     use tikv_util::collections::HashMap;
->>>>>>> dd9ed5c3
 
     #[test]
     fn test_command_latches() {
