// Copyright 2016 TiKV Project Authors. Licensed under Apache-2.0.

//! Scheduler which schedules the execution of `storage::Command`s.
//!
//! There is one scheduler for each store. It receives commands from clients, executes them against
//! the MVCC layer storage engine.
//!
//! Logically, the data organization hierarchy from bottom to top is row -> region -> store ->
//! database. But each region is replicated onto N stores for reliability, the replicas form a Raft
//! group, one of which acts as the leader. When the client read or write a row, the command is
//! sent to the scheduler which is on the region leader's store.
//!
//! Scheduler runs in a single-thread event loop, but command executions are delegated to a pool of
//! worker thread.
//!
//! Scheduler keeps track of all the running commands and uses latches to ensure serialized access
//! to the overlapping rows involved in concurrent commands. But note that scheduler only ensures
//! serialized access to the overlapping rows at command level, but a transaction may consist of
//! multiple commands, therefore conflicts may happen at transaction level. Transaction semantics
//! is ensured by the transaction protocol implemented in the client library, which is transparent
//! to the scheduler.

use std::fmt::{self, Debug, Display, Formatter};
use std::sync::atomic::{AtomicU64, AtomicUsize, Ordering};
use std::sync::{Arc, Mutex};
use std::u64;

use kvproto::kvrpcpb::CommandPri;
use prometheus::HistogramTimer;
use tikv_util::collections::HashMap;
use tikv_util::threadpool::{self, ThreadPool, ThreadPoolBuilder};
use tikv_util::worker::ScheduleError;

use crate::storage::kv::Result as EngineResult;
use crate::storage::txn::latch::{Latches, Lock};
use crate::storage::txn::process::{
    execute_callback, Executor, MsgScheduler, ProcessResult, SchedContext, SchedContextFactory,
    Task,
};
use crate::storage::txn::Error;
use crate::storage::{metrics::*, Key};
use crate::storage::{Command, Engine, Error as StorageError, StorageCb};

<<<<<<< HEAD
const TASKS_SLOTS_NUM: usize = 1024;
=======
const TASKS_SLOTS_NUM: usize = 1 << 20;
>>>>>>> 54f95849

/// Message types for the scheduler event loop.
pub enum Msg {
    Quit,
    RawCmd {
        cmd: Command,
        cb: StorageCb,
    },
    ReadFinished {
        cid: u64,
        pr: ProcessResult,
        tag: &'static str,
    },
    WriteFinished {
        cid: u64,
        pr: ProcessResult,
        result: EngineResult<()>,
        tag: &'static str,
    },
    FinishedWithErr {
        cid: u64,
        err: Error,
        tag: &'static str,
    },
}

/// Debug for messages.
impl Debug for Msg {
    fn fmt(&self, f: &mut Formatter<'_>) -> fmt::Result {
        write!(f, "{}", self)
    }
}

/// Display for messages.
impl Display for Msg {
    fn fmt(&self, f: &mut Formatter<'_>) -> fmt::Result {
        match *self {
            Msg::Quit => write!(f, "Quit"),
            Msg::RawCmd { ref cmd, .. } => write!(f, "RawCmd {:?}", cmd),
            Msg::ReadFinished { cid, .. } => write!(f, "ReadFinished [cid={}]", cid),
            Msg::WriteFinished { cid, .. } => write!(f, "WriteFinished [cid={}]", cid),
            Msg::FinishedWithErr { cid, .. } => write!(f, "FinishedWithErr [cid={}]", cid),
        }
    }
}

// It stores context of a task.
struct TaskContext {
    task: Option<Task>,

    lock: Lock,
    cb: StorageCb,
    write_bytes: usize,
    tag: &'static str,
    // How long it waits on latches.
    latch_timer: Option<HistogramTimer>,
    // Total duration of a command.
    _cmd_timer: HistogramTimer,
}

impl TaskContext {
    fn new(task: Task, latches: &Latches, cb: StorageCb) -> TaskContext {
        let tag = task.cmd().tag();
        let lock = gen_command_lock(latches, task.cmd());
        let write_bytes = if lock.is_write_lock() {
            task.cmd().write_bytes()
        } else {
            0
        };

        TaskContext {
            task: Some(task),
            lock,
            cb,
            write_bytes,
            tag,
            latch_timer: Some(
                SCHED_LATCH_HISTOGRAM_VEC
                    .with_label_values(&[tag])
                    .start_coarse_timer(),
            ),
            _cmd_timer: SCHED_HISTOGRAM_VEC
                .with_label_values(&[tag])
                .start_coarse_timer(),
        }
    }

    fn on_schedule(&mut self) {
        self.latch_timer.take();
    }
}

struct SchedulerInner<E: Engine> {
    // slot_id -> `TaskContext`s in the slot
<<<<<<< HEAD
    task_contexts: Vec<Mutex<HashMap<u64, (Option<Task>, TaskContext)>>>,
=======
    task_contexts: Vec<Mutex<HashMap<u64, TaskContext>>>,
>>>>>>> 54f95849

    // cmd id generator
    id_alloc: AtomicU64,

    // write concurrency control
    latches: Latches,

    sched_pending_write_threshold: usize,

    // worker pool
    worker_scheduler: threadpool::Scheduler<SchedContext<E>>,

    // high priority commands will be delivered to this pool
    high_priority_scheduler: threadpool::Scheduler<SchedContext<E>>,

    // used to control write flow
    running_write_bytes: AtomicUsize,
<<<<<<< HEAD
}

#[inline]
fn id_index(cid: u64) -> usize {
    cid as usize % TASKS_SLOTS_NUM
}

impl<E: Engine> SchedulerInner<E> {
    /// Generates the next command ID.
    #[inline]
    fn gen_id(&self) -> u64 {
        let id = self.id_alloc.fetch_add(1, Ordering::Relaxed);
        id + 1
    }

    fn dequeue_task(&self, cid: u64) -> Task {
        let mut tasks = self.task_contexts[id_index(cid)].lock().unwrap();
        let task = tasks.get_mut(&cid).unwrap().0.take().unwrap();
        assert_eq!(task.cid, cid);
        task
    }

    fn enqueue_task(&self, task: Task, callback: StorageCb) {
        let cid = task.cid;

        let tctx = {
            let cmd = task.cmd();
            let lock = self.gen_lock(cmd);
            TaskContext::new(lock, callback, cmd)
        };

        let running_write_bytes = self
            .running_write_bytes
            .fetch_add(tctx.write_bytes, Ordering::AcqRel) as i64;
        SCHED_WRITING_BYTES_GAUGE.set(running_write_bytes + tctx.write_bytes as i64);
        SCHED_CONTEX_GAUGE.inc();

        let mut tasks = self.task_contexts[id_index(cid)].lock().unwrap();
        if tasks.insert(cid, (Some(task), tctx)).is_some() {
            panic!("TaskContext cid={} shouldn't exist", cid);
=======
}

#[inline]
fn id_index(cid: u64) -> usize {
    cid as usize % TASKS_SLOTS_NUM
}

impl<E: Engine> SchedulerInner<E> {
    /// Generates the next command ID.
    #[inline]
    fn gen_id(&self) -> u64 {
        let id = self.id_alloc.fetch_add(1, Ordering::Relaxed);
        id + 1
    }

    fn dequeue_task(&self, cid: u64) -> Task {
        let mut tasks = self.task_contexts[id_index(cid)].lock().unwrap();
        let task = tasks.get_mut(&cid).unwrap().task.take().unwrap();
        assert_eq!(task.cid, cid);
        task
    }

    fn enqueue_task(&self, task: Task, callback: StorageCb) {
        let cid = task.cid;
        let tctx = TaskContext::new(task, &self.latches, callback);

        let running_write_bytes = self
            .running_write_bytes
            .fetch_add(tctx.write_bytes, Ordering::AcqRel) as i64;
        SCHED_WRITING_BYTES_GAUGE.set(running_write_bytes + tctx.write_bytes as i64);
        SCHED_CONTEX_GAUGE.inc();

        let mut tasks = self.task_contexts[id_index(cid)].lock().unwrap();
        if tasks.insert(cid, tctx).is_some() {
            panic!("TaskContext cid={} shouldn't exist", cid);
        }
    }

    fn dequeue_task_context(&self, cid: u64) -> TaskContext {
        let tctx = self.task_contexts[id_index(cid)]
            .lock()
            .unwrap()
            .remove(&cid)
            .unwrap();

        let running_write_bytes = self
            .running_write_bytes
            .fetch_sub(tctx.write_bytes, Ordering::AcqRel) as i64;
        SCHED_WRITING_BYTES_GAUGE.set(running_write_bytes - tctx.write_bytes as i64);
        SCHED_CONTEX_GAUGE.dec();

        tctx
    }

    fn too_busy(&self) -> bool {
        fail_point!("txn_scheduler_busy", |_| true);
        self.running_write_bytes.load(Ordering::Acquire) >= self.sched_pending_write_threshold
    }

    /// Tries to acquire all the required latches for a command.
    ///
    /// Returns `Some(TaskContext)` if successful; returns `None` otherwise.
    fn acquire_lock(&self, cid: u64) -> bool {
        let mut task_contexts = self.task_contexts[id_index(cid)].lock().unwrap();
        let tctx = task_contexts.get_mut(&cid).unwrap();
        let acquired = self.latches.acquire(&mut tctx.lock, cid);
        tctx.on_schedule();
        acquired
    }
}

#[derive(Clone)]
struct InnerWrapper<E: Engine> {
    engine: E,
    inner: Arc<SchedulerInner<E>>,
}

/// Scheduler which schedules the execution of `storage::Command`s.
#[derive(Clone)]
pub struct Scheduler<E: Engine> {
    inner: InnerWrapper<E>,
    // worker pool
    worker_pool: Arc<Mutex<ThreadPool<SchedContext<E>>>>,

    // high priority commands will be delivered to this pool
    high_priority_pool: Arc<Mutex<ThreadPool<SchedContext<E>>>>,
}

impl<E: Engine> Scheduler<E> {
    /// Creates a scheduler.
    pub fn new(
        engine: E,
        concurrency: usize,
        worker_pool_size: usize,
        sched_pending_write_threshold: usize,
    ) -> Self {
        let factory = SchedContextFactory::new(engine.clone());
        let mut task_contexts = Vec::with_capacity(TASKS_SLOTS_NUM);
        for _ in 0..TASKS_SLOTS_NUM {
            task_contexts.push(Mutex::new(Default::default()));
        }
        let worker_pool = ThreadPoolBuilder::new(thd_name!("sched-worker-pool"), factory.clone())
            .thread_count(worker_pool_size)
            .build();
        let high_priority_pool =
            ThreadPoolBuilder::new(thd_name!("sched-high-pri-pool"), factory).build();

        let inner = Arc::new(SchedulerInner {
            task_contexts,
            id_alloc: AtomicU64::new(0),
            latches: Latches::new(concurrency),
            running_write_bytes: AtomicUsize::new(0),
            sched_pending_write_threshold,
            worker_scheduler: worker_pool.scheduler(),
            high_priority_scheduler: high_priority_pool.scheduler(),
        });

        Scheduler {
            inner: InnerWrapper { engine, inner },
            worker_pool: Arc::new(Mutex::new(worker_pool)),
            high_priority_pool: Arc::new(Mutex::new(high_priority_pool)),
        }
    }

    pub fn run_cmd(&self, cmd: Command, callback: StorageCb) {
        self.inner.on_receive_new_cmd(cmd, callback);
    }

    pub fn shutdown(&mut self) {
        if let Err(e) = self.worker_pool.lock().unwrap().stop() {
            error!("scheduler run err when worker pool stop:{:?}", e);
        }
        if let Err(e) = self.high_priority_pool.lock().unwrap().stop() {
            error!("scheduler run err when high priority pool stop:{:?}", e);
>>>>>>> 54f95849
        }
        info!("scheduler stopped");
    }
}

<<<<<<< HEAD
    fn dequeue_task_context(&self, cid: u64) -> TaskContext {
        let (_, tctx) = self.task_contexts[id_index(cid)]
            .lock()
            .unwrap()
            .remove(&cid)
            .unwrap();

        let running_write_bytes = self
            .running_write_bytes
            .fetch_sub(tctx.write_bytes, Ordering::AcqRel) as i64;
        SCHED_WRITING_BYTES_GAUGE.set(running_write_bytes - tctx.write_bytes as i64);
        SCHED_CONTEX_GAUGE.dec();

        tctx
    }

    fn too_busy(&self) -> bool {
        fail_point!("txn_scheduler_busy", |_| true);
        self.running_write_bytes.load(Ordering::Acquire) >= self.sched_pending_write_threshold
    }

    /// Generates the lock for a command.
    ///
    /// Basically, read-only commands require no latches, write commands require latches hashed
    /// by the referenced keys.
    fn gen_lock(&self, cmd: &Command) -> Lock {
        gen_command_lock(&self.latches, cmd)
    }

    /// Tries to acquire all the required latches for a command.
    ///
    /// Returns `Some(TaskContext)` if successful; returns `None` otherwise.
    fn acquire_lock(&self, cid: u64) -> bool {
        let mut task_contexts = self.task_contexts[id_index(cid)].lock().unwrap();
        let (_, tctx) = task_contexts.get_mut(&cid).unwrap();
        let acquired = self.latches.acquire(&mut tctx.lock, cid);
        tctx.on_schedule();
        acquired
    }
}

#[derive(Clone)]
struct InnerWrapper<E: Engine> {
    engine: E,
    inner: Arc<SchedulerInner<E>>,
}

/// Scheduler which schedules the execution of `storage::Command`s.
#[derive(Clone)]
pub struct Scheduler<E: Engine> {
    inner: InnerWrapper<E>,
    // worker pool
    worker_pool: Arc<Mutex<ThreadPool<SchedContext<E>>>>,

    // high priority commands will be delivered to this pool
    high_priority_pool: Arc<Mutex<ThreadPool<SchedContext<E>>>>,
}

impl<E: Engine> Scheduler<E> {
    /// Creates a scheduler.
    pub fn new(
        engine: E,
        concurrency: usize,
        worker_pool_size: usize,
        sched_pending_write_threshold: usize,
    ) -> Self {
        let factory = SchedContextFactory::new(engine.clone());
        let mut task_contexts = Vec::with_capacity(TASKS_SLOTS_NUM);
        for _ in 0..TASKS_SLOTS_NUM {
            task_contexts.push(Mutex::new(Default::default()));
        }
        let worker_pool = ThreadPoolBuilder::new(thd_name!("sched-worker-pool"), factory.clone())
            .thread_count(worker_pool_size)
            .build();
        let high_priority_pool =
            ThreadPoolBuilder::new(thd_name!("sched-high-pri-pool"), factory).build();

        let inner = Arc::new(SchedulerInner {
            task_contexts,
            id_alloc: AtomicU64::new(0),
            latches: Latches::new(concurrency),
            running_write_bytes: AtomicUsize::new(0),
            sched_pending_write_threshold,
            worker_scheduler: worker_pool.scheduler(),
            high_priority_scheduler: high_priority_pool.scheduler(),
        });

        Scheduler {
            inner: InnerWrapper { engine, inner },
            worker_pool: Arc::new(Mutex::new(worker_pool)),
            high_priority_pool: Arc::new(Mutex::new(high_priority_pool)),
        }
    }

    pub fn run_cmd(&self, cmd: Command, callback: StorageCb) {
        self.inner.on_receive_new_cmd(cmd, callback);
    }

    pub fn shutdown(&mut self) {
        if let Err(e) = self.worker_pool.lock().unwrap().stop() {
            error!("scheduler run err when worker pool stop:{:?}", e);
        }
        if let Err(e) = self.high_priority_pool.lock().unwrap().stop() {
            error!("scheduler run err when high priority pool stop:{:?}", e);
        }
        info!("scheduler stopped");
    }
}

impl<E: Engine> InnerWrapper<E> {
    pub fn fetch_executor(&self, priority: CommandPri) -> Executor<E, Self> {
        let scheduler = match priority {
            CommandPri::Low | CommandPri::Normal => self.inner.worker_scheduler.clone(),
            CommandPri::High => self.inner.high_priority_scheduler.clone(),
        };
        Executor::new(self.clone(), scheduler)
    }

    /// Releases all the latches held by a command.
    fn release_lock(&self, lock: &Lock, cid: u64) {
        let wakeup_list = self.inner.latches.release(lock, cid);
        for wcid in wakeup_list {
            self.try_to_wake_up(wcid);
        }
    }

=======
impl<E: Engine> InnerWrapper<E> {
    pub fn fetch_executor(&self, priority: CommandPri) -> Executor<E, Self> {
        let scheduler = match priority {
            CommandPri::Low | CommandPri::Normal => self.inner.worker_scheduler.clone(),
            CommandPri::High => self.inner.high_priority_scheduler.clone(),
        };
        Executor::new(self.clone(), scheduler)
    }

    /// Releases all the latches held by a command.
    fn release_lock(&self, lock: &Lock, cid: u64) {
        let wakeup_list = self.inner.latches.release(lock, cid);
        for wcid in wakeup_list {
            self.try_to_wake_up(wcid);
        }
    }

>>>>>>> 54f95849
    fn schedule_command(&self, cmd: Command, callback: StorageCb) {
        let cid = self.inner.gen_id();
        debug!("received new command, cid={}, cmd={}", cid, cmd);

        let tag = cmd.tag();
        let priority_tag = cmd.priority_tag();
        let task = Task::new(cid, cmd);
        // TODO: enqueue_task should return an reference of the tctx.
        self.inner.enqueue_task(task, callback);
        self.try_to_wake_up(cid);

        SCHED_STAGE_COUNTER_VEC
            .with_label_values(&[tag, "new"])
            .inc();
        SCHED_COMMANDS_PRI_COUNTER_VEC
            .with_label_values(&[priority_tag])
            .inc();
    }

    /// Tries to acquire all the necessary latches. If all the necessary latches are acquired,
    /// the method initiates a get snapshot operation for furthur processing.
    fn try_to_wake_up(&self, cid: u64) {
        let wake = self.inner.acquire_lock(cid);
        if wake {
            self.get_snapshot(cid);
        }
    }

    fn on_receive_new_cmd(&self, cmd: Command, callback: StorageCb) {
        // write flow control
        if cmd.need_flow_control() && self.inner.too_busy() {
            SCHED_TOO_BUSY_COUNTER_VEC
                .with_label_values(&[cmd.tag()])
                .inc();
            execute_callback(
                callback,
                ProcessResult::Failed {
                    err: StorageError::SchedTooBusy,
                },
            );
            return;
        }
        self.schedule_command(cmd, callback);
    }

    /// Initiates an async operation to get a snapshot from the storage engine, then posts a
    /// `SnapshotFinished` message back to the event loop when it finishes.
    fn get_snapshot(&self, cid: u64) {
        let task = self.inner.dequeue_task(cid);
        let tag = task.tag;
        let ctx = task.context().clone();
        let executor = self.fetch_executor(task.priority());

        let cb = Box::new(move |(cb_ctx, snapshot)| {
            executor.execute(cb_ctx, snapshot, task);
        });
        if let Err(e) = self.engine.async_snapshot(&ctx, cb) {
            SCHED_STAGE_COUNTER_VEC
                .with_label_values(&[tag, "async_snapshot_err"])
                .inc();

            error!("engine async_snapshot failed, err: {:?}", e);
            self.finish_with_err(cid, e.into());
        } else {
            SCHED_STAGE_COUNTER_VEC
                .with_label_values(&[tag, "snapshot"])
                .inc();
        }
    }

    /// Calls the callback with an error.
    fn finish_with_err(&self, cid: u64, err: Error) {
        debug!("command cid={}, finished with error", cid);
        let tctx = self.inner.dequeue_task_context(cid);

        SCHED_STAGE_COUNTER_VEC
            .with_label_values(&[tctx.tag, "error"])
            .inc();

        let pr = ProcessResult::Failed {
            err: StorageError::from(err),
        };
        execute_callback(tctx.cb, pr);

        self.release_lock(&tctx.lock, cid);
    }

    /// Event handler for the success of read.
    ///
    /// If a next command is present, continues to execute; otherwise, delivers the result to the
    /// callback.
    fn on_read_finished(&self, cid: u64, pr: ProcessResult, tag: &str) {
        SCHED_STAGE_COUNTER_VEC
            .with_label_values(&[tag, "read_finish"])
            .inc();

        debug!("read command(cid={}) finished", cid);
        let tctx = self.inner.dequeue_task_context(cid);
        if let ProcessResult::NextCommand { cmd } = pr {
            SCHED_STAGE_COUNTER_VEC
                .with_label_values(&[tag, "next_cmd"])
                .inc();
            self.schedule_command(cmd, tctx.cb);
        } else {
            execute_callback(tctx.cb, pr);
        }

        self.release_lock(&tctx.lock, cid);
    }

    /// Event handler for the success of write.
    fn on_write_finished(&self, cid: u64, pr: ProcessResult, result: EngineResult<()>, tag: &str) {
        SCHED_STAGE_COUNTER_VEC
            .with_label_values(&[tag, "write_finish"])
            .inc();

        debug!("write finished for command, cid={}", cid);
        let tctx = self.inner.dequeue_task_context(cid);
        let pr = match result {
            Ok(()) => pr,
            Err(e) => ProcessResult::Failed {
                err: StorageError::from(e),
            },
        };
        if let ProcessResult::NextCommand { cmd } = pr {
            SCHED_STAGE_COUNTER_VEC
                .with_label_values(&[tag, "next_cmd"])
                .inc();
            self.schedule_command(cmd, tctx.cb);
        } else {
            execute_callback(tctx.cb, pr);
        }

        self.release_lock(&tctx.lock, cid);
    }
}

impl<E: Engine> MsgScheduler for InnerWrapper<E> {
    fn on_msg(&self, task: Msg) -> ::std::result::Result<(), ScheduleError<Msg>> {
        match task {
            Msg::ReadFinished { cid, tag, pr } => self.on_read_finished(cid, pr, tag),
            Msg::WriteFinished {
                cid,
                tag,
                pr,
                result,
            } => self.on_write_finished(cid, pr, result, tag),
            Msg::FinishedWithErr { cid, err, .. } => self.finish_with_err(cid, err),
            _ => unreachable!(),
        }
        Ok(())
    }
}

fn gen_command_lock(latches: &Latches, cmd: &Command) -> Lock {
    match *cmd {
        Command::Prewrite { ref mutations, .. } => {
            let keys: Vec<&Key> = mutations.iter().map(|x| x.key()).collect();
            latches.gen_lock(&keys)
        }
        Command::ResolveLock { ref key_locks, .. } => {
            let keys: Vec<&Key> = key_locks.iter().map(|x| &x.0).collect();
            latches.gen_lock(&keys)
        }
        Command::Commit { ref keys, .. } | Command::Rollback { ref keys, .. } => {
            latches.gen_lock(keys)
        }
        Command::Cleanup { ref key, .. } => latches.gen_lock(&[key]),
        Command::Pause { ref keys, .. } => latches.gen_lock(keys),
        _ => Lock::new(vec![]),
    }
}

#[cfg(test)]
mod tests {
    use super::*;
    use crate::storage::mvcc;
    use crate::storage::txn::latch::*;
    use crate::storage::{Command, Key, Mutation, Options};
    use kvproto::kvrpcpb::Context;
    use tikv_util::collections::HashMap;

    #[test]
    fn test_command_latches() {
        let mut temp_map = HashMap::default();
        temp_map.insert(10, 20);
        let readonly_cmds = vec![
            Command::ScanLock {
                ctx: Context::new(),
                max_ts: 5,
                start_key: None,
                limit: 0,
            },
            Command::ResolveLock {
                ctx: Context::new(),
                txn_status: temp_map.clone(),
                scan_key: None,
                key_locks: vec![],
            },
            Command::MvccByKey {
                ctx: Context::new(),
                key: Key::from_raw(b"k"),
            },
            Command::MvccByStartTs {
                ctx: Context::new(),
                start_ts: 25,
            },
        ];
        let write_cmds = vec![
            Command::Prewrite {
                ctx: Context::new(),
                mutations: vec![Mutation::Put((Key::from_raw(b"k"), b"v".to_vec()))],
                primary: b"k".to_vec(),
                start_ts: 10,
                options: Options::default(),
            },
            Command::Commit {
                ctx: Context::new(),
                keys: vec![Key::from_raw(b"k")],
                lock_ts: 10,
                commit_ts: 20,
            },
            Command::Cleanup {
                ctx: Context::new(),
                key: Key::from_raw(b"k"),
                start_ts: 10,
            },
            Command::Rollback {
                ctx: Context::new(),
                keys: vec![Key::from_raw(b"k")],
                start_ts: 10,
            },
            Command::ResolveLock {
                ctx: Context::new(),
                txn_status: temp_map.clone(),
                scan_key: None,
                key_locks: vec![(
                    Key::from_raw(b"k"),
                    mvcc::Lock::new(mvcc::LockType::Put, b"k".to_vec(), 10, 20, None),
                )],
            },
        ];

        let latches = Latches::new(1024);
        let write_locks: Vec<Lock> = write_cmds
            .into_iter()
            .enumerate()
            .map(|(id, cmd)| {
                let mut lock = gen_command_lock(&latches, &cmd);
                assert_eq!(latches.acquire(&mut lock, id as u64), id == 0);
                lock
            })
            .collect();

        for (id, cmd) in readonly_cmds.iter().enumerate() {
            let mut lock = gen_command_lock(&latches, cmd);
            assert!(latches.acquire(&mut lock, id as u64));
        }

        // acquire/release locks one by one.
        let max_id = write_locks.len() as u64 - 1;
        for (id, mut lock) in write_locks.into_iter().enumerate() {
            let id = id as u64;
            if id != 0 {
                assert!(latches.acquire(&mut lock, id));
            }
            let unlocked = latches.release(&lock, id);
            if id as u64 == max_id {
                assert!(unlocked.is_empty());
            } else {
                assert_eq!(unlocked, vec![id + 1]);
            }
        }
    }
}<|MERGE_RESOLUTION|>--- conflicted
+++ resolved
@@ -41,11 +41,7 @@
 use crate::storage::{metrics::*, Key};
 use crate::storage::{Command, Engine, Error as StorageError, StorageCb};
 
-<<<<<<< HEAD
-const TASKS_SLOTS_NUM: usize = 1024;
-=======
 const TASKS_SLOTS_NUM: usize = 1 << 20;
->>>>>>> 54f95849
 
 /// Message types for the scheduler event loop.
 pub enum Msg {
@@ -140,11 +136,7 @@
 
 struct SchedulerInner<E: Engine> {
     // slot_id -> `TaskContext`s in the slot
-<<<<<<< HEAD
-    task_contexts: Vec<Mutex<HashMap<u64, (Option<Task>, TaskContext)>>>,
-=======
     task_contexts: Vec<Mutex<HashMap<u64, TaskContext>>>,
->>>>>>> 54f95849
 
     // cmd id generator
     id_alloc: AtomicU64,
@@ -162,48 +154,6 @@
 
     // used to control write flow
     running_write_bytes: AtomicUsize,
-<<<<<<< HEAD
-}
-
-#[inline]
-fn id_index(cid: u64) -> usize {
-    cid as usize % TASKS_SLOTS_NUM
-}
-
-impl<E: Engine> SchedulerInner<E> {
-    /// Generates the next command ID.
-    #[inline]
-    fn gen_id(&self) -> u64 {
-        let id = self.id_alloc.fetch_add(1, Ordering::Relaxed);
-        id + 1
-    }
-
-    fn dequeue_task(&self, cid: u64) -> Task {
-        let mut tasks = self.task_contexts[id_index(cid)].lock().unwrap();
-        let task = tasks.get_mut(&cid).unwrap().0.take().unwrap();
-        assert_eq!(task.cid, cid);
-        task
-    }
-
-    fn enqueue_task(&self, task: Task, callback: StorageCb) {
-        let cid = task.cid;
-
-        let tctx = {
-            let cmd = task.cmd();
-            let lock = self.gen_lock(cmd);
-            TaskContext::new(lock, callback, cmd)
-        };
-
-        let running_write_bytes = self
-            .running_write_bytes
-            .fetch_add(tctx.write_bytes, Ordering::AcqRel) as i64;
-        SCHED_WRITING_BYTES_GAUGE.set(running_write_bytes + tctx.write_bytes as i64);
-        SCHED_CONTEX_GAUGE.inc();
-
-        let mut tasks = self.task_contexts[id_index(cid)].lock().unwrap();
-        if tasks.insert(cid, (Some(task), tctx)).is_some() {
-            panic!("TaskContext cid={} shouldn't exist", cid);
-=======
 }
 
 #[inline]
@@ -338,117 +288,6 @@
         }
         if let Err(e) = self.high_priority_pool.lock().unwrap().stop() {
             error!("scheduler run err when high priority pool stop:{:?}", e);
->>>>>>> 54f95849
-        }
-        info!("scheduler stopped");
-    }
-}
-
-<<<<<<< HEAD
-    fn dequeue_task_context(&self, cid: u64) -> TaskContext {
-        let (_, tctx) = self.task_contexts[id_index(cid)]
-            .lock()
-            .unwrap()
-            .remove(&cid)
-            .unwrap();
-
-        let running_write_bytes = self
-            .running_write_bytes
-            .fetch_sub(tctx.write_bytes, Ordering::AcqRel) as i64;
-        SCHED_WRITING_BYTES_GAUGE.set(running_write_bytes - tctx.write_bytes as i64);
-        SCHED_CONTEX_GAUGE.dec();
-
-        tctx
-    }
-
-    fn too_busy(&self) -> bool {
-        fail_point!("txn_scheduler_busy", |_| true);
-        self.running_write_bytes.load(Ordering::Acquire) >= self.sched_pending_write_threshold
-    }
-
-    /// Generates the lock for a command.
-    ///
-    /// Basically, read-only commands require no latches, write commands require latches hashed
-    /// by the referenced keys.
-    fn gen_lock(&self, cmd: &Command) -> Lock {
-        gen_command_lock(&self.latches, cmd)
-    }
-
-    /// Tries to acquire all the required latches for a command.
-    ///
-    /// Returns `Some(TaskContext)` if successful; returns `None` otherwise.
-    fn acquire_lock(&self, cid: u64) -> bool {
-        let mut task_contexts = self.task_contexts[id_index(cid)].lock().unwrap();
-        let (_, tctx) = task_contexts.get_mut(&cid).unwrap();
-        let acquired = self.latches.acquire(&mut tctx.lock, cid);
-        tctx.on_schedule();
-        acquired
-    }
-}
-
-#[derive(Clone)]
-struct InnerWrapper<E: Engine> {
-    engine: E,
-    inner: Arc<SchedulerInner<E>>,
-}
-
-/// Scheduler which schedules the execution of `storage::Command`s.
-#[derive(Clone)]
-pub struct Scheduler<E: Engine> {
-    inner: InnerWrapper<E>,
-    // worker pool
-    worker_pool: Arc<Mutex<ThreadPool<SchedContext<E>>>>,
-
-    // high priority commands will be delivered to this pool
-    high_priority_pool: Arc<Mutex<ThreadPool<SchedContext<E>>>>,
-}
-
-impl<E: Engine> Scheduler<E> {
-    /// Creates a scheduler.
-    pub fn new(
-        engine: E,
-        concurrency: usize,
-        worker_pool_size: usize,
-        sched_pending_write_threshold: usize,
-    ) -> Self {
-        let factory = SchedContextFactory::new(engine.clone());
-        let mut task_contexts = Vec::with_capacity(TASKS_SLOTS_NUM);
-        for _ in 0..TASKS_SLOTS_NUM {
-            task_contexts.push(Mutex::new(Default::default()));
-        }
-        let worker_pool = ThreadPoolBuilder::new(thd_name!("sched-worker-pool"), factory.clone())
-            .thread_count(worker_pool_size)
-            .build();
-        let high_priority_pool =
-            ThreadPoolBuilder::new(thd_name!("sched-high-pri-pool"), factory).build();
-
-        let inner = Arc::new(SchedulerInner {
-            task_contexts,
-            id_alloc: AtomicU64::new(0),
-            latches: Latches::new(concurrency),
-            running_write_bytes: AtomicUsize::new(0),
-            sched_pending_write_threshold,
-            worker_scheduler: worker_pool.scheduler(),
-            high_priority_scheduler: high_priority_pool.scheduler(),
-        });
-
-        Scheduler {
-            inner: InnerWrapper { engine, inner },
-            worker_pool: Arc::new(Mutex::new(worker_pool)),
-            high_priority_pool: Arc::new(Mutex::new(high_priority_pool)),
-        }
-    }
-
-    pub fn run_cmd(&self, cmd: Command, callback: StorageCb) {
-        self.inner.on_receive_new_cmd(cmd, callback);
-    }
-
-    pub fn shutdown(&mut self) {
-        if let Err(e) = self.worker_pool.lock().unwrap().stop() {
-            error!("scheduler run err when worker pool stop:{:?}", e);
-        }
-        if let Err(e) = self.high_priority_pool.lock().unwrap().stop() {
-            error!("scheduler run err when high priority pool stop:{:?}", e);
         }
         info!("scheduler stopped");
     }
@@ -471,25 +310,6 @@
         }
     }
 
-=======
-impl<E: Engine> InnerWrapper<E> {
-    pub fn fetch_executor(&self, priority: CommandPri) -> Executor<E, Self> {
-        let scheduler = match priority {
-            CommandPri::Low | CommandPri::Normal => self.inner.worker_scheduler.clone(),
-            CommandPri::High => self.inner.high_priority_scheduler.clone(),
-        };
-        Executor::new(self.clone(), scheduler)
-    }
-
-    /// Releases all the latches held by a command.
-    fn release_lock(&self, lock: &Lock, cid: u64) {
-        let wakeup_list = self.inner.latches.release(lock, cid);
-        for wcid in wakeup_list {
-            self.try_to_wake_up(wcid);
-        }
-    }
-
->>>>>>> 54f95849
     fn schedule_command(&self, cmd: Command, callback: StorageCb) {
         let cid = self.inner.gen_id();
         debug!("received new command, cid={}, cmd={}", cid, cmd);
