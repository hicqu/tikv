--- conflicted
+++ resolved
@@ -895,27 +895,12 @@
             ref key_locks,
         } => {
             let mut scan_key = scan_key.take();
-<<<<<<< HEAD
-            let mut txn = MvccTxn::new(
-                snapshot,
-                start_ts,
-                None,
-                ctx.get_isolation_level(),
-                !ctx.get_not_fill_cache(),
-            );
-            let rows = keys.len();
-            for k in keys {
-                match commit_ts {
-                    Some(ts) => txn.commit(k, ts)?,
-                    None => txn.rollback(k)?,
-=======
             let mut modifies: Vec<Modify> = vec![];
             let mut write_size = 0;
             let rows = key_locks.len();
             for &(ref current_key, ref current_lock) in key_locks {
                 let mut txn = MvccTxn::new(
-                    snapshot,
-                    statistics,
+                    snapshot.clone(),
                     current_lock.ts,
                     None,
                     ctx.get_isolation_level(),
@@ -936,24 +921,19 @@
                     txn.commit(current_key, commit_ts)?;
                 } else {
                     txn.rollback(current_key)?;
->>>>>>> 8d936f1d
                 }
                 write_size += txn.write_size();
-                modifies.append(&mut txn.modifies());
+
+                statistics.add(txn.get_statistics());
+                modifies.append(&mut txn.take_modifies());
+
                 if write_size >= MAX_TXN_WRITE_SIZE {
                     scan_key = Some(current_key.to_owned());
                     break;
                 }
             }
-<<<<<<< HEAD
-
-            statistics.add(txn.get_statistics());
             let pr = if scan_key.is_none() {
                 ProcessResult::Res
-=======
-            if scan_key.is_none() {
-                (ProcessResult::Res, modifies, rows)
->>>>>>> 8d936f1d
             } else {
                 ProcessResult::NextCommand {
                     cmd: Command::ResolveLock {
@@ -962,15 +942,9 @@
                         scan_key: scan_key.take(),
                         key_locks: vec![],
                     },
-<<<<<<< HEAD
                 }
             };
-            (pr, txn.take_modifies(), rows)
-=======
-                };
-                (pr, modifies, rows)
-            }
->>>>>>> 8d936f1d
+            (pr, modifies, rows)
         }
         Command::Gc {
             ref ctx,
