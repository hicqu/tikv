// Copyright 2016 TiKV Project Authors. Licensed under Apache-2.0.

//! Scheduler which schedules the execution of `storage::Command`s.
//!
//! There is one scheduler for each store. It receives commands from clients, executes them against
//! the MVCC layer storage engine.
//!
//! Logically, the data organization hierarchy from bottom to top is row -> region -> store ->
//! database. But each region is replicated onto N stores for reliability, the replicas form a Raft
//! group, one of which acts as the leader. When the client read or write a row, the command is
//! sent to the scheduler which is on the region leader's store.
//!
//! Scheduler runs in a single-thread event loop, but command executions are delegated to a pool of
//! worker thread.
//!
//! Scheduler keeps track of all the running commands and uses latches to ensure serialized access
//! to the overlapping rows involved in concurrent commands. But note that scheduler only ensures
//! serialized access to the overlapping rows at command level, but a transaction may consist of
//! multiple commands, therefore conflicts may happen at transaction level. Transaction semantics
//! is ensured by the transaction protocol implemented in the client library, which is transparent
//! to the scheduler.

use std::fmt::{self, Debug, Display, Formatter};
use std::sync::atomic::{AtomicU64, AtomicUsize, Ordering};
use std::sync::{Arc, Mutex};
use std::u64;

use kvproto::kvrpcpb::CommandPri;
use prometheus::HistogramTimer;
use tikv_util::collections::HashMap;
use tikv_util::threadpool::{self, ThreadPool, ThreadPoolBuilder};
use tikv_util::worker::ScheduleError;

use crate::storage::kv::Result as EngineResult;
use crate::storage::txn::latch::{Latches, Lock};
use crate::storage::txn::process::{
    execute_callback, Executor, MsgScheduler, ProcessResult, SchedContext, SchedContextFactory,
    Task,
};
use crate::storage::txn::Error;
use crate::storage::{metrics::*, Key};
use crate::storage::{Command, Engine, Error as StorageError, StorageCb};

const TASKS_SLOTS_NUM: usize = 1024;

/// Message types for the scheduler event loop.
pub enum Msg {
    Quit,
    RawCmd {
        cmd: Command,
        cb: StorageCb,
    },
    ReadFinished {
        cid: u64,
        pr: ProcessResult,
        tag: &'static str,
    },
    WriteFinished {
        cid: u64,
        pr: ProcessResult,
        result: EngineResult<()>,
        tag: &'static str,
    },
    FinishedWithErr {
        cid: u64,
        err: Error,
        tag: &'static str,
    },
}

/// Debug for messages.
impl Debug for Msg {
    fn fmt(&self, f: &mut Formatter<'_>) -> fmt::Result {
        write!(f, "{}", self)
    }
}

/// Display for messages.
impl Display for Msg {
    fn fmt(&self, f: &mut Formatter<'_>) -> fmt::Result {
        match *self {
            Msg::Quit => write!(f, "Quit"),
            Msg::RawCmd { ref cmd, .. } => write!(f, "RawCmd {:?}", cmd),
            Msg::ReadFinished { cid, .. } => write!(f, "ReadFinished [cid={}]", cid),
            Msg::WriteFinished { cid, .. } => write!(f, "WriteFinished [cid={}]", cid),
            Msg::FinishedWithErr { cid, .. } => write!(f, "FinishedWithErr [cid={}]", cid),
        }
    }
}

// It stores context of a task.
struct TaskContext {
    lock: Lock,
    cb: StorageCb,
    write_bytes: usize,
    tag: &'static str,
    // How long it waits on latches.
    latch_timer: Option<HistogramTimer>,
    // Total duration of a command.
    _cmd_timer: HistogramTimer,
}

impl TaskContext {
    fn new(lock: Lock, cb: StorageCb, cmd: &Command) -> TaskContext {
        let write_bytes = if lock.is_write_lock() {
            cmd.write_bytes()
        } else {
            0
        };

        TaskContext {
            lock,
            cb,
            write_bytes,
            tag: cmd.tag(),
            latch_timer: Some(
                SCHED_LATCH_HISTOGRAM_VEC
                    .with_label_values(&[cmd.tag()])
                    .start_coarse_timer(),
            ),
            _cmd_timer: SCHED_HISTOGRAM_VEC
                .with_label_values(&[cmd.tag()])
                .start_coarse_timer(),
        }
    }

    fn on_schedule(&mut self) {
        self.latch_timer.take();
    }
}

struct SchedulerInner<E: Engine> {
    // slot_id -> `TaskContext`s in the slot
    task_contexts: Vec<Mutex<HashMap<u64, (Option<Task>, TaskContext)>>>,

    // cmd id generator
    id_alloc: AtomicU64,

    // write concurrency control
    latches: Latches,

    sched_pending_write_threshold: usize,

    // worker pool
    worker_scheduler: threadpool::Scheduler<SchedContext<E>>,

    // high priority commands will be delivered to this pool
    high_priority_scheduler: threadpool::Scheduler<SchedContext<E>>,

    // used to control write flow
    running_write_bytes: AtomicUsize,
}

#[inline]
fn id_index(cid: u64) -> usize {
    cid as usize % TASKS_SLOTS_NUM
}

impl<E: Engine> SchedulerInner<E> {
    /// Generates the next command ID.
    #[inline]
    fn gen_id(&self) -> u64 {
        let id = self.id_alloc.fetch_add(1, Ordering::Relaxed);
        id + 1
    }

    fn dequeue_task(&self, cid: u64) -> Task {
        let mut tasks = self.task_contexts[id_index(cid)].lock().unwrap();
        let task = tasks.get_mut(&cid).unwrap().0.take().unwrap();
        assert_eq!(task.cid, cid);
        task
    }

    fn enqueue_task(&self, task: Task, callback: StorageCb) {
        let cid = task.cid;

        let tctx = {
            let cmd = task.cmd();
            let lock = self.gen_lock(cmd);
            TaskContext::new(lock, callback, cmd)
        };

        let running_write_bytes = self
            .running_write_bytes
            .fetch_add(tctx.write_bytes, Ordering::AcqRel) as i64;
        SCHED_WRITING_BYTES_GAUGE.set(running_write_bytes + tctx.write_bytes as i64);
        SCHED_CONTEX_GAUGE.inc();

        let mut tasks = self.task_contexts[id_index(cid)].lock().unwrap();
        if tasks.insert(cid, (Some(task), tctx)).is_some() {
            panic!("TaskContext cid={} shouldn't exist", cid);
        }
    }

    fn dequeue_task_context(&self, cid: u64) -> TaskContext {
        let (_, tctx) = self.task_contexts[id_index(cid)]
            .lock()
            .unwrap()
            .remove(&cid)
            .unwrap();

        let running_write_bytes = self
            .running_write_bytes
            .fetch_sub(tctx.write_bytes, Ordering::AcqRel) as i64;
        SCHED_WRITING_BYTES_GAUGE.set(running_write_bytes - tctx.write_bytes as i64);
        SCHED_CONTEX_GAUGE.dec();

        tctx
    }

    fn too_busy(&self) -> bool {
        fail_point!("txn_scheduler_busy", |_| true);
        self.running_write_bytes.load(Ordering::Acquire) >= self.sched_pending_write_threshold
    }

    /// Generates the lock for a command.
    ///
    /// Basically, read-only commands require no latches, write commands require latches hashed
    /// by the referenced keys.
    fn gen_lock(&self, cmd: &Command) -> Lock {
        gen_command_lock(&self.latches, cmd)
    }

    /// Tries to acquire all the required latches for a command.
    ///
    /// Returns `Some(TaskContext)` if successful; returns `None` otherwise.
    fn acquire_lock(&self, cid: u64) -> bool {
        let mut task_contexts = self.task_contexts[id_index(cid)].lock().unwrap();
        let (_, tctx) = task_contexts.get_mut(&cid).unwrap();
        let acquired = self.latches.acquire(&mut tctx.lock, cid);
        tctx.on_schedule();
        acquired
    }
}

#[derive(Clone)]
struct InnerWrapper<E: Engine> {
    engine: E,
    inner: Arc<SchedulerInner<E>>,
}

/// Scheduler which schedules the execution of `storage::Command`s.
#[derive(Clone)]
pub struct Scheduler<E: Engine> {
    inner: InnerWrapper<E>,
    // worker pool
    worker_pool: Arc<Mutex<ThreadPool<SchedContext<E>>>>,

    // high priority commands will be delivered to this pool
    high_priority_pool: Arc<Mutex<ThreadPool<SchedContext<E>>>>,
}

impl<E: Engine> Scheduler<E> {
    /// Creates a scheduler.
    pub fn new(
        engine: E,
        concurrency: usize,
        worker_pool_size: usize,
        sched_pending_write_threshold: usize,
    ) -> Self {
        let factory = SchedContextFactory::new(engine.clone());
        let mut task_contexts = Vec::with_capacity(TASKS_SLOTS_NUM);
        for _ in 0..TASKS_SLOTS_NUM {
            task_contexts.push(Mutex::new(Default::default()));
        }
        let worker_pool = ThreadPoolBuilder::new(thd_name!("sched-worker-pool"), factory.clone())
            .thread_count(worker_pool_size)
            .build();
        let high_priority_pool =
            ThreadPoolBuilder::new(thd_name!("sched-high-pri-pool"), factory).build();

        let inner = Arc::new(SchedulerInner {
            task_contexts,
            id_alloc: AtomicU64::new(0),
            latches: Latches::new(concurrency),
            running_write_bytes: AtomicUsize::new(0),
<<<<<<< HEAD
            sched_pending_write_threshold: sched_pending_write_threshold,
=======
            sched_pending_write_threshold,
>>>>>>> d37a59db
            worker_scheduler: worker_pool.scheduler(),
            high_priority_scheduler: high_priority_pool.scheduler(),
        });

        Scheduler {
            inner: InnerWrapper { engine, inner },
            worker_pool: Arc::new(Mutex::new(worker_pool)),
            high_priority_pool: Arc::new(Mutex::new(high_priority_pool)),
        }
    }

    pub fn run_cmd(&self, cmd: Command, callback: StorageCb) {
        self.inner.on_receive_new_cmd(cmd, callback);
    }

    pub fn shutdown(&mut self) {
        if let Err(e) = self.worker_pool.lock().unwrap().stop() {
            error!("scheduler run err when worker pool stop:{:?}", e);
        }
        if let Err(e) = self.high_priority_pool.lock().unwrap().stop() {
            error!("scheduler run err when high priority pool stop:{:?}", e);
        }
        info!("scheduler stopped");
    }
}

impl<E: Engine> InnerWrapper<E> {
    pub fn fetch_executor(&self, priority: CommandPri) -> Executor<E, Self> {
        let scheduler = match priority {
            CommandPri::Low | CommandPri::Normal => self.inner.worker_scheduler.clone(),
            CommandPri::High => self.inner.high_priority_scheduler.clone(),
        };
        Executor::new(self.clone(), scheduler)
    }

    /// Releases all the latches held by a command.
    fn release_lock(&self, lock: &Lock, cid: u64) {
        let wakeup_list = self.inner.latches.release(lock, cid);
        for wcid in wakeup_list {
            self.try_to_wake_up(wcid);
        }
    }

    fn schedule_command(&self, cmd: Command, callback: StorageCb) {
        let cid = self.inner.gen_id();
        debug!("received new command, cid={}, cmd={}", cid, cmd);

        let tag = cmd.tag();
        let priority_tag = cmd.priority_tag();
        let task = Task::new(cid, cmd);
        // TODO: enqueue_task should return an reference of the tctx.
        self.inner.enqueue_task(task, callback);
        self.try_to_wake_up(cid);

        SCHED_STAGE_COUNTER_VEC
            .with_label_values(&[tag, "new"])
            .inc();
        SCHED_COMMANDS_PRI_COUNTER_VEC
            .with_label_values(&[priority_tag])
            .inc();
    }

    /// Tries to acquire all the necessary latches. If all the necessary latches are acquired,
    /// the method initiates a get snapshot operation for furthur processing.
    fn try_to_wake_up(&self, cid: u64) {
        let wake = self.inner.acquire_lock(cid);
        if wake {
            self.get_snapshot(cid);
        }
    }

    fn on_receive_new_cmd(&self, cmd: Command, callback: StorageCb) {
        // write flow control
        if cmd.need_flow_control() && self.inner.too_busy() {
            SCHED_TOO_BUSY_COUNTER_VEC
                .with_label_values(&[cmd.tag()])
                .inc();
            execute_callback(
                callback,
                ProcessResult::Failed {
                    err: StorageError::SchedTooBusy,
                },
            );
            return;
        }
        self.schedule_command(cmd, callback);
    }

    /// Initiates an async operation to get a snapshot from the storage engine, then posts a
    /// `SnapshotFinished` message back to the event loop when it finishes.
    fn get_snapshot(&self, cid: u64) {
        let task = self.inner.dequeue_task(cid);
        let tag = task.tag;
        let ctx = task.context().clone();
        let executor = self.fetch_executor(task.priority());

        let cb = Box::new(move |(cb_ctx, snapshot)| {
            executor.execute(cb_ctx, snapshot, task);
        });
        if let Err(e) = self.engine.async_snapshot(&ctx, cb) {
            SCHED_STAGE_COUNTER_VEC
                .with_label_values(&[tag, "async_snapshot_err"])
                .inc();

            error!("engine async_snapshot failed, err: {:?}", e);
            self.finish_with_err(cid, e.into());
        } else {
            SCHED_STAGE_COUNTER_VEC
                .with_label_values(&[tag, "snapshot"])
                .inc();
        }
    }

    /// Calls the callback with an error.
    fn finish_with_err(&self, cid: u64, err: Error) {
        debug!("command cid={}, finished with error", cid);
        let tctx = self.inner.dequeue_task_context(cid);

        SCHED_STAGE_COUNTER_VEC
            .with_label_values(&[tctx.tag, "error"])
            .inc();

        let pr = ProcessResult::Failed {
            err: StorageError::from(err),
        };
        execute_callback(tctx.cb, pr);

        self.release_lock(&tctx.lock, cid);
    }

    /// Event handler for the success of read.
    ///
    /// If a next command is present, continues to execute; otherwise, delivers the result to the
    /// callback.
    fn on_read_finished(&self, cid: u64, pr: ProcessResult, tag: &str) {
        SCHED_STAGE_COUNTER_VEC
            .with_label_values(&[tag, "read_finish"])
            .inc();

        debug!("read command(cid={}) finished", cid);
        let tctx = self.inner.dequeue_task_context(cid);
        if let ProcessResult::NextCommand { cmd } = pr {
            SCHED_STAGE_COUNTER_VEC
                .with_label_values(&[tag, "next_cmd"])
                .inc();
            self.schedule_command(cmd, tctx.cb);
        } else {
            execute_callback(tctx.cb, pr);
        }

        self.release_lock(&tctx.lock, cid);
    }

    /// Event handler for the success of write.
    fn on_write_finished(&self, cid: u64, pr: ProcessResult, result: EngineResult<()>, tag: &str) {
        SCHED_STAGE_COUNTER_VEC
            .with_label_values(&[tag, "write_finish"])
            .inc();

        debug!("write finished for command, cid={}", cid);
        let tctx = self.inner.dequeue_task_context(cid);
        let pr = match result {
            Ok(()) => pr,
            Err(e) => ProcessResult::Failed {
                err: StorageError::from(e),
            },
        };
        if let ProcessResult::NextCommand { cmd } = pr {
            SCHED_STAGE_COUNTER_VEC
                .with_label_values(&[tag, "next_cmd"])
                .inc();
            self.schedule_command(cmd, tctx.cb);
        } else {
            execute_callback(tctx.cb, pr);
        }

        self.release_lock(&tctx.lock, cid);
    }
}

impl<E: Engine> MsgScheduler for InnerWrapper<E> {
    fn on_msg(&self, task: Msg) -> ::std::result::Result<(), ScheduleError<Msg>> {
        match task {
            Msg::ReadFinished { cid, tag, pr } => self.on_read_finished(cid, pr, tag),
            Msg::WriteFinished {
                cid,
                tag,
                pr,
                result,
            } => self.on_write_finished(cid, pr, result, tag),
            Msg::FinishedWithErr { cid, err, .. } => self.finish_with_err(cid, err),
            _ => unreachable!(),
        }
        Ok(())
    }
}

fn gen_command_lock(latches: &Latches, cmd: &Command) -> Lock {
    match *cmd {
        Command::Prewrite { ref mutations, .. } => {
            let keys: Vec<&Key> = mutations.iter().map(|x| x.key()).collect();
            latches.gen_lock(&keys)
        }
        Command::ResolveLock { ref key_locks, .. } => {
            let keys: Vec<&Key> = key_locks.iter().map(|x| &x.0).collect();
            latches.gen_lock(&keys)
        }
        Command::Commit { ref keys, .. } | Command::Rollback { ref keys, .. } => {
            latches.gen_lock(keys)
        }
        Command::Cleanup { ref key, .. } => latches.gen_lock(&[key]),
        Command::Pause { ref keys, .. } => latches.gen_lock(keys),
        _ => Lock::new(vec![]),
    }
}

#[cfg(test)]
mod tests {
    use super::*;
    use crate::storage::mvcc;
    use crate::storage::txn::latch::*;
    use crate::storage::{Command, Key, Mutation, Options};
    use kvproto::kvrpcpb::Context;
    use tikv_util::collections::HashMap;

    #[test]
    fn test_command_latches() {
        let mut temp_map = HashMap::default();
        temp_map.insert(10, 20);
        let readonly_cmds = vec![
            Command::ScanLock {
                ctx: Context::new(),
                max_ts: 5,
                start_key: None,
                limit: 0,
            },
            Command::ResolveLock {
                ctx: Context::new(),
                txn_status: temp_map.clone(),
                scan_key: None,
                key_locks: vec![],
            },
            Command::MvccByKey {
                ctx: Context::new(),
                key: Key::from_raw(b"k"),
            },
            Command::MvccByStartTs {
                ctx: Context::new(),
                start_ts: 25,
            },
        ];
        let write_cmds = vec![
            Command::Prewrite {
                ctx: Context::new(),
                mutations: vec![Mutation::Put((Key::from_raw(b"k"), b"v".to_vec()))],
                primary: b"k".to_vec(),
                start_ts: 10,
                options: Options::default(),
            },
            Command::Commit {
                ctx: Context::new(),
                keys: vec![Key::from_raw(b"k")],
                lock_ts: 10,
                commit_ts: 20,
            },
            Command::Cleanup {
                ctx: Context::new(),
                key: Key::from_raw(b"k"),
                start_ts: 10,
            },
            Command::Rollback {
                ctx: Context::new(),
                keys: vec![Key::from_raw(b"k")],
                start_ts: 10,
            },
            Command::ResolveLock {
                ctx: Context::new(),
                txn_status: temp_map.clone(),
                scan_key: None,
                key_locks: vec![(
                    Key::from_raw(b"k"),
                    mvcc::Lock::new(mvcc::LockType::Put, b"k".to_vec(), 10, 20, None),
                )],
            },
        ];

        let latches = Latches::new(1024);
        let write_locks: Vec<Lock> = write_cmds
            .into_iter()
            .enumerate()
            .map(|(id, cmd)| {
                let mut lock = gen_command_lock(&latches, &cmd);
                assert_eq!(latches.acquire(&mut lock, id as u64), id == 0);
                lock
            })
            .collect();

        for (id, cmd) in readonly_cmds.iter().enumerate() {
            let mut lock = gen_command_lock(&latches, cmd);
            assert!(latches.acquire(&mut lock, id as u64));
        }

        // acquire/release locks one by one.
        let max_id = write_locks.len() as u64 - 1;
        for (id, mut lock) in write_locks.into_iter().enumerate() {
            let id = id as u64;
            if id != 0 {
                assert!(latches.acquire(&mut lock, id));
            }
            let unlocked = latches.release(&lock, id);
            if id as u64 == max_id {
                assert!(unlocked.is_empty());
            } else {
                assert_eq!(unlocked, vec![id + 1]);
            }
        }
    }
}<|MERGE_RESOLUTION|>--- conflicted
+++ resolved
@@ -274,11 +274,7 @@
             id_alloc: AtomicU64::new(0),
             latches: Latches::new(concurrency),
             running_write_bytes: AtomicUsize::new(0),
-<<<<<<< HEAD
-            sched_pending_write_threshold: sched_pending_write_threshold,
-=======
             sched_pending_write_threshold,
->>>>>>> d37a59db
             worker_scheduler: worker_pool.scheduler(),
             high_priority_scheduler: high_priority_pool.scheduler(),
         });
