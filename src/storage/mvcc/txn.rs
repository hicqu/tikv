// Copyright 2016 PingCAP, Inc.
//
// Licensed under the Apache License, Version 2.0 (the "License");
// you may not use this file except in compliance with the License.
// You may obtain a copy of the License at
//
//     http://www.apache.org/licenses/LICENSE-2.0
//
// Unless required by applicable law or agreed to in writing, software
// distributed under the License is distributed on an "AS IS" BASIS,
// See the License for the specific language governing permissions and
// limitations under the License.

use std::fmt;
use storage::{Key, Value, Mutation, CF_DEFAULT, CF_LOCK, CF_WRITE, Options, is_short_value,
              Statistics};
use storage::engine::{Snapshot, Modify, ScanMode};
use super::reader::MvccReader;
use super::lock::{LockType, Lock};
use super::write::{WriteType, Write};
use super::{Error, Result};
use super::metrics::*;

pub const MAX_TXN_WRITE_SIZE: usize = 32 * 1024;

pub struct MvccTxn<'a> {
    reader: MvccReader<'a>,
    start_ts: u64,
    writes: Vec<Modify>,
    write_size: usize,
}

impl<'a> fmt::Debug for MvccTxn<'a> {
    fn fmt(&self, f: &mut fmt::Formatter) -> fmt::Result {
        write!(f, "txn @{}", self.start_ts)
    }
}

impl<'a> MvccTxn<'a> {
    pub fn new(snapshot: &'a Snapshot,
               statistics: &'a mut Statistics,
               start_ts: u64,
               mode: Option<ScanMode>)
               -> MvccTxn<'a> {
        MvccTxn {
            // Todo: use session variable to indicate fill cache or not
            reader: MvccReader::new(snapshot, statistics, mode, true /* fill_cache */, None),
            start_ts: start_ts,
            writes: vec![],
            write_size: 0,
        }
    }

    pub fn modifies(self) -> Vec<Modify> {
        self.writes
    }

    pub fn write_size(&self) -> usize {
        self.write_size
    }

    fn lock_key(&mut self,
                key: Key,
                lock_type: LockType,
                primary: Vec<u8>,
                ttl: u64,
                short_value: Option<Value>) {
        let lock = Lock::new(lock_type, primary, self.start_ts, ttl, short_value).to_bytes();
        self.write_size += CF_LOCK.len() + key.encoded().len() + lock.len();
        self.writes.push(Modify::Put(CF_LOCK, key, lock));
    }

    fn unlock_key(&mut self, key: Key) {
        self.write_size += CF_LOCK.len() + key.encoded().len();
        self.writes.push(Modify::Delete(CF_LOCK, key));
    }

    fn put_value(&mut self, key: &Key, ts: u64, value: Value) {
        let key = key.append_ts(ts);
        self.write_size += key.encoded().len() + value.len();
        self.writes.push(Modify::Put(CF_DEFAULT, key, value));
    }

    fn delete_value(&mut self, key: &Key, ts: u64) {
        let key = key.append_ts(ts);
        self.write_size += key.encoded().len();
        self.writes.push(Modify::Delete(CF_DEFAULT, key));
    }

    fn put_write(&mut self, key: &Key, ts: u64, value: Value) {
        let key = key.append_ts(ts);
        self.write_size += CF_WRITE.len() + key.encoded().len() + value.len();
        self.writes.push(Modify::Put(CF_WRITE, key, value));
    }

    fn delete_write(&mut self, key: &Key, ts: u64) {
        let key = key.append_ts(ts);
        self.write_size += CF_WRITE.len() + key.encoded().len();
        self.writes.push(Modify::Delete(CF_WRITE, key));
    }

    pub fn get(&mut self, key: &Key) -> Result<Option<Value>> {
        self.reader.get(key, self.start_ts)
    }

    pub fn prewrite(&mut self,
                    mutation: Mutation,
                    primary: &[u8],
                    options: &Options)
                    -> Result<()> {
        let key = mutation.key();
        if !options.skip_constraint_check {
            if let Some((commit, _)) = try!(self.reader.seek_write(&key, u64::max_value())) {
                // Abort on writes after our start timestamp ...
                if commit >= self.start_ts {
                    return Err(Error::WriteConflict);
                }
            }
        }
        // ... or locks at any timestamp.
        if let Some(lock) = try!(self.reader.load_lock(&key)) {
            if lock.ts != self.start_ts {
                return Err(Error::KeyIsLocked {
                    key: try!(key.raw()),
                    primary: lock.primary,
                    ts: lock.ts,
                    ttl: lock.ttl,
                });
            }
            // No need to overwrite the lock and data.
            // If we use single delete, we can't put a key multiple times.
            info!("duplicated prewrite with start_ts {}, ignore it.",
                  self.start_ts);
            return Ok(());
        }

        let short_value = if let Mutation::Put((_, ref value)) = mutation {
            if is_short_value(value) {
                Some(value.clone())
            } else {
                None
            }
        } else {
            None
        };

        self.lock_key(key.clone(),
                      LockType::from_mutation(&mutation),
                      primary.to_vec(),
                      options.lock_ttl,
                      short_value);

        if let Mutation::Put((_, ref value)) = mutation {
            if !is_short_value(value) {
                let ts = self.start_ts;
                self.put_value(key, ts, value.clone());
            }
        }
        Ok(())
    }

    pub fn commit(&mut self, key: &Key, commit_ts: u64) -> Result<()> {
        let (lock_type, short_value) = match try!(self.reader.load_lock(key)) {
            Some(ref mut lock) if lock.ts == self.start_ts => {
                (lock.lock_type, lock.short_value.take())
            }
            _ => {
                return match try!(self.reader.get_txn_commit_info(key, self.start_ts)) {
                    Some((_, WriteType::Rollback)) |
                    None => {
                        // TODO:None should not appear
                        // Rollbacked by concurrent transaction.
                        info!("txn conflict (lock not found), key:{}, start_ts:{}, commit_ts:{}",
                              key,
                              self.start_ts,
                              commit_ts);
                        Err(Error::TxnLockNotFound)
                    }
                    // Committed by concurrent transaction.
                    _ => Ok(()),
                };
            }
        };
        let write = Write::new(WriteType::from_lock_type(lock_type),
                               self.start_ts,
                               short_value);
        self.put_write(key, commit_ts, write.to_bytes());
        self.unlock_key(key.clone());
        Ok(())
    }

    pub fn rollback(&mut self, key: &Key) -> Result<()> {
        match try!(self.reader.load_lock(key)) {
            Some(ref lock) if lock.ts == self.start_ts => {
                // If prewrite type is DEL or LOCK, it is no need to delete value.
                if lock.short_value.is_none() && lock.lock_type == LockType::Put {
                    self.delete_value(key, lock.ts);
                }
            }
            _ => {
                return match try!(self.reader.get_txn_commit_info(key, self.start_ts)) {
                    Some((ts, write_type)) => {
                        if write_type == WriteType::Rollback {
                            // return Ok on Rollback already exist
                            Ok(())
                        } else {
                            info!("txn conflict (committed), key:{}, start_ts:{}, commit_ts:{}",
                                  key,
                                  self.start_ts,
                                  ts);
                            Err(Error::Committed { commit_ts: ts })
                        }
                    }
                    None => {
                        let ts = self.start_ts;
                        // insert a Rollback to WriteCF when receives Rollback before Prewrite
                        let write = Write::new(WriteType::Rollback, ts, None);
                        self.put_write(key, ts, write.to_bytes());
                        Ok(())
                    }
                };
            }
        }
        let write = Write::new(WriteType::Rollback, self.start_ts, None);
        let ts = self.start_ts;
        self.put_write(key, ts, write.to_bytes());
        self.unlock_key(key.clone());
        Ok(())
    }

    pub fn gc(&mut self, key: &Key, safe_point: u64) -> Result<()> {
        let mut remove_older = false;
        let mut ts: u64 = u64::max_value();
        let mut versions = 0;
        let mut delete_versions = 0;
        let mut latest_delete = None;
        while let Some((commit, write)) = try!(self.reader.seek_write(key, ts)) {
            ts = commit - 1;
            versions += 1;

            if self.write_size >= MAX_TXN_WRITE_SIZE {
                // Cannot remove latest delete when we haven't iterate all versions.
                latest_delete = None;
                break;
            }

            if remove_older {
                self.delete_write(key, commit);
                if write.write_type == WriteType::Put && write.short_value.is_none() {
                    self.delete_value(key, write.start_ts);
                }
                delete_versions += 1;
                continue;
            }

            if commit > safe_point {
                continue;
            }

            // Set `remove_older` after we find the latest value.
            match write.write_type {
                WriteType::Put | WriteType::Delete => {
                    remove_older = true;
                }
                WriteType::Rollback | WriteType::Lock => {}
            }

            // Latest write before `safe_point` can be deleted if its type is Delete,
            // Rollback or Lock.
            match write.write_type {
                WriteType::Delete => {
                    latest_delete = Some(commit);
                }
                WriteType::Rollback | WriteType::Lock => {
                    self.delete_write(key, commit);
                    delete_versions += 1;
                }
                WriteType::Put => {}
            }
        }
        if let Some(commit) = latest_delete {
            self.delete_write(key, commit);
            delete_versions += 1;
        }
        MVCC_VERSIONS_HISTOGRAM.observe(versions as f64);
        if delete_versions > 0 {
            GC_DELETE_VERSIONS_HISTOGRAM.observe(delete_versions as f64);
        }
        Ok(())
    }
}

#[cfg(test)]
mod tests {
    use kvproto::kvrpcpb::Context;
    use super::MvccTxn;
    use super::super::MvccReader;
    use super::super::write::{Write, WriteType};
    use storage::{make_key, Mutation, ALL_CFS, CF_WRITE, ScanMode, Options, SHORT_VALUE_MAX_LEN,
                  Statistics};
    use storage::engine::{self, Engine, TEMP_DIR};

    fn gen_value(v: u8, len: usize) -> Vec<u8> {
        let mut value = Vec::with_capacity(len);
        for _ in 0..len {
            value.push(v);
        }

        value
    }

    fn test_mvcc_txn_read_imp(k: &[u8], v: &[u8]) {
        let engine = engine::new_local_engine(TEMP_DIR, ALL_CFS).unwrap();

        must_get_none(engine.as_ref(), k, 1);

        must_prewrite_put(engine.as_ref(), k, v, k, 5);
        must_get_none(engine.as_ref(), k, 3);
        must_get_err(engine.as_ref(), k, 7);

        must_commit(engine.as_ref(), k, 5, 10);
        must_get_none(engine.as_ref(), k, 3);
        must_get_none(engine.as_ref(), k, 7);
        must_get(engine.as_ref(), k, 13, v);

        must_prewrite_delete(engine.as_ref(), k, k, 15);
        must_commit(engine.as_ref(), k, 15, 20);
        must_get_none(engine.as_ref(), k, 3);
        must_get_none(engine.as_ref(), k, 7);
        must_get(engine.as_ref(), k, 13, v);
        must_get(engine.as_ref(), k, 17, v);
        must_get_none(engine.as_ref(), k, 23);
    }

    #[test]
    fn test_mvcc_txn_read() {
        test_mvcc_txn_read_imp(b"k1", b"v1");

        let long_value = gen_value(b'v', SHORT_VALUE_MAX_LEN + 1);
        test_mvcc_txn_read_imp(b"k2", &long_value);
    }

    fn test_mvcc_txn_prewrite_imp(k: &[u8], v: &[u8]) {
        let engine = engine::new_local_engine(TEMP_DIR, ALL_CFS).unwrap();

        must_prewrite_put(engine.as_ref(), k, v, k, 5);
        // Key is locked.
        must_locked(engine.as_ref(), k, 5);
        // Retry prewrite.
        must_prewrite_put(engine.as_ref(), k, v, k, 5);
        // Conflict.
        must_prewrite_lock_err(engine.as_ref(), k, k, 6);

        must_commit(engine.as_ref(), k, 5, 10);
        must_written(engine.as_ref(), k, 5, 10, WriteType::Put);
        // Write conflict.
        must_prewrite_lock_err(engine.as_ref(), k, k, 6);
        must_unlocked(engine.as_ref(), k);
        // Not conflict.
        must_prewrite_lock(engine.as_ref(), k, k, 12);
        must_locked(engine.as_ref(), k, 12);
        must_rollback(engine.as_ref(), k, 12);
        must_unlocked(engine.as_ref(), k);
        must_written(engine.as_ref(), k, 12, 12, WriteType::Rollback);
        // Cannot retry Prewrite after rollback.
        must_prewrite_lock_err(engine.as_ref(), k, k, 12);
        // Can prewrite after rollback.
        must_prewrite_delete(engine.as_ref(), k, k, 13);
        must_rollback(engine.as_ref(), k, 13);
        must_unlocked(engine.as_ref(), k);
    }

    #[test]
    fn test_rollback_lock() {
        let engine = engine::new_local_engine(TEMP_DIR, ALL_CFS).unwrap();

        let (k, v) = (b"k1", b"v1");
        must_prewrite_put(engine.as_ref(), k, v, k, 5);
        must_commit(engine.as_ref(), k, 5, 10);

        // Lock
        must_prewrite_lock(engine.as_ref(), k, k, 15);
        must_locked(engine.as_ref(), k, 15);

        // Rollback lock
        must_rollback(engine.as_ref(), k, 15);
    }

    #[test]
    fn test_rollback_del() {
        let engine = engine::new_local_engine(TEMP_DIR, ALL_CFS).unwrap();

        let (k, v) = (b"k1", b"v1");
        must_prewrite_put(engine.as_ref(), k, v, k, 5);
        must_commit(engine.as_ref(), k, 5, 10);

        // Prewrite delete
        must_prewrite_delete(engine.as_ref(), k, k, 15);
        must_locked(engine.as_ref(), k, 15);

        // Rollback delete
        must_rollback(engine.as_ref(), k, 15);
    }

    #[test]
    fn test_mvcc_txn_prewrite() {
        test_mvcc_txn_prewrite_imp(b"k1", b"v1");

        let long_value = gen_value(b'v', SHORT_VALUE_MAX_LEN + 1);
        test_mvcc_txn_prewrite_imp(b"k2", &long_value);
    }

    fn test_mvcc_txn_commit_ok_imp(k1: &[u8], v1: &[u8], k2: &[u8], k3: &[u8]) {
        let engine = engine::new_local_engine(TEMP_DIR, ALL_CFS).unwrap();
        must_prewrite_put(engine.as_ref(), k1, v1, k1, 10);
        must_prewrite_lock(engine.as_ref(), k2, k1, 10);
        must_prewrite_delete(engine.as_ref(), k3, k1, 10);
        must_locked(engine.as_ref(), k1, 10);
        must_locked(engine.as_ref(), k2, 10);
        must_locked(engine.as_ref(), k3, 10);
        must_commit(engine.as_ref(), k1, 10, 15);
        must_commit(engine.as_ref(), k2, 10, 15);
        must_commit(engine.as_ref(), k3, 10, 15);
        must_written(engine.as_ref(), k1, 10, 15, WriteType::Put);
        must_written(engine.as_ref(), k2, 10, 15, WriteType::Lock);
        must_written(engine.as_ref(), k3, 10, 15, WriteType::Delete);
        // commit should be idempotent
        must_commit(engine.as_ref(), k1, 10, 15);
        must_commit(engine.as_ref(), k2, 10, 15);
        must_commit(engine.as_ref(), k3, 10, 15);
    }

    #[test]
    fn test_mvcc_txn_commit_ok() {
        test_mvcc_txn_commit_ok_imp(b"x", b"v", b"y", b"z");

        let long_value = gen_value(b'v', SHORT_VALUE_MAX_LEN + 1);
        test_mvcc_txn_commit_ok_imp(b"x", &long_value, b"y", b"z");
    }

    fn test_mvcc_txn_commit_err_imp(k: &[u8], v: &[u8]) {
        let engine = engine::new_local_engine(TEMP_DIR, ALL_CFS).unwrap();

        // Not prewrite yet
        must_commit_err(engine.as_ref(), k, 1, 2);
        must_prewrite_put(engine.as_ref(), k, v, k, 5);
        // start_ts not match
        must_commit_err(engine.as_ref(), k, 4, 5);
        must_rollback(engine.as_ref(), k, 5);
        // commit after rollback
        must_commit_err(engine.as_ref(), k, 5, 6);
    }

    #[test]
    fn test_mvcc_txn_commit_err() {
        test_mvcc_txn_commit_err_imp(b"k", b"v");

        let long_value = gen_value(b'v', SHORT_VALUE_MAX_LEN + 1);
        test_mvcc_txn_commit_err_imp(b"k2", &long_value);
    }

    fn test_mvcc_txn_rollback_imp(k: &[u8], v: &[u8]) {
        let engine = engine::new_local_engine(TEMP_DIR, ALL_CFS).unwrap();

        must_prewrite_put(engine.as_ref(), k, v, k, 5);
        must_rollback(engine.as_ref(), k, 5);
        // rollback should be idempotent
        must_rollback(engine.as_ref(), k, 5);
        // lock should be released after rollback
        must_unlocked(engine.as_ref(), k);
        must_prewrite_lock(engine.as_ref(), k, k, 10);
        must_rollback(engine.as_ref(), k, 10);
        // data should be dropped after rollback
        must_get_none(engine.as_ref(), k, 20);
    }

    #[test]
    fn test_mvcc_txn_rollback() {
        test_mvcc_txn_rollback_imp(b"k", b"v");

        let long_value = gen_value(b'v', SHORT_VALUE_MAX_LEN + 1);
        test_mvcc_txn_rollback_imp(b"k2", &long_value);
    }

    fn test_mvcc_txn_rollback_err_imp(k: &[u8], v: &[u8]) {
        let engine = engine::new_local_engine(TEMP_DIR, ALL_CFS).unwrap();

        must_prewrite_put(engine.as_ref(), k, v, k, 5);
        must_commit(engine.as_ref(), k, 5, 10);
        must_rollback_err(engine.as_ref(), k, 5);
        must_rollback_err(engine.as_ref(), k, 5);
    }

    #[test]
    fn test_mvcc_txn_rollback_err() {
        test_mvcc_txn_rollback_err_imp(b"k", b"v");

        let long_value = gen_value(b'v', SHORT_VALUE_MAX_LEN + 1);
        test_mvcc_txn_rollback_err_imp(b"k2", &long_value);
    }

    #[test]
    fn test_mvcc_txn_rollback_before_prewrite() {
        let engine = engine::new_local_engine(TEMP_DIR, ALL_CFS).unwrap();
        let key = b"key";
        must_rollback(engine.as_ref(), key, 5);
        must_prewrite_lock_err(engine.as_ref(), key, key, 5);
    }

    fn test_gc_imp(k: &[u8], v1: &[u8], v2: &[u8], v3: &[u8], v4: &[u8]) {
        let engine = engine::new_local_engine(TEMP_DIR, ALL_CFS).unwrap();

        must_prewrite_put(engine.as_ref(), k, v1, k, 5);
        must_commit(engine.as_ref(), k, 5, 10);
        must_prewrite_put(engine.as_ref(), k, v2, k, 15);
        must_commit(engine.as_ref(), k, 15, 20);
        must_prewrite_delete(engine.as_ref(), k, k, 25);
        must_commit(engine.as_ref(), k, 25, 30);
        must_prewrite_put(engine.as_ref(), k, v3, k, 35);
        must_commit(engine.as_ref(), k, 35, 40);
        must_prewrite_lock(engine.as_ref(), k, k, 45);
        must_commit(engine.as_ref(), k, 45, 50);
        must_prewrite_put(engine.as_ref(), k, v4, k, 55);
        must_rollback(engine.as_ref(), k, 55);

        // Transactions:
        // startTS commitTS Command
        // --
        // 55      -        PUT "x55" (Rollback)
        // 45      50       LOCK
        // 35      40       PUT "x35"
        // 25      30       DELETE
        // 15      20       PUT "x15"
        //  5      10       PUT "x5"

        // CF data layout:
        // ts CFDefault   CFWrite
        // --
        // 55             Rollback(PUT,50)
        // 50             Commit(LOCK,45)
        // 45
        // 40             Commit(PUT,35)
        // 35   x35
        // 30             Commit(Delete,25)
        // 25
        // 20             Commit(PUT,15)
        // 15   x15
        // 10             Commit(PUT,5)
        // 5    x5

        must_gc(engine.as_ref(), k, 12);
        must_get(engine.as_ref(), k, 12, v1);

        must_gc(engine.as_ref(), k, 22);
        must_get(engine.as_ref(), k, 22, v2);
        must_get_none(engine.as_ref(), k, 12);

        must_gc(engine.as_ref(), k, 32);
        must_get_none(engine.as_ref(), k, 22);
        must_get_none(engine.as_ref(), k, 35);

        must_gc(engine.as_ref(), k, 60);
        must_get(engine.as_ref(), k, 62, v3);
    }

    #[test]
    fn test_gc() {
        test_gc_imp(b"k1", b"v1", b"v2", b"v3", b"v4");

        let v1 = gen_value(b'x', SHORT_VALUE_MAX_LEN + 1);
        let v2 = gen_value(b'y', SHORT_VALUE_MAX_LEN + 1);
        let v3 = gen_value(b'z', SHORT_VALUE_MAX_LEN + 1);
        let v4 = gen_value(b'v', SHORT_VALUE_MAX_LEN + 1);
        test_gc_imp(b"k2", &v1, &v2, &v3, &v4);
    }

    fn test_write_imp(k: &[u8], v: &[u8], k2: &[u8], k3: &[u8]) {
        let engine = engine::new_local_engine(TEMP_DIR, ALL_CFS).unwrap();

        must_prewrite_put(engine.as_ref(), k, v, k, 5);
        must_seek_write_none(engine.as_ref(), k, 5);

        must_commit(engine.as_ref(), k, 5, 10);
        must_seek_write(engine.as_ref(), k, u64::max_value(), 5, 10, WriteType::Put);
        must_reverse_seek_write(engine.as_ref(), k, 5, 5, 10, WriteType::Put);
        must_seek_write_none(engine.as_ref(), k2, u64::max_value());
        must_reverse_seek_write_none(engine.as_ref(), k3, 5);
        must_get_commit_ts(engine.as_ref(), k, 5, 10);

        must_prewrite_delete(engine.as_ref(), k, k, 15);
        must_rollback(engine.as_ref(), k, 15);
        must_seek_write(engine.as_ref(),
                        k,
                        u64::max_value(),
                        15,
                        15,
                        WriteType::Rollback);
        must_reverse_seek_write(engine.as_ref(), k, 15, 15, 15, WriteType::Rollback);
        must_get_commit_ts(engine.as_ref(), k, 5, 10);
        must_get_commit_ts_none(engine.as_ref(), k, 15);

        must_prewrite_lock(engine.as_ref(), k, k, 25);
        must_commit(engine.as_ref(), k, 25, 30);
        must_seek_write(engine.as_ref(),
                        k,
                        u64::max_value(),
                        25,
                        30,
                        WriteType::Lock);
        must_reverse_seek_write(engine.as_ref(), k, 25, 25, 30, WriteType::Lock);
        must_get_commit_ts(engine.as_ref(), k, 25, 30);
    }

    #[test]
    fn test_write() {
        test_write_imp(b"kk", b"v1", b"k", b"kkk");

        let v2 = gen_value(b'x', SHORT_VALUE_MAX_LEN + 1);
        test_write_imp(b"kk", &v2, b"k", b"kkk");
    }

    fn test_scan_keys_imp(keys: Vec<&[u8]>, values: Vec<&[u8]>) {
        let engine = engine::new_local_engine(TEMP_DIR, ALL_CFS).unwrap();
        must_prewrite_put(engine.as_ref(), keys[0], values[0], keys[0], 1);
        must_commit(engine.as_ref(), keys[0], 1, 10);
        must_prewrite_lock(engine.as_ref(), keys[1], keys[1], 1);
        must_commit(engine.as_ref(), keys[1], 1, 5);
        must_prewrite_delete(engine.as_ref(), keys[2], keys[2], 1);
        must_commit(engine.as_ref(), keys[2], 1, 20);
        must_prewrite_put(engine.as_ref(), keys[3], values[1], keys[3], 1);
        must_prewrite_lock(engine.as_ref(), keys[4], keys[4], 10);
        must_prewrite_delete(engine.as_ref(), keys[5], keys[5], 5);

        must_scan_keys(engine.as_ref(),
                       None,
                       100,
                       vec![keys[0], keys[1], keys[2]],
                       None);
        must_scan_keys(engine.as_ref(),
                       None,
                       3,
                       vec![keys[0], keys[1], keys[2]],
                       None);
        must_scan_keys(engine.as_ref(),
                       None,
                       2,
                       vec![keys[0], keys[1]],
                       Some(keys[1]));
        must_scan_keys(engine.as_ref(),
                       Some(keys[1]),
                       1,
                       vec![keys[1]],
                       Some(keys[1]));
    }

    #[test]
    fn test_scan_keys() {
        test_scan_keys_imp(vec![b"a", b"c", b"e", b"b", b"d", b"f"], vec![b"a", b"b"]);

        let v1 = gen_value(b'x', SHORT_VALUE_MAX_LEN + 1);
        let v4 = gen_value(b'v', SHORT_VALUE_MAX_LEN + 1);
        test_scan_keys_imp(vec![b"a", b"c", b"e", b"b", b"d", b"f"], vec![&v1, &v4]);
    }

    fn test_write_size_imp(k: &[u8], v: &[u8], pk: &[u8]) {
        let engine = engine::new_local_engine(TEMP_DIR, ALL_CFS).unwrap();
        let ctx = Context::new();
        let snapshot = engine.snapshot(&ctx).unwrap();
        let mut statistics = Statistics::default();
        let mut txn = MvccTxn::new(snapshot.as_ref(), &mut statistics, 10, None);
        let key = make_key(k);
        assert_eq!(txn.write_size, 0);

        assert!(txn.get(&key).unwrap().is_none());
        assert_eq!(txn.write_size, 0);

        txn.prewrite(Mutation::Put((key.clone(), v.to_vec())),
                      pk,
                      &Options::default())
            .unwrap();
        assert!(txn.write_size() > 0);
        engine.write(&ctx, txn.modifies()).unwrap();

        let snapshot = engine.snapshot(&ctx).unwrap();
        let mut statistics = Statistics::default();
        let mut txn = MvccTxn::new(snapshot.as_ref(), &mut statistics, 10, None);
        txn.commit(&key, 15).unwrap();
        assert!(txn.write_size() > 0);
        engine.write(&ctx, txn.modifies()).unwrap();
    }

    #[test]
    fn test_write_size() {
        test_write_size_imp(b"key", b"value", b"pk");

        let v = gen_value(b'x', SHORT_VALUE_MAX_LEN + 1);
        test_write_size_imp(b"key", &v, b"pk");
    }

    #[test]
    fn test_skip_constraint_check() {
        let engine = engine::new_local_engine(TEMP_DIR, ALL_CFS).unwrap();
        let (key, value) = (b"key", b"value");

        must_prewrite_put(engine.as_ref(), key, value, key, 5);
        must_commit(engine.as_ref(), key, 5, 10);

        let ctx = Context::new();
        let snapshot = engine.snapshot(&ctx).unwrap();
        let mut statistics = Statistics::default();
        let mut txn = MvccTxn::new(snapshot.as_ref(), &mut statistics, 5, None);
        txn.prewrite(Mutation::Put((make_key(key), value.to_vec())),
                      key,
                      &Options::default())
            .is_err();

        let ctx = Context::new();
        let snapshot = engine.snapshot(&ctx).unwrap();
        let mut statistics = Statistics::default();
        let mut txn = MvccTxn::new(snapshot.as_ref(), &mut statistics, 5, None);
        txn.prewrite(Mutation::Put((make_key(key), value.to_vec())),
                      key,
                      &Options::default())
            .is_ok();
    }

    fn must_get(engine: &Engine, key: &[u8], ts: u64, expect: &[u8]) {
        let ctx = Context::new();
        let snapshot = engine.snapshot(&ctx).unwrap();
        let mut statistics = Statistics::default();
        let mut txn = MvccTxn::new(snapshot.as_ref(), &mut statistics, ts, None);
        assert_eq!(txn.get(&make_key(key)).unwrap().unwrap(), expect);
    }

    fn must_get_none(engine: &Engine, key: &[u8], ts: u64) {
        let ctx = Context::new();
        let snapshot = engine.snapshot(&ctx).unwrap();
        let mut statistics = Statistics::default();
        let mut txn = MvccTxn::new(snapshot.as_ref(), &mut statistics, ts, None);
        assert!(txn.get(&make_key(key)).unwrap().is_none());
    }

    fn must_get_err(engine: &Engine, key: &[u8], ts: u64) {
        let ctx = Context::new();
        let snapshot = engine.snapshot(&ctx).unwrap();
        let mut statistics = Statistics::default();
        let mut txn = MvccTxn::new(snapshot.as_ref(), &mut statistics, ts, None);
        assert!(txn.get(&make_key(key)).is_err());
    }

    fn must_prewrite_put(engine: &Engine, key: &[u8], value: &[u8], pk: &[u8], ts: u64) {
        let ctx = Context::new();
        let snapshot = engine.snapshot(&ctx).unwrap();
        let mut statistics = Statistics::default();
        let mut txn = MvccTxn::new(snapshot.as_ref(), &mut statistics, ts, None);
        txn.prewrite(Mutation::Put((make_key(key), value.to_vec())),
                      pk,
                      &Options::default())
            .unwrap();
        engine.write(&ctx, txn.modifies()).unwrap();
    }

    fn must_prewrite_delete(engine: &Engine, key: &[u8], pk: &[u8], ts: u64) {
        let ctx = Context::new();
        let snapshot = engine.snapshot(&ctx).unwrap();
        let mut statistics = Statistics::default();
        let mut txn = MvccTxn::new(snapshot.as_ref(), &mut statistics, ts, None);
        txn.prewrite(Mutation::Delete(make_key(key)), pk, &Options::default()).unwrap();
        engine.write(&ctx, txn.modifies()).unwrap();
    }

    fn must_prewrite_lock(engine: &Engine, key: &[u8], pk: &[u8], ts: u64) {
        let ctx = Context::new();
        let snapshot = engine.snapshot(&ctx).unwrap();
        let mut statistics = Statistics::default();
        let mut txn = MvccTxn::new(snapshot.as_ref(), &mut statistics, ts, None);
        txn.prewrite(Mutation::Lock(make_key(key)), pk, &Options::default()).unwrap();
        engine.write(&ctx, txn.modifies()).unwrap();
    }

    fn must_prewrite_lock_err(engine: &Engine, key: &[u8], pk: &[u8], ts: u64) {
        let ctx = Context::new();
        let snapshot = engine.snapshot(&ctx).unwrap();
        let mut statistics = Statistics::default();
        let mut txn = MvccTxn::new(snapshot.as_ref(), &mut statistics, ts, None);
        assert!(txn.prewrite(Mutation::Lock(make_key(key)), pk, &Options::default()).is_err());
    }

    fn must_commit(engine: &Engine, key: &[u8], start_ts: u64, commit_ts: u64) {
        let ctx = Context::new();
        let snapshot = engine.snapshot(&ctx).unwrap();
        let mut statistics = Statistics::default();
        let mut txn = MvccTxn::new(snapshot.as_ref(), &mut statistics, start_ts, None);
        txn.commit(&make_key(key), commit_ts).unwrap();
        engine.write(&ctx, txn.modifies()).unwrap();
    }

    fn must_commit_err(engine: &Engine, key: &[u8], start_ts: u64, commit_ts: u64) {
        let ctx = Context::new();
        let snapshot = engine.snapshot(&ctx).unwrap();
        let mut statistics = Statistics::default();
        let mut txn = MvccTxn::new(snapshot.as_ref(), &mut statistics, start_ts, None);
        assert!(txn.commit(&make_key(key), commit_ts).is_err());
    }

    fn must_rollback(engine: &Engine, key: &[u8], start_ts: u64) {
        let ctx = Context::new();
        let snapshot = engine.snapshot(&ctx).unwrap();
        let mut statistics = Statistics::default();
        let mut txn = MvccTxn::new(snapshot.as_ref(), &mut statistics, start_ts, None);
        txn.rollback(&make_key(key)).unwrap();
        engine.write(&ctx, txn.modifies()).unwrap();
    }

    fn must_rollback_err(engine: &Engine, key: &[u8], start_ts: u64) {
        let ctx = Context::new();
        let snapshot = engine.snapshot(&ctx).unwrap();
        let mut statistics = Statistics::default();
        let mut txn = MvccTxn::new(snapshot.as_ref(), &mut statistics, start_ts, None);
        assert!(txn.rollback(&make_key(key)).is_err());
    }

    fn must_gc(engine: &Engine, key: &[u8], safe_point: u64) {
        let ctx = Context::new();
        let snapshot = engine.snapshot(&ctx).unwrap();
        let mut statistics = Statistics::default();
        let mut txn = MvccTxn::new(snapshot.as_ref(), &mut statistics, 0, None);
        txn.gc(&make_key(key), safe_point).unwrap();
        engine.write(&ctx, txn.modifies()).unwrap();
    }

    fn must_locked(engine: &Engine, key: &[u8], start_ts: u64) {
        let snapshot = engine.snapshot(&Context::new()).unwrap();
        let mut statistics = Statistics::default();
        let mut reader = MvccReader::new(snapshot.as_ref(), &mut statistics, None, true, None);
        let lock = reader.load_lock(&make_key(key)).unwrap().unwrap();
        assert_eq!(lock.ts, start_ts);
    }

    fn must_unlocked(engine: &Engine, key: &[u8]) {
        let snapshot = engine.snapshot(&Context::new()).unwrap();
        let mut statistics = Statistics::default();
        let mut reader = MvccReader::new(snapshot.as_ref(), &mut statistics, None, true, None);
        assert!(reader.load_lock(&make_key(key)).unwrap().is_none());
    }

    fn must_written(engine: &Engine, key: &[u8], start_ts: u64, commit_ts: u64, tp: WriteType) {
        let snapshot = engine.snapshot(&Context::new()).unwrap();
        let k = make_key(key).append_ts(commit_ts);
        let v = snapshot.get_cf(CF_WRITE, &k).unwrap().unwrap();
        let write = Write::parse(&v).unwrap();
        assert_eq!(write.start_ts, start_ts);
        assert_eq!(write.write_type, tp);
    }

    fn must_seek_write_none(engine: &Engine, key: &[u8], ts: u64) {
        let snapshot = engine.snapshot(&Context::new()).unwrap();
        let mut statistics = Statistics::default();
        let mut reader = MvccReader::new(snapshot.as_ref(), &mut statistics, None, true, None);
        assert!(reader.seek_write(&make_key(key), ts).unwrap().is_none());
    }

    fn must_seek_write(engine: &Engine,
                       key: &[u8],
                       ts: u64,
                       start_ts: u64,
                       commit_ts: u64,
                       write_type: WriteType) {
        let snapshot = engine.snapshot(&Context::new()).unwrap();
        let mut statistics = Statistics::default();
        let mut reader = MvccReader::new(snapshot.as_ref(), &mut statistics, None, true, None);
        let (t, write) = reader.seek_write(&make_key(key), ts).unwrap().unwrap();
        assert_eq!(t, commit_ts);
        assert_eq!(write.start_ts, start_ts);
        assert_eq!(write.write_type, write_type);
    }

    fn must_reverse_seek_write_none(engine: &Engine, key: &[u8], ts: u64) {
        let snapshot = engine.snapshot(&Context::new()).unwrap();
        let mut statistics = Statistics::default();
        let mut reader = MvccReader::new(snapshot.as_ref(), &mut statistics, None, true, None);
        assert!(reader.reverse_seek_write(&make_key(key), ts).unwrap().is_none());
    }

    fn must_reverse_seek_write(engine: &Engine,
                               key: &[u8],
                               ts: u64,
                               start_ts: u64,
                               commit_ts: u64,
                               write_type: WriteType) {
        let snapshot = engine.snapshot(&Context::new()).unwrap();
        let mut statistics = Statistics::default();
        let mut reader = MvccReader::new(snapshot.as_ref(), &mut statistics, None, true, None);
        let (t, write) = reader.reverse_seek_write(&make_key(key), ts).unwrap().unwrap();
        assert_eq!(t, commit_ts);
        assert_eq!(write.start_ts, start_ts);
        assert_eq!(write.write_type, write_type);
    }

    fn must_get_commit_ts(engine: &Engine, key: &[u8], start_ts: u64, commit_ts: u64) {
        let snapshot = engine.snapshot(&Context::new()).unwrap();
<<<<<<< HEAD
        let mut reader = MvccReader::new(snapshot.as_ref(), None, true, None);
        let (ts, write_type) =
            reader.get_txn_commit_info(&make_key(key), start_ts).unwrap().unwrap();
        assert!(write_type != WriteType::Rollback);
        assert_eq!(ts, commit_ts);
=======
        let mut statistics = Statistics::default();
        let mut reader = MvccReader::new(snapshot.as_ref(), &mut statistics, None, true, None);
        assert_eq!(reader.get_txn_commit_ts(&make_key(key), start_ts).unwrap().unwrap(),
                   commit_ts);
>>>>>>> c158b487
    }

    fn must_get_commit_ts_none(engine: &Engine, key: &[u8], start_ts: u64) {
        let snapshot = engine.snapshot(&Context::new()).unwrap();
<<<<<<< HEAD
        let mut reader = MvccReader::new(snapshot.as_ref(), None, true, None);
        let ret = reader.get_txn_commit_info(&make_key(key), start_ts);
        assert!(ret.is_ok());
        match ret.unwrap() {
            None => {}
            Some((_, write_type)) => {
                assert_eq!(write_type, WriteType::Rollback);
            }
        }
=======
        let mut statistics = Statistics::default();
        let mut reader = MvccReader::new(snapshot.as_ref(), &mut statistics, None, true, None);
        assert!(reader.get_txn_commit_ts(&make_key(key), start_ts).unwrap().is_none());
>>>>>>> c158b487
    }

    fn must_scan_keys(engine: &Engine,
                      start: Option<&[u8]>,
                      limit: usize,
                      keys: Vec<&[u8]>,
                      next_start: Option<&[u8]>) {
        let expect = (keys.into_iter().map(make_key).collect(),
                      next_start.map(|x| make_key(x).append_ts(0)));
        let snapshot = engine.snapshot(&Context::new()).unwrap();
        let mut statistics = Statistics::default();
        let mut reader = MvccReader::new(snapshot.as_ref(),
                                         &mut statistics,
                                         Some(ScanMode::Mixed),
                                         false,
                                         None);
        assert_eq!(reader.scan_keys(start.map(make_key), limit).unwrap(),
                   expect);
    }
}<|MERGE_RESOLUTION|>--- conflicted
+++ resolved
@@ -899,24 +899,18 @@
 
     fn must_get_commit_ts(engine: &Engine, key: &[u8], start_ts: u64, commit_ts: u64) {
         let snapshot = engine.snapshot(&Context::new()).unwrap();
-<<<<<<< HEAD
-        let mut reader = MvccReader::new(snapshot.as_ref(), None, true, None);
+        let mut statistics = Statistics::default();
+        let mut reader = MvccReader::new(snapshot.as_ref(), &mut statistics, None, true, None);
         let (ts, write_type) =
             reader.get_txn_commit_info(&make_key(key), start_ts).unwrap().unwrap();
         assert!(write_type != WriteType::Rollback);
         assert_eq!(ts, commit_ts);
-=======
-        let mut statistics = Statistics::default();
-        let mut reader = MvccReader::new(snapshot.as_ref(), &mut statistics, None, true, None);
-        assert_eq!(reader.get_txn_commit_ts(&make_key(key), start_ts).unwrap().unwrap(),
-                   commit_ts);
->>>>>>> c158b487
     }
 
     fn must_get_commit_ts_none(engine: &Engine, key: &[u8], start_ts: u64) {
         let snapshot = engine.snapshot(&Context::new()).unwrap();
-<<<<<<< HEAD
-        let mut reader = MvccReader::new(snapshot.as_ref(), None, true, None);
+        let mut statistics = Statistics::default();
+        let mut reader = MvccReader::new(snapshot.as_ref(), &mut statistics, None, true, None);
         let ret = reader.get_txn_commit_info(&make_key(key), start_ts);
         assert!(ret.is_ok());
         match ret.unwrap() {
@@ -925,11 +919,6 @@
                 assert_eq!(write_type, WriteType::Rollback);
             }
         }
-=======
-        let mut statistics = Statistics::default();
-        let mut reader = MvccReader::new(snapshot.as_ref(), &mut statistics, None, true, None);
-        assert!(reader.get_txn_commit_ts(&make_key(key), start_ts).unwrap().is_none());
->>>>>>> c158b487
     }
 
     fn must_scan_keys(engine: &Engine,
