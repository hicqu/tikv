// Copyright 2020 TiKV Project Authors. Licensed under Apache-2.0.

use std::cell::Cell;
use std::ffi::CString;
use std::result::Result;
use std::sync::atomic::{AtomicU64, Ordering};
use std::sync::{Arc, Mutex};
use std::time::{Duration, Instant};

use engine_rocks::raw::{
    new_compaction_filter_raw, CompactionFilter, CompactionFilterContext, CompactionFilterDecision,
    CompactionFilterFactory, CompactionFilterValueType, DBCompactionFilter, DB,
};
use engine_rocks::{
    RocksEngine, RocksEngineIterator, RocksMvccProperties, RocksUserCollectedPropertiesNoRc,
    RocksWriteBatch,
};
use engine_traits::{
    IterOptions, Iterable, Iterator, MiscExt, Mutable, MvccProperties, SeekKey, WriteBatchExt,
    CF_WRITE,
};
use pd_client::ClusterVersion;
use prometheus::*;
use txn_types::{Key, WriteRef, WriteType};

use super::{GcConfig, GcWorkerConfigManager};
use crate::storage::mvcc::{check_need_gc, GC_DELETE_VERSIONS_HISTOGRAM, MVCC_VERSIONS_HISTOGRAM};

const DEFAULT_DELETE_BATCH_SIZE: usize = 256 * 1024;
const DEFAULT_DELETE_BATCH_COUNT: usize = 128;
const NEAR_SEEK_LIMIT: usize = 16;
const SINGLE_SST_RATIO_THRESHOLD_ADJUST: f64 = 0.2;

// The default version that can enable compaction filter for GC. This is necessary because after
// compaction filter is enabled, it's impossible to fallback to ealier version which modifications
// of GC are distributed to other replicas by Raft.
const COMPACTION_FILTER_MINIMAL_VERSION: &str = "5.0.0";

struct GcContext {
    db: Arc<DB>,
    safe_point: Arc<AtomicU64>,
    cfg_tracker: GcWorkerConfigManager,
    cluster_version: ClusterVersion,
}

lazy_static! {
    static ref GC_CONTEXT: Mutex<Option<GcContext>> = Mutex::new(None);
    static ref GC_COMPACTION_FILTERED: IntCounter = register_int_counter!(
        "tikv_gc_compaction_filtered",
        "Filtered versions by compaction"
    )
    .unwrap();
    static ref GC_COMPACTION_DELETED: IntCounter = register_int_counter!(
        "tikv_gc_compaction_deleted",
        "Deleted versions by compaction"
    )
    .unwrap();
}

pub trait CompactionFilterInitializer {
    fn init_compaction_filter(
        &self,
        safe_point: Arc<AtomicU64>,
        cfg_tracker: GcWorkerConfigManager,
        cluster_version: ClusterVersion,
    );
}

impl<T> CompactionFilterInitializer for T {
    default fn init_compaction_filter(
        &self,
        _safe_point: Arc<AtomicU64>,
        _cfg_tracker: GcWorkerConfigManager,
        _cluster_version: ClusterVersion,
    ) {
    }
}

impl CompactionFilterInitializer for RocksEngine {
    fn init_compaction_filter(
        &self,
        safe_point: Arc<AtomicU64>,
        cfg_tracker: GcWorkerConfigManager,
        cluster_version: ClusterVersion,
    ) {
        info!("initialize GC context for compaction filter");
        let mut gc_context = GC_CONTEXT.lock().unwrap();
        *gc_context = Some(GcContext {
            db: self.as_inner().clone(),
            safe_point,
            cfg_tracker,
            cluster_version,
        });
    }
}

pub struct WriteCompactionFilterFactory;

impl CompactionFilterFactory for WriteCompactionFilterFactory {
    fn create_compaction_filter(
        &self,
        context: &CompactionFilterContext,
    ) -> *mut DBCompactionFilter {
        let gc_context_option = GC_CONTEXT.lock().unwrap();
        let gc_context = match *gc_context_option {
            Some(ref ctx) => ctx,
            None => return std::ptr::null_mut(),
        };

        let safe_point = gc_context.safe_point.load(Ordering::Relaxed);
        if safe_point == 0 {
            debug!("skip gc in compaction filter because of no safe point");
            // Safe point has not been initialized yet.
            return std::ptr::null_mut();
        }

        let (enable, skip_vcheck, ratio_threshold) = {
            let value = &*gc_context.cfg_tracker.value();
            (
                value.enable_compaction_filter,
                value.compaction_filter_skip_version_check,
                value.ratio_threshold,
            )
        };
        debug!(
            "creating compaction filter"; "feature_enable" => enable,
            "skip_version_check" => skip_vcheck,
            "ratio_threshold" => ratio_threshold,
        );

        if !do_check_allowed(enable, skip_vcheck, &gc_context.cluster_version) {
            debug!("skip gc in compaction filter because it's not allowed");
            return std::ptr::null_mut();
        }

        let (mut needs_gc, mut mvcc_props) = (false, MvccProperties::new());
        for i in 0..context.file_numbers().len() {
            let table_props = context.table_properties(i);
            let user_props = unsafe {
                &*(table_props.user_collected_properties() as *const _
                    as *const RocksUserCollectedPropertiesNoRc)
            };
            if let Ok(props) = RocksMvccProperties::decode(user_props) {
                mvcc_props.add(&props);
                let sst_ratio = ratio_threshold + SINGLE_SST_RATIO_THRESHOLD_ADJUST;
                if check_need_gc(safe_point.into(), sst_ratio, &props) {
                    needs_gc = true;
                    break;
                }
            }
        }
        if !needs_gc && !check_need_gc(safe_point.into(), ratio_threshold, &mvcc_props) {
            // NOTE: here we don't treat the bottommost level specially.
            // Maybe it's necessary to make a green channel for it.
            debug!("skip gc in compaction filter because it's not necessary");
            return std::ptr::null_mut();
        }

        let name = CString::new("write_compaction_filter").unwrap();
        let db = Arc::clone(&gc_context.db);
        let filter = Box::new(WriteCompactionFilter::new(
            db,
            safe_point,
            context,
            &mvcc_props,
        ));
        unsafe { new_compaction_filter_raw(name, filter) }
    }
}

struct WriteCompactionFilter {
    safe_point: u64,
    handle_mvcc_deletes: bool,
    engine: RocksEngine,
    is_invalid: bool,
    write_batch: RocksWriteBatch,

    key_prefix: Vec<u8>,
    remove_older: bool,

    // To handle delete marks.
    write_iter: Option<RocksEngineIterator>,
    near_seek_distance: usize,

    versions: usize,
    filtered: usize,
    deleted: usize,
    total_versions: usize,
    total_filtered: usize,
    total_deleted: usize,
}

impl WriteCompactionFilter {
    fn new(
        db: Arc<DB>,
        safe_point: u64,
        context: &CompactionFilterContext,
        props: &MvccProperties,
    ) -> Self {
        // Safe point must have been initialized.
        assert!(safe_point > 0);
        debug!("gc in compaction filter"; "safe_point" => safe_point);

        let mut filter = WriteCompactionFilter {
            safe_point,
            handle_mvcc_deletes: context.is_bottommost_level() || too_many_delete_marks(props),
            engine: RocksEngine::from_db(db.clone()),
            is_invalid: false,
            write_batch: RocksWriteBatch::with_capacity(db, DEFAULT_DELETE_BATCH_SIZE),

            key_prefix: vec![],
            remove_older: false,
            write_iter: None,
            near_seek_distance: NEAR_SEEK_LIMIT,

            versions: 0,
            filtered: 0,
            deleted: 0,
            total_versions: 0,
            total_filtered: 0,
            total_deleted: 0,
        };

<<<<<<< HEAD
        let iter_opts = IterOptions::default();
        match filter.engine.iterator_cf_opt(CF_WRITE, iter_opts) {
            Ok(iter) => filter.write_iter = Some(iter),
            Err(e) => {
                warn!("compaction filter can't init iterator"; "err" => ?e);
                filter.is_invalid = true;
            }
        }
        filter
    }

    fn do_filter(
        &mut self,
        _start_level: usize,
        key: &[u8],
        value: &[u8],
        value_type: CompactionFilterValueType,
    ) -> Result<CompactionFilterDecision, String> {
        self.near_seek_distance += 1;
        let (key_prefix, commit_ts) = split_ts(key)?;
        if commit_ts > self.safe_point || value_type != CompactionFilterValueType::Value {
            return Ok(CompactionFilterDecision::Keep);
        }

        self.versions += 1;
        if self.key_prefix != key_prefix {
            self.key_prefix.clear();
            self.key_prefix.extend_from_slice(key_prefix);
            self.remove_older = false;
            self.switch_key_metrics();
        }

        let mut filtered = self.remove_older;
        let write = parse_write(value)?;
        if !self.remove_older {
            match write.write_type {
                WriteType::Rollback | WriteType::Lock => filtered = true,
                WriteType::Put => self.remove_older = true,
                WriteType::Delete => {
                    self.remove_older = true;
                    if self.handle_mvcc_deletes {
                        filtered = true;
                        self.handle_delete_mark(key)?;
                    }
                }
            }
        }

=======
        if filter.handle_mvcc_deletes {
            let iter_opts = IterOptions::default();
            match filter.engine.iterator_cf_opt(CF_WRITE, iter_opts) {
                Ok(iter) => filter.write_iter = Some(iter),
                Err(e) => {
                    warn!("compaction filter can't init iterator"; "err" => ?e);
                    filter.is_invalid = true;
                }
            }
        }

        filter
    }

    fn do_filter(
        &mut self,
        _start_level: usize,
        key: &[u8],
        value: &[u8],
        value_type: CompactionFilterValueType,
    ) -> Result<CompactionFilterDecision, String> {
        self.near_seek_distance += 1;
        let (key_prefix, commit_ts) = split_ts(key)?;
        if commit_ts > self.safe_point || value_type != CompactionFilterValueType::Value {
            return Ok(CompactionFilterDecision::Keep);
        }

        self.versions += 1;
        if self.key_prefix != key_prefix {
            self.key_prefix.clear();
            self.key_prefix.extend_from_slice(key_prefix);
            self.remove_older = false;
            self.switch_key_metrics();
        }

        let mut filtered = self.remove_older;
        let write = parse_write(value)?;
        if !self.remove_older {
            match write.write_type {
                WriteType::Rollback | WriteType::Lock => filtered = true,
                WriteType::Put => self.remove_older = true,
                WriteType::Delete => {
                    self.remove_older = true;
                    if self.handle_mvcc_deletes {
                        filtered = true;
                        self.handle_delete_mark(key)?;
                    }
                }
            }
        }

>>>>>>> d4b96e1f
        let decision = match (filtered, self.remove_older) {
            (true, true) => {
                self.handle_filtered_write(write)?;
                self.filtered += 1;
                let prefix = Key::from_encoded_slice(key_prefix);
                let skip_until = prefix.append_ts(0.into()).into_encoded();
                CompactionFilterDecision::RemoveAndSkipUntil(skip_until)
            }
            (true, false) => CompactionFilterDecision::Remove,
            (false, _) => CompactionFilterDecision::Keep,
        };
        Ok(decision)
    }

    // Do gc before a delete mark.
    fn handle_delete_mark(&mut self, mark: &[u8]) -> Result<(), String> {
        let mut valid = self.write_iter_seek_to(mark)?;
        let mut write_iter = self.write_iter.take().unwrap();
        if valid && write_iter.key() == mark {
            // The delete mark itself is handled in `filter`.
            valid = write_iter.next()?;
        }

        while valid {
            let (key, value) = (write_iter.key(), write_iter.value());
            if truncate_ts(key)? != self.key_prefix.as_slice() {
                break;
            }
            self.handle_filtered_write(parse_write(value)?)?;
            self.delete_write_key(key)?;
            valid = write_iter.next()?;
        }
        self.write_iter = Some(write_iter);
        Ok(())
    }

    fn write_iter_seek_to(&mut self, mark: &[u8]) -> Result<bool, String> {
        let write_iter = self.write_iter.as_mut().unwrap();
        if self.near_seek_distance >= NEAR_SEEK_LIMIT {
            self.near_seek_distance = 0;
            let valid = write_iter.seek(SeekKey::Key(mark))?;
            return Ok(valid);
        }

        let mut valid = write_iter.valid()?;
        let (mut next_count, mut found) = (0, false);
        while valid && next_count <= NEAR_SEEK_LIMIT {
            if write_iter.key() >= mark {
                found = true;
                break;
            }
            valid = write_iter.next()?;
            next_count += 1;
        }

        if valid && !found {
            // Fallback to `seek` after some `next`s.
            valid = write_iter.seek(SeekKey::Key(mark))?;
        }
        self.near_seek_distance = 0;
        Ok(valid)
    }

    fn handle_filtered_write(&mut self, write: WriteRef) -> Result<(), String> {
        if write.short_value.is_none() && write.write_type == WriteType::Put {
            let prefix = Key::from_encoded_slice(&self.key_prefix);
            let def_key = prefix.append_ts(write.start_ts).into_encoded();
            self.write_batch.delete(&def_key)?;
            self.flush_pending_writes_if_need()?;
        }
        Ok(())
    }

    fn delete_write_key(&mut self, key: &[u8]) -> Result<(), String> {
        self.write_batch.delete_cf(CF_WRITE, key)?;
        self.flush_pending_writes_if_need()?;
        self.deleted += 1;
        Ok(())
    }

    fn flush_pending_writes_if_need(&mut self) -> Result<(), String> {
        if self.write_batch.count() > DEFAULT_DELETE_BATCH_COUNT {
            self.engine.write(&self.write_batch)?;
            self.write_batch.clear();
        }
        Ok(())
    }

    fn switch_key_metrics(&mut self) {
        if self.versions != 0 {
            MVCC_VERSIONS_HISTOGRAM.observe(self.versions as f64);
            self.total_versions += self.versions;
            self.versions = 0;
        }
        if self.filtered != 0 {
            GC_DELETE_VERSIONS_HISTOGRAM.observe(self.filtered as f64);
            self.total_filtered += self.filtered;
            self.filtered = 0;
        }
        self.total_deleted += self.deleted;
        self.deleted = 0;
    }
}

struct CompactionFilterStats {
    versions: Cell<usize>, // Total stale versions meet by compaction filters.
    filtered: Cell<usize>, // Filtered versions by compaction filters.
    deleted: Cell<usize>,  // Deleted versions from RocksDB.
    last_report: Cell<Instant>,
}
impl CompactionFilterStats {
    fn need_report(&self) -> bool {
        self.versions.get() >= 1024 * 1024 // 1M versions.
            || self.last_report.get().elapsed() >= Duration::from_secs(60)
    }

    fn prepare_report(&self) -> (usize, usize, usize) {
        let versions = self.versions.replace(0);
        let filtered = self.filtered.replace(0);
        let deleted = self.deleted.replace(0);
        self.last_report.set(Instant::now());
        (versions, filtered, deleted)
    }
}
impl Default for CompactionFilterStats {
    fn default() -> Self {
        CompactionFilterStats {
            versions: Cell::new(0),
            filtered: Cell::new(0),
            deleted: Cell::new(0),
            last_report: Cell::new(Instant::now()),
        }
    }
}

thread_local! {
    static STATS: CompactionFilterStats = CompactionFilterStats::default();
}

impl Drop for WriteCompactionFilter {
    fn drop(&mut self) {
        if !self.write_batch.is_empty() {
            self.engine.write(&self.write_batch).unwrap();
            self.write_batch.clear();
        }
        self.engine.sync_wal().unwrap();

        self.switch_key_metrics();
        if let Some((versions, filtered, deleted)) = STATS.with(|stats| {
            stats.versions.update(|x| x + self.total_versions);
            stats.filtered.update(|x| x + self.total_filtered);
            stats.deleted.update(|x| x + self.total_deleted);
            if stats.need_report() {
                return Some(stats.prepare_report());
            }
            None
        }) {
<<<<<<< HEAD
=======
            GC_COMPACTION_FILTERED.inc_by(filtered as i64);
            GC_COMPACTION_DELETED.inc_by(deleted as i64);
>>>>>>> d4b96e1f
            info!(
                "Compaction filter reports"; "total" => versions,
                "filtered" => filtered, "deleted" => deleted,
            );
        }
    }
}

impl CompactionFilter for WriteCompactionFilter {
    fn filter_v2(
        &mut self,
        level: usize,
        key: &[u8],
        value: &[u8],
        value_type: CompactionFilterValueType,
    ) -> CompactionFilterDecision {
        if self.is_invalid {
            // If there are already some errors, do nothing.
            return CompactionFilterDecision::Keep;
        }

        match self.do_filter(level, key, value, value_type) {
            Ok(decision) => decision,
            Err(e) => {
                warn!("compaction filter meet error: {}", e);
                self.is_invalid = true;
                CompactionFilterDecision::Keep
            }
        }
    }
}

fn split_ts(key: &[u8]) -> Result<(&[u8], u64), String> {
    match Key::split_on_ts_for(key) {
        Ok((key, ts)) => Ok((key, ts.into_inner())),
        Err(_) => Err(format!("invalid write cf key: {}", hex::encode_upper(key))),
    }
}

fn truncate_ts(key: &[u8]) -> Result<&[u8], String> {
    match Key::truncate_ts_for(key) {
        Ok(prefix) => Ok(prefix),
        Err(_) => Err(format!("invalid write cf key: {}", hex::encode_upper(key))),
    }
}

fn parse_write(value: &[u8]) -> Result<WriteRef, String> {
    match WriteRef::parse(value) {
        Ok(write) => Ok(write),
        Err(_) => Err(format!(
            "invalid write cf value: {}",
            hex::encode_upper(value)
        )),
    }
}

fn too_many_delete_marks(props: &MvccProperties) -> bool {
    props.num_deletes as f64 / props.num_versions as f64 > 0.1
}

pub fn is_compaction_filter_allowd(cfg_value: &GcConfig, cluster_version: &ClusterVersion) -> bool {
    do_check_allowed(
        cfg_value.enable_compaction_filter,
        cfg_value.compaction_filter_skip_version_check,
        cluster_version,
    )
}

fn do_check_allowed(enable: bool, skip_vcheck: bool, cluster_version: &ClusterVersion) -> bool {
    enable
        && (skip_vcheck || {
            cluster_version.get().map_or(false, |cluster_version| {
                let minimal = semver::Version::parse(COMPACTION_FILTER_MINIMAL_VERSION).unwrap();
                cluster_version >= minimal
            })
        })
}

#[cfg(test)]
pub mod tests {
    use super::*;
    use crate::config::DbConfig;
    use crate::storage::kv::{RocksEngine as StorageRocksEngine, TestEngineBuilder};
    use crate::storage::mvcc::tests::{must_get, must_get_none};
    use crate::storage::txn::tests::{must_commit, must_prewrite_delete, must_prewrite_put};
    use engine_rocks::raw::CompactOptions;
    use engine_rocks::util::get_cf_handle;
    use engine_rocks::RocksEngine;
    use engine_traits::{MiscExt, Peekable, SyncMutable};
    use txn_types::TimeStamp;

    // Use a lock to protect concurrent compactions.
    lazy_static! {
        static ref LOCK: Mutex<()> = std::sync::Mutex::new(());
    }

    fn compact_options() -> CompactOptions {
        let mut compact_opts = CompactOptions::new();
        compact_opts.set_exclusive_manual_compaction(false);
        compact_opts.set_max_subcompactions(1);
        compact_opts
    }

    fn do_gc_by_compact(
        engine: &RocksEngine,
        start: Option<&[u8]>,
        end: Option<&[u8]>,
        safe_point: u64,
        target_level: Option<usize>,
    ) {
        let _guard = LOCK.lock().unwrap();

        let safe_point = Arc::new(AtomicU64::new(safe_point));
        let cfg = GcWorkerConfigManager(Arc::new(Default::default()));
        cfg.0.update(|v| v.enable_compaction_filter = true);
        let cluster_version = ClusterVersion::new(semver::Version::new(5, 0, 0));
        engine.init_compaction_filter(safe_point, cfg, cluster_version);

        let db = engine.as_inner();
        let handle = get_cf_handle(db, CF_WRITE).unwrap();
        let mut compact_opts = compact_options();
        if let Some(target_level) = target_level {
            compact_opts.set_change_level(true);
            compact_opts.set_target_level(target_level as i32);
        }
        db.compact_range_cf_opt(handle, &compact_opts, start, end);
    }

    fn do_gc_by_compact_with_ratio_threshold(
        engine: &RocksEngine,
        safe_point: u64,
        ratio_threshold: f64,
    ) {
        let _guard = LOCK.lock().unwrap();

        let safe_point = Arc::new(AtomicU64::new(safe_point));
        let cfg = GcWorkerConfigManager(Arc::new(Default::default()));
        cfg.0.update(|v| {
            v.enable_compaction_filter = true;
            v.ratio_threshold = ratio_threshold;
        });
        let cluster_version = ClusterVersion::new(semver::Version::new(5, 0, 0));
        engine.init_compaction_filter(safe_point, cfg, cluster_version);

        let db = engine.as_inner();
        let handle = get_cf_handle(db, CF_WRITE).unwrap();
        db.compact_range_cf_opt(handle, &compact_options(), None, None);
    }

    pub fn gc_by_compact(engine: &StorageRocksEngine, _: &[u8], safe_point: u64) {
        let engine = engine.get_rocksdb();
        // Put a new key-value pair to ensure compaction can be triggered correctly.
        engine.delete_cf("write", b"znot-exists-key").unwrap();
        do_gc_by_compact(&engine, None, None, safe_point, None);
    }

    fn rocksdb_level_file_counts(engine: &RocksEngine, cf: &str) -> Vec<usize> {
        let cf_handle = get_cf_handle(engine.as_inner(), cf).unwrap();
        let metadata = engine.as_inner().get_column_family_meta_data(cf_handle);
        let mut res = Vec::with_capacity(7);
        for level_meta in metadata.get_levels() {
            res.push(level_meta.get_files().len());
        }
        res
    }

    #[test]
    fn test_is_compaction_filter_allowed() {
        let cluster_version = ClusterVersion::new(semver::Version::new(4, 1, 0));
        let mut cfg_value = GcConfig::default();
        assert!(!is_compaction_filter_allowd(&cfg_value, &cluster_version));

        cfg_value.enable_compaction_filter = true;
        assert!(!is_compaction_filter_allowd(&cfg_value, &cluster_version));

        cfg_value.compaction_filter_skip_version_check = true;
        assert!(is_compaction_filter_allowd(&cfg_value, &cluster_version));

        let cluster_version = ClusterVersion::new(semver::Version::new(5, 0, 0));
        cfg_value.compaction_filter_skip_version_check = false;
        assert!(is_compaction_filter_allowd(&cfg_value, &cluster_version));
    }

    #[test]
    fn test_compaction_filter_basic() {
        let engine = TestEngineBuilder::new().build().unwrap();
        let raw_engine = engine.get_rocksdb();
        let value = vec![b'v'; 512];

        // GC can't delete keys after the given safe point.
        must_prewrite_put(&engine, b"zkey", &value, b"zkey", 100);
        must_commit(&engine, b"zkey", 100, 110);
        do_gc_by_compact(&raw_engine, None, None, 50, None);
        must_get(&engine, b"zkey", 110, &value);

        // GC can't delete keys before the safe ponit if they are latest versions.
        do_gc_by_compact(&raw_engine, None, None, 200, None);
        must_get(&engine, b"zkey", 110, &value);

        must_prewrite_put(&engine, b"zkey", &value, b"zkey", 120);
        must_commit(&engine, b"zkey", 120, 130);

        // GC can't delete the latest version before the safe ponit.
        do_gc_by_compact(&raw_engine, None, None, 115, None);
        must_get(&engine, b"zkey", 110, &value);

        // GC a version will also delete the key on default CF.
        do_gc_by_compact(&raw_engine, None, None, 200, None);
        must_get_none(&engine, b"zkey", 110);
        let default_key = Key::from_encoded_slice(b"zkey").append_ts(100.into());
        let default_key = default_key.into_encoded();
        assert!(raw_engine.get_value(&default_key).unwrap().is_none());
    }

    #[test]
    fn test_compaction_filter_handle_deleting() {
        let engine = TestEngineBuilder::new().build().unwrap();
        let raw_engine = engine.get_rocksdb();
        let value = vec![b'v'; 512];

        // Delete mark and masked versions can be handled in `drop`.
        must_prewrite_put(&engine, b"zkey", &value, b"zkey", 100);
        must_commit(&engine, b"zkey", 100, 110);
        must_prewrite_delete(&engine, b"zkey", b"zkey", 120);
        must_commit(&engine, b"zkey", 120, 130);
        do_gc_by_compact(&raw_engine, None, None, 200, None);
        must_get_none(&engine, b"zkey", 110);

        must_prewrite_put(&engine, b"zkey", &value, b"zkey", 100);
        must_commit(&engine, b"zkey", 100, 110);
        must_prewrite_delete(&engine, b"zkey", b"zkey", 120);
        must_commit(&engine, b"zkey", 120, 130);
        must_prewrite_put(&engine, b"zkey1", &value, b"zkey1", 120);
        must_commit(&engine, b"zkey1", 120, 130);
        do_gc_by_compact(&raw_engine, None, None, 200, None);
        must_get_none(&engine, b"zkey", 110);
    }

    #[test]
    fn test_mvcc_properties() {
        let engine = TestEngineBuilder::new().build().unwrap();
        let raw_engine = engine.get_rocksdb();
        let value = vec![b'v'; 512];

        for start_ts in &[100, 110, 120, 130] {
            must_prewrite_put(&engine, b"zkey", &value, b"zkey", *start_ts);
            must_commit(&engine, b"zkey", *start_ts, *start_ts + 5);
        }
        must_prewrite_delete(&engine, b"zkey", b"zkey", 140);
        must_commit(&engine, b"zkey", 140, 145);

        // Can't GC stale versions because of the threshold.
        do_gc_by_compact_with_ratio_threshold(&raw_engine, 200, 10.0);
        for commit_ts in &[105, 115, 125, 135] {
            must_get(&engine, b"zkey", commit_ts, &value);
        }
    }

    // Test a key can be GCed correctly if its MVCC versions cover multiple SST files.
    mod mvcc_versions_cover_multiple_ssts {
        use super::*;

        #[test]
        fn at_bottommost_level() {
            let engine = TestEngineBuilder::new().build().unwrap();
            let raw_engine = engine.get_rocksdb();

            let split_key = Key::from_raw(b"zkey")
                .append_ts(TimeStamp::from(135))
                .into_encoded();

            // So the construction of SST files will be:
            // L6: |key_110|
            must_prewrite_put(&engine, b"zkey", b"zvalue", b"zkey", 100);
            must_commit(&engine, b"zkey", 100, 110);
            do_gc_by_compact(&raw_engine, None, None, 50, None);
            assert_eq!(rocksdb_level_file_counts(&raw_engine, CF_WRITE)[6], 1);

            // So the construction of SST files will be:
            // L6: |key_140, key_130|, |key_110|
            must_prewrite_put(&engine, b"zkey", b"zvalue", b"zkey", 120);
            must_commit(&engine, b"zkey", 120, 130);
            must_prewrite_delete(&engine, b"zkey", b"zkey", 140);
            must_commit(&engine, b"zkey", 140, 140);
            do_gc_by_compact(&raw_engine, None, Some(&split_key), 50, None);
            assert_eq!(rocksdb_level_file_counts(&raw_engine, CF_WRITE)[6], 2);

            // Put more key/value pairs so that 1 file in L0 and 1 file in L6 can be merged.
            must_prewrite_put(&engine, b"zkex", b"zvalue", b"zkex", 100);
            must_commit(&engine, b"zkex", 100, 110);

            do_gc_by_compact(&raw_engine, None, Some(&split_key), 200, None);

            // There are still 2 files in L6 because the SST contains key_110 is not touched.
            assert_eq!(rocksdb_level_file_counts(&raw_engine, CF_WRITE)[6], 2);

            // Although the SST files is not involved in the last compaction,
            // all versions of "key" should be cleared.
            let key = Key::from_raw(b"zkey")
                .append_ts(TimeStamp::from(110))
                .into_encoded();
            let x = raw_engine.get_value_cf(CF_WRITE, &key).unwrap();
            assert!(x.is_none());
        }

        #[test]
        fn at_no_bottommost_level() {
            let mut cfg = DbConfig::default();
            cfg.writecf.dynamic_level_bytes = false;
            let engine = TestEngineBuilder::new().build_with_cfg(&cfg).unwrap();
            let raw_engine = engine.get_rocksdb();

            // So the construction of SST files will be:
            // L6: |AAAAA_101, CCCCC_111|
            must_prewrite_put(&engine, b"zAAAAA", b"zvalue", b"zkey", 100);
            must_commit(&engine, b"zAAAAA", 100, 101);
            must_prewrite_put(&engine, b"zCCCCC", b"zvalue", b"zkey", 110);
            must_commit(&engine, b"zCCCCC", 110, 111);
            do_gc_by_compact(&raw_engine, None, None, 50, Some(6));
            assert_eq!(rocksdb_level_file_counts(&raw_engine, CF_WRITE)[6], 1);

            // So the construction of SST files will be:
            // L0: |BBBB_101, DDDDD_101|
            // L6: |AAAAA_101, CCCCC_111|
            must_prewrite_put(&engine, b"zBBBBB", b"zvalue", b"zkey", 100);
            must_commit(&engine, b"zBBBBB", 100, 101);
            must_prewrite_put(&engine, b"zDDDDD", b"zvalue", b"zkey", 100);
            must_commit(&engine, b"zDDDDD", 100, 101);
            raw_engine.flush_cf(CF_WRITE, true).unwrap();
            assert_eq!(rocksdb_level_file_counts(&raw_engine, CF_WRITE)[0], 1);

            // So the construction of SST files will be:
            // L0: |AAAAA_111, BBBBB_111|, |BBBB_101, DDDDD_101|
            // L6: |AAAAA_101, CCCCC_111|
            must_prewrite_put(&engine, b"zAAAAA", b"zvalue", b"zkey", 110);
            must_commit(&engine, b"zAAAAA", 110, 111);
            must_prewrite_delete(&engine, b"zBBBBB", b"zBBBBB", 110);
            must_commit(&engine, b"zBBBBB", 110, 111);
            raw_engine.flush_cf(CF_WRITE, true).unwrap();
            assert_eq!(rocksdb_level_file_counts(&raw_engine, CF_WRITE)[0], 2);

            // Compact |AAAAA_111, BBBBB_111| at L0 and |AAAA_101, CCCCC_111| at L6.
            let start = Key::from_raw(b"zAAAAA").into_encoded();
            let end = Key::from_raw(b"zAAAAAA").into_encoded();
            do_gc_by_compact(&raw_engine, Some(&start), Some(&end), 200, Some(6));

            must_get_none(&engine, b"zBBBBB", 101);
        }
    }
}<|MERGE_RESOLUTION|>--- conflicted
+++ resolved
@@ -221,15 +221,17 @@
             total_deleted: 0,
         };
 
-<<<<<<< HEAD
-        let iter_opts = IterOptions::default();
-        match filter.engine.iterator_cf_opt(CF_WRITE, iter_opts) {
-            Ok(iter) => filter.write_iter = Some(iter),
-            Err(e) => {
-                warn!("compaction filter can't init iterator"; "err" => ?e);
-                filter.is_invalid = true;
+        if filter.handle_mvcc_deletes {
+            let iter_opts = IterOptions::default();
+            match filter.engine.iterator_cf_opt(CF_WRITE, iter_opts) {
+                Ok(iter) => filter.write_iter = Some(iter),
+                Err(e) => {
+                    warn!("compaction filter can't init iterator"; "err" => ?e);
+                    filter.is_invalid = true;
+                }
             }
         }
+
         filter
     }
 
@@ -270,59 +272,6 @@
             }
         }
 
-=======
-        if filter.handle_mvcc_deletes {
-            let iter_opts = IterOptions::default();
-            match filter.engine.iterator_cf_opt(CF_WRITE, iter_opts) {
-                Ok(iter) => filter.write_iter = Some(iter),
-                Err(e) => {
-                    warn!("compaction filter can't init iterator"; "err" => ?e);
-                    filter.is_invalid = true;
-                }
-            }
-        }
-
-        filter
-    }
-
-    fn do_filter(
-        &mut self,
-        _start_level: usize,
-        key: &[u8],
-        value: &[u8],
-        value_type: CompactionFilterValueType,
-    ) -> Result<CompactionFilterDecision, String> {
-        self.near_seek_distance += 1;
-        let (key_prefix, commit_ts) = split_ts(key)?;
-        if commit_ts > self.safe_point || value_type != CompactionFilterValueType::Value {
-            return Ok(CompactionFilterDecision::Keep);
-        }
-
-        self.versions += 1;
-        if self.key_prefix != key_prefix {
-            self.key_prefix.clear();
-            self.key_prefix.extend_from_slice(key_prefix);
-            self.remove_older = false;
-            self.switch_key_metrics();
-        }
-
-        let mut filtered = self.remove_older;
-        let write = parse_write(value)?;
-        if !self.remove_older {
-            match write.write_type {
-                WriteType::Rollback | WriteType::Lock => filtered = true,
-                WriteType::Put => self.remove_older = true,
-                WriteType::Delete => {
-                    self.remove_older = true;
-                    if self.handle_mvcc_deletes {
-                        filtered = true;
-                        self.handle_delete_mark(key)?;
-                    }
-                }
-            }
-        }
-
->>>>>>> d4b96e1f
         let decision = match (filtered, self.remove_older) {
             (true, true) => {
                 self.handle_filtered_write(write)?;
@@ -480,11 +429,8 @@
             }
             None
         }) {
-<<<<<<< HEAD
-=======
             GC_COMPACTION_FILTERED.inc_by(filtered as i64);
             GC_COMPACTION_DELETED.inc_by(deleted as i64);
->>>>>>> d4b96e1f
             info!(
                 "Compaction filter reports"; "total" => versions,
                 "filtered" => filtered, "deleted" => deleted,
