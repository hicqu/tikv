--- conflicted
+++ resolved
@@ -84,10 +84,7 @@
     pub snap_max_total_size: ReadableSize,
     pub enable_load_statistics: bool,
     pub heavy_load_threshold: f64,
-<<<<<<< HEAD
-=======
     pub helper_threadpool_size: usize,
->>>>>>> a5a7ebc6
 
     // Server labels to specify some attributes about this server.
     pub labels: HashMap<String, String>,
@@ -140,10 +137,7 @@
             snap_max_total_size: ReadableSize(0),
             enable_load_statistics: true,
             heavy_load_threshold: 0.6,
-<<<<<<< HEAD
-=======
             helper_threadpool_size: 2,
->>>>>>> a5a7ebc6
         }
     }
 }
