// Copyright 2016 TiKV Project Authors. Licensed under Apache-2.0.

use std::i32;
use std::net::{IpAddr, SocketAddr};
use std::str::FromStr;
use std::sync::{Arc, RwLock};
use std::time::{Duration, Instant};

use engine::Engines;
use futures::{Future, Stream};
use grpcio::{ChannelBuilder, EnvBuilder, Environment, Server as GrpcServer, ServerBuilder};
use kvproto::debugpb_grpc::create_debug;
use kvproto::import_sstpb_grpc::create_import_sst;
use kvproto::tikvpb_grpc::*;
use tokio_threadpool::{Builder as ThreadPoolBuilder, ThreadPool};
use tokio_timer::timer::Handle;

use crate::storage::lock_manager::deadlock::Service as DeadlockService;
use kvproto::deadlock_grpc::create_deadlock;

use crate::coprocessor::Endpoint;
use crate::import::ImportSSTService;
use crate::raftstore::store::SnapManager;
use crate::storage::{Engine, Storage};
use tikv_util::security::SecurityManager;
use tikv_util::timer::GLOBAL_TIMER_HANDLE;
use tikv_util::worker::Worker;
use tikv_util::Either;

use super::load_statistics::*;
use super::raft_client::RaftClient;
use super::resolve::StoreAddrResolver;
use super::service::*;
use super::snap::{Runner as SnapHandler, Task as SnapTask};
use super::transport::{RaftStoreRouter, ServerTransport};
use super::{Config, Result};

const LOAD_STATISTICS_SLOTS: usize = 4;
const LOAD_STATISTICS_INTERVAL: Duration = Duration::from_millis(100);
const MAX_GRPC_RECV_MSG_LEN: i32 = 10 * 1024 * 1024;
pub const GRPC_THREAD_PREFIX: &str = "grpc-server";
pub const STATS_THREAD_PREFIX: &str = "transport-stats";

/// The TiKV server
///
/// It hosts various internal components, including gRPC, the raftstore router
/// and a snapshot worker.
pub struct Server<T: RaftStoreRouter + 'static, S: StoreAddrResolver + 'static> {
    env: Arc<Environment>,
    /// A GrpcServer builder or a GrpcServer.
    ///
    /// If the listening port is configured, the server will be started lazily.
    builder_or_server: Option<Either<ServerBuilder, GrpcServer>>,
    local_addr: SocketAddr,
    // Transport.
    trans: ServerTransport<T, S>,
    raft_router: T,
    // For sending/receiving snapshots.
    snap_mgr: SnapManager,
    snap_worker: Worker<SnapTask>,

    // Currently load statistics is done in the thread.
    stats_pool: Option<ThreadPool>,
    thread_load: Arc<ThreadLoad>,
    timer: Handle,
}

impl<T: RaftStoreRouter, S: StoreAddrResolver + 'static> Server<T, S> {
    #[allow(clippy::too_many_arguments)]
    pub fn new<E: Engine>(
        cfg: &Arc<Config>,
        security_mgr: &Arc<SecurityManager>,
        storage: Storage<E>,
        cop: Endpoint<E>,
        raft_router: T,
        resolver: S,
        snap_mgr: SnapManager,
        debug_engines: Option<Engines>,
        import_service: Option<ImportSSTService<T>>,
        deadlock_service: Option<DeadlockService>,
    ) -> Result<Self> {
        // A helper thread (or pool) for transport layer.
        let stats_pool = ThreadPoolBuilder::new()
            .pool_size(cfg.stats_concurrency)
            .name_prefix(STATS_THREAD_PREFIX)
            .build();
        let thread_load = Arc::new(ThreadLoad::with_threshold(cfg.heavy_load_threshold));

        let env = Arc::new(
            EnvBuilder::new()
                .cq_count(cfg.grpc_concurrency)
                .name_prefix(thd_name!(GRPC_THREAD_PREFIX))
                .build(),
        );
        let snap_worker = Worker::new("snap-handler");

        let kv_service = KvService::new(
            storage,
            cop,
            raft_router.clone(),
            snap_worker.scheduler(),
            Arc::clone(&thread_load),
        );

        let mut addr = SocketAddr::from_str(&cfg.addr)?;
        info!("listening on addr"; "addr" => addr);
        let ip = format!("{}", addr.ip());
        let channel_args = ChannelBuilder::new(Arc::clone(&env))
            .stream_initial_window_size(cfg.grpc_stream_initial_window_size.0 as i32)
            .max_concurrent_stream(cfg.grpc_concurrent_stream)
            .max_receive_message_len(MAX_GRPC_RECV_MSG_LEN)
            .max_send_message_len(-1)
            .http2_max_ping_strikes(i32::MAX) // For pings without data from clients.
            .build_args();
        let builder_or_server = {
            let mut sb = ServerBuilder::new(Arc::clone(&env))
                .channel_args(channel_args)
                .register_service(create_tikv(kv_service));
            sb = security_mgr.bind(sb, &ip, addr.port());
            if let Some(engines) = debug_engines {
                let debug_service = DebugService::new(engines, raft_router.clone());
                sb = sb.register_service(create_debug(debug_service));
            }
            if let Some(service) = import_service {
                sb = sb.register_service(create_import_sst(service));
            }
            if let Some(service) = deadlock_service {
                sb = sb.register_service(create_deadlock(service));
            }
            // When port is 0, it has to be binded now to get a valid address, which
            // is then reported to PD before the server is up. 0 is usually used in tests.
            if addr.port() == 0 {
                let server = sb.build()?;
                let (ref host, port) = server.bind_addrs()[0];
                addr = SocketAddr::new(IpAddr::from_str(host)?, port as u16);
                Either::Right(server)
            } else {
                Either::Left(sb)
            }
        };

        let raft_client = Arc::new(RwLock::new(RaftClient::new(
            Arc::clone(&env),
            Arc::clone(cfg),
            Arc::clone(security_mgr),
            raft_router.clone(),
            Arc::clone(&thread_load),
            stats_pool.sender().clone(),
        )));

        let trans = ServerTransport::new(
            raft_client,
            snap_worker.scheduler(),
            raft_router.clone(),
            resolver,
        );

        let svr = Server {
            env: Arc::clone(&env),
            builder_or_server: Some(builder_or_server),
            local_addr: addr,
            trans,
            raft_router,
            snap_mgr,
            snap_worker,
            stats_pool: Some(stats_pool),
            thread_load,
            timer: GLOBAL_TIMER_HANDLE.clone(),
        };

        Ok(svr)
    }

    pub fn transport(&self) -> ServerTransport<T, S> {
        self.trans.clone()
    }

    /// Starts the TiKV server.
    pub fn start(&mut self, cfg: Arc<Config>, security_mgr: Arc<SecurityManager>) -> Result<()> {
        let snap_runner = SnapHandler::new(
            Arc::clone(&self.env),
            self.snap_mgr.clone(),
            self.raft_router.clone(),
            security_mgr,
            Arc::clone(&cfg),
        );
        box_try!(self.snap_worker.start(snap_runner));
        let builder_or_server = self.builder_or_server.take().unwrap();
        let mut grpc_server = match builder_or_server {
            Either::Left(builder) => builder.build()?,
            Either::Right(server) => server,
        };
        grpc_server.start();
        self.builder_or_server = Some(Either::Right(grpc_server));

        let mut load_stats = {
            let tl = Arc::clone(&self.thread_load);
            ThreadLoadStatistics::new(LOAD_STATISTICS_SLOTS, GRPC_THREAD_PREFIX, tl)
        };
        self.stats_pool.as_ref().unwrap().spawn(
            self.timer
                .interval(Instant::now(), LOAD_STATISTICS_INTERVAL)
                .map_err(|_| ())
                .for_each(move |i| {
                    load_stats.record(i);
                    Ok(())
                }),
        );

        info!("TiKV is ready to serve");
        Ok(())
    }

    /// Stops the TiKV server.
    pub fn stop(&mut self) -> Result<()> {
        self.snap_worker.stop();
        if let Some(Either::Right(mut server)) = self.builder_or_server.take() {
            server.shutdown();
        }
        if let Some(pool) = self.stats_pool.take() {
            let _ = pool.shutdown_now().wait();
        }
        Ok(())
    }

    // Return listening address, this may only be used for outer test
    // to get the real address because we may use "127.0.0.1:0"
    // in test to avoid port conflict.
    pub fn listening_addr(&self) -> SocketAddr {
        self.local_addr
    }
}

#[cfg(test)]
mod tests {
    use std::sync::atomic::*;
    use std::sync::mpsc::*;
    use std::sync::*;
    use std::time::Duration;

    use super::*;

    use super::super::resolve::{Callback as ResolveCallback, StoreAddrResolver};
    use super::super::transport::RaftStoreRouter;
    use super::super::{Config, Result};
    use crate::coprocessor;
    use crate::raftstore::store::transport::Transport;
    use crate::raftstore::store::*;
    use crate::raftstore::Result as RaftStoreResult;
    use crate::storage::TestStorageBuilder;

    use crate::coprocessor::readpool_impl;
    use kvproto::raft_cmdpb::RaftCmdRequest;
    use kvproto::raft_serverpb::RaftMessage;
    use tikv_util::security::SecurityConfig;

    #[derive(Clone)]
    struct MockResolver {
        quick_fail: Arc<AtomicBool>,
        addr: Arc<Mutex<Option<String>>>,
    }

    impl StoreAddrResolver for MockResolver {
        fn resolve(&self, _: u64, cb: ResolveCallback) -> Result<()> {
            if self.quick_fail.load(Ordering::SeqCst) {
                return Err(box_err!("quick fail"));
            }
            let addr = self.addr.lock().unwrap();
            cb(addr
                .as_ref()
                .map(|s| s.to_owned())
                .ok_or(box_err!("not set")));
            Ok(())
        }
    }

    #[derive(Clone)]
    struct TestRaftStoreRouter {
        tx: Sender<usize>,
        significant_msg_sender: Sender<SignificantMsg>,
    }

    impl RaftStoreRouter for TestRaftStoreRouter {
        fn send_raft_msg(&self, _: RaftMessage) -> RaftStoreResult<()> {
            self.tx.send(1).unwrap();
            Ok(())
        }

        fn send_command(&self, _: RaftCmdRequest, _: Callback) -> RaftStoreResult<()> {
            self.tx.send(1).unwrap();
            Ok(())
        }

        fn significant_send(&self, _: u64, msg: SignificantMsg) -> RaftStoreResult<()> {
            self.significant_msg_sender.send(msg).unwrap();
            Ok(())
        }

        fn casual_send(&self, _: u64, _: CasualMessage) -> RaftStoreResult<()> {
            self.tx.send(1).unwrap();
            Ok(())
        }

        fn broadcast_unreachable(&self, _: u64) {
            let _ = self.tx.send(1);
        }
    }

    fn is_unreachable_to(msg: &SignificantMsg, region_id: u64, to_peer_id: u64) -> bool {
        *msg == SignificantMsg::Unreachable {
            region_id,
            to_peer_id,
        }
    }

    #[test]
    // if this failed, unset the environmental variables 'http_proxy' and 'https_proxy', and retry.
    fn test_peer_resolve() {
        let mut cfg = Config::default();
        cfg.addr = "127.0.0.1:0".to_owned();

        let storage = TestStorageBuilder::new().build().unwrap();

        let (tx, rx) = mpsc::channel();
        let (significant_msg_sender, significant_msg_receiver) = mpsc::channel();
        let router = TestRaftStoreRouter {
            tx,
            significant_msg_sender,
        };

        let quick_fail = Arc::new(AtomicBool::new(false));
        let cfg = Arc::new(cfg);
        let security_mgr = Arc::new(SecurityManager::new(&SecurityConfig::default()).unwrap());

<<<<<<< HEAD
        let cop_read_pool =
            coprocessor::readpool_impl::build_read_pool_for_test(storage.get_engine());
        let cop = coprocessor::Endpoint::new(&cfg, storage.get_engine(), cop_read_pool);
=======
        let cop_read_pool = readpool_impl::build_read_pool_for_test(storage.get_engine());
        let cop = coprocessor::Endpoint::new(&cfg, cop_read_pool);
>>>>>>> 0a9ebfc7

        let addr = Arc::new(Mutex::new(None));
        let mut server = Server::new(
            &cfg,
            &security_mgr,
            storage,
            cop,
            router,
            MockResolver {
                quick_fail: Arc::clone(&quick_fail),
                addr: Arc::clone(&addr),
            },
            SnapManager::new("", None),
            None,
            None,
            None,
        )
        .unwrap();

        server.start(cfg, security_mgr).unwrap();

        let mut trans = server.transport();
        trans.report_unreachable(RaftMessage::new());
        let mut resp = significant_msg_receiver.try_recv().unwrap();
        assert!(is_unreachable_to(&resp, 0, 0), "{:?}", resp);

        let mut msg = RaftMessage::new();
        msg.set_region_id(1);
        trans.send(msg.clone()).unwrap();
        trans.flush();
        resp = significant_msg_receiver.try_recv().unwrap();
        assert!(is_unreachable_to(&resp, 1, 0), "{:?}", resp);

        *addr.lock().unwrap() = Some(format!("{}", server.listening_addr()));

        trans.send(msg.clone()).unwrap();
        trans.flush();
        assert!(rx.recv_timeout(Duration::from_secs(5)).is_ok());

        msg.mut_to_peer().set_store_id(2);
        msg.set_region_id(2);
        quick_fail.store(true, Ordering::SeqCst);
        trans.send(msg.clone()).unwrap();
        trans.flush();
        resp = significant_msg_receiver.try_recv().unwrap();
        assert!(is_unreachable_to(&resp, 2, 0), "{:?}", resp);
        server.stop().unwrap();
    }
}<|MERGE_RESOLUTION|>--- conflicted
+++ resolved
@@ -332,14 +332,8 @@
         let cfg = Arc::new(cfg);
         let security_mgr = Arc::new(SecurityManager::new(&SecurityConfig::default()).unwrap());
 
-<<<<<<< HEAD
-        let cop_read_pool =
-            coprocessor::readpool_impl::build_read_pool_for_test(storage.get_engine());
-        let cop = coprocessor::Endpoint::new(&cfg, storage.get_engine(), cop_read_pool);
-=======
         let cop_read_pool = readpool_impl::build_read_pool_for_test(storage.get_engine());
         let cop = coprocessor::Endpoint::new(&cfg, cop_read_pool);
->>>>>>> 0a9ebfc7
 
         let addr = Arc::new(Mutex::new(None));
         let mut server = Server::new(
