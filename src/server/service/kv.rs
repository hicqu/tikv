// Copyright 2017 PingCAP, Inc.
//
// Licensed under the Apache License, Version 2.0 (the "License");
// you may not use this file except in compliance with the License.
// You may obtain a copy of the License at
//
//     http://www.apache.org/licenses/LICENSE-2.0
//
// Unless required by applicable law or agreed to in writing, software
// distributed under the License is distributed on an "AS IS" BASIS,
// See the License for the specific language governing permissions and
// limitations under the License.

use std::iter::{self, FromIterator};
use std::sync::Arc;
use std::sync::atomic::AtomicUsize;
use grpc::{ClientStreamingSink, Error as GrpcError, RequestStream, RpcContext, RpcStatus,
           RpcStatusCode, ServerStreamingSink, UnarySink, WriteFlags};
use futures::{future, stream, Future, Sink, Stream};
use futures::sync::{mpsc as futures_mpsc, oneshot};
use protobuf::RepeatedField;
use kvproto::tikvpb_grpc;
use kvproto::raft_serverpb::*;
use kvproto::kvrpcpb::*;
use kvproto::coprocessor::*;
use kvproto::errorpb::{Error as RegionError, ServerIsBusy};
use prometheus::Histogram;

use util::worker::Scheduler;
use util::collections::HashMap;
use util::future::paired_future_callback;
use storage::{self, Key, Mutation, Options, Storage, Value};
use storage::txn::Error as TxnError;
use storage::mvcc::{Error as MvccError, Write as MvccWrite, WriteType};
use storage::engine::Error as EngineError;
use server::transport::RaftStoreRouter;
use server::snap::Task as SnapTask;
use server::metrics::*;
use server::{Error, OnResponse};
use raftstore::store::{Callback, Msg as StoreMessage};
use coprocessor::{err_resp, EndPointTask, RequestTask};
use coprocessor::local_metrics::BasicLocalMetrics;

const SCHEDULER_IS_BUSY: &str = "scheduler is busy";
const SNAP_RECV_CHUNKS_LIMIT: usize = 8;
// How many snapshots can be recv concurrently. TODO: move it into snap.rs.
const MAX_RECEIVER_CONCURRENT: usize = 64;

#[derive(Clone)]
pub struct Service<T: RaftStoreRouter + 'static> {
    // For handling KV requests.
    storage: Storage,
    // For handling coprocessor requests.
    end_point_scheduler: Scheduler<EndPointTask>,
    // For handling raft messages.
    ch: T,
    // For handling snapshot.
    snap_scheduler: Scheduler<SnapTask>,
    max_snap_recv_concurrent: usize,
    token: Arc<AtomicUsize>, // TODO: remove it.
    recursion_limit: u32,
    metrics: Metrics,
    stream_channel_size: usize,
}

#[derive(Clone)]
struct Metrics {
    kv_get: Histogram,
    kv_scan: Histogram,
    kv_prewrite: Histogram,
    kv_commit: Histogram,
    kv_cleanup: Histogram,
    kv_batchget: Histogram,
    kv_batch_rollback: Histogram,
    kv_scan_lock: Histogram,
    kv_resolve_lock: Histogram,
    kv_gc: Histogram,
    kv_delete_range: Histogram,
    raw_get: Histogram,
    raw_scan: Histogram,
    raw_put: Histogram,
    raw_delete: Histogram,
    raw_delete_range: Histogram,
    coprocessor: Histogram,
    mvcc_get_by_key: Histogram,
    mvcc_get_by_start_ts: Histogram,
    split_region: Histogram,
}

impl Metrics {
    fn new() -> Metrics {
        Metrics {
            kv_get: GRPC_MSG_HISTOGRAM_VEC.with_label_values(&["kv_get"]),
            kv_scan: GRPC_MSG_HISTOGRAM_VEC.with_label_values(&["kv_scan"]),
            kv_prewrite: GRPC_MSG_HISTOGRAM_VEC.with_label_values(&["kv_prewrite"]),
            kv_commit: GRPC_MSG_HISTOGRAM_VEC.with_label_values(&["kv_commit"]),
            kv_cleanup: GRPC_MSG_HISTOGRAM_VEC.with_label_values(&["kv_cleanup"]),
            kv_batchget: GRPC_MSG_HISTOGRAM_VEC.with_label_values(&["kv_batchget"]),
            kv_batch_rollback: GRPC_MSG_HISTOGRAM_VEC.with_label_values(&["kv_batch_rollback"]),
            kv_scan_lock: GRPC_MSG_HISTOGRAM_VEC.with_label_values(&["kv_scan_lock"]),
            kv_resolve_lock: GRPC_MSG_HISTOGRAM_VEC.with_label_values(&["kv_resolve_lock"]),
            kv_gc: GRPC_MSG_HISTOGRAM_VEC.with_label_values(&["kv_gc"]),
            kv_delete_range: GRPC_MSG_HISTOGRAM_VEC.with_label_values(&["kv_delete_range"]),
            raw_get: GRPC_MSG_HISTOGRAM_VEC.with_label_values(&["raw_get"]),
            raw_scan: GRPC_MSG_HISTOGRAM_VEC.with_label_values(&["raw_scan"]),
            raw_put: GRPC_MSG_HISTOGRAM_VEC.with_label_values(&["raw_put"]),
            raw_delete: GRPC_MSG_HISTOGRAM_VEC.with_label_values(&["raw_delete"]),
            raw_delete_range: GRPC_MSG_HISTOGRAM_VEC.with_label_values(&["raw_delete_range"]),
            coprocessor: GRPC_MSG_HISTOGRAM_VEC.with_label_values(&["coprocessor"]),
            mvcc_get_by_key: GRPC_MSG_HISTOGRAM_VEC.with_label_values(&["mvcc_get_by_key"]),
            mvcc_get_by_start_ts: GRPC_MSG_HISTOGRAM_VEC
                .with_label_values(&["mvcc_get_by_start_ts"]),
            split_region: GRPC_MSG_HISTOGRAM_VEC.with_label_values(&["split_region"]),
        }
    }
}

impl<T: RaftStoreRouter + 'static> Service<T> {
    pub fn new(
        storage: Storage,
        end_point_scheduler: Scheduler<EndPointTask>,
        ch: T,
        snap_scheduler: Scheduler<SnapTask>,
        recursion_limit: u32,
        stream_channel_size: usize,
    ) -> Service<T> {
        Service {
            storage: storage,
            end_point_scheduler: end_point_scheduler,
            ch: ch,
            snap_scheduler: snap_scheduler,
            max_snap_recv_concurrent: MAX_RECEIVER_CONCURRENT,
            token: Arc::new(AtomicUsize::new(1)),
            recursion_limit: recursion_limit,
            metrics: Metrics::new(),
            stream_channel_size: stream_channel_size,
        }
    }

    fn send_fail_status<M>(
        &self,
        ctx: RpcContext,
        sink: UnarySink<M>,
        err: Error,
        code: RpcStatusCode,
    ) {
        let status = RpcStatus::new(code, Some(format!("{}", err)));
        ctx.spawn(sink.fail(status).map_err(|_| ()));
    }

    fn send_fail_status_to_stream<M>(
        &self,
        ctx: RpcContext,
        sink: ServerStreamingSink<M>,
        err: Error,
        code: RpcStatusCode,
    ) {
        let status = RpcStatus::new(code, Some(format!("{}", err)));
        ctx.spawn(sink.fail(status).map_err(|_| ()));
    }
}

impl<T: RaftStoreRouter + 'static> tikvpb_grpc::Tikv for Service<T> {
    fn kv_get(&self, ctx: RpcContext, mut req: GetRequest, sink: UnarySink<GetResponse>) {
        const LABEL: &str = "kv_get";
        let timer = self.metrics.kv_get.start_coarse_timer();

        let future = self.storage
            .async_get(
                req.take_context(),
                Key::from_raw(req.get_key()),
                req.get_version(),
            )
            .then(|v| {
                let mut resp = GetResponse::new();
                if let Some(err) = extract_region_error(&v) {
                    resp.set_region_error(err);
                } else {
                    match v {
                        Ok(Some(val)) => resp.set_value(val),
                        Ok(None) => (),
                        Err(e) => resp.set_error(extract_key_error(&e)),
                    }
                }
                Ok(resp)
            })
            .and_then(|res| sink.success(res).map_err(Error::from))
            .map(|_| timer.observe_duration())
            .map_err(move |e| {
                debug!("{} failed: {:?}", LABEL, e);
                GRPC_MSG_FAIL_COUNTER.with_label_values(&[LABEL]).inc();
            });

        ctx.spawn(future);
    }

    fn kv_scan(&self, ctx: RpcContext, mut req: ScanRequest, sink: UnarySink<ScanResponse>) {
        const LABEL: &str = "kv_scan";
        let timer = self.metrics.kv_scan.start_coarse_timer();

        let mut options = Options::default();
        options.key_only = req.get_key_only();

        let future = self.storage
            .async_scan(
                req.take_context(),
                Key::from_raw(req.get_start_key()),
                req.get_limit() as usize,
                req.get_version(),
                options,
            )
            .then(|v| {
                let mut resp = ScanResponse::new();
                if let Some(err) = extract_region_error(&v) {
                    resp.set_region_error(err);
                } else {
                    resp.set_pairs(RepeatedField::from_vec(extract_kv_pairs(v)));
                }
                Ok(resp)
            })
            .and_then(|res| sink.success(res).map_err(Error::from))
            .map(|_| timer.observe_duration())
            .map_err(move |e| {
                debug!("{} failed: {:?}", LABEL, e);
                GRPC_MSG_FAIL_COUNTER.with_label_values(&[LABEL]).inc();
            });

        ctx.spawn(future);
    }

    fn kv_prewrite(
        &self,
        ctx: RpcContext,
        mut req: PrewriteRequest,
        sink: UnarySink<PrewriteResponse>,
    ) {
        const LABEL: &str = "kv_prewrite";
        let timer = self.metrics.kv_prewrite.start_coarse_timer();

        let mutations = req.take_mutations()
            .into_iter()
            .map(|mut x| match x.get_op() {
                Op::Put => Mutation::Put((Key::from_raw(x.get_key()), x.take_value())),
                Op::Del => Mutation::Delete(Key::from_raw(x.get_key())),
                Op::Lock => Mutation::Lock(Key::from_raw(x.get_key())),
                _ => panic!("mismatch Op in prewrite mutations"),
            })
            .collect();
        let mut options = Options::default();
        options.lock_ttl = req.get_lock_ttl();
        options.skip_constraint_check = req.get_skip_constraint_check();

        let (cb, future) = paired_future_callback();
        let res = self.storage.async_prewrite(
            req.take_context(),
            mutations,
            req.take_primary_lock(),
            req.get_start_version(),
            options,
            cb,
        );
        if let Err(e) = res {
            self.send_fail_status(ctx, sink, Error::from(e), RpcStatusCode::ResourceExhausted);
            return;
        }

        let future = future
            .map_err(Error::from)
            .map(|v| {
                let mut resp = PrewriteResponse::new();
                if let Some(err) = extract_region_error(&v) {
                    resp.set_region_error(err);
                } else {
                    resp.set_errors(RepeatedField::from_vec(extract_key_errors(v)));
                }
                resp
            })
            .and_then(|res| sink.success(res).map_err(Error::from))
            .map(|_| timer.observe_duration())
            .map_err(move |e| {
                debug!("{} failed: {:?}", LABEL, e);
                GRPC_MSG_FAIL_COUNTER.with_label_values(&[LABEL]).inc();
            });

        ctx.spawn(future);
    }

    fn kv_commit(&self, ctx: RpcContext, mut req: CommitRequest, sink: UnarySink<CommitResponse>) {
        const LABEL: &str = "kv_commit";
        let timer = self.metrics.kv_commit.start_coarse_timer();

        let keys = req.get_keys().iter().map(|x| Key::from_raw(x)).collect();

        let (cb, future) = paired_future_callback();
        let res = self.storage.async_commit(
            req.take_context(),
            keys,
            req.get_start_version(),
            req.get_commit_version(),
            cb,
        );
        if let Err(e) = res {
            self.send_fail_status(ctx, sink, Error::from(e), RpcStatusCode::ResourceExhausted);
            return;
        }

        let future = future
            .map_err(Error::from)
            .map(|v| {
                let mut resp = CommitResponse::new();
                if let Some(err) = extract_region_error(&v) {
                    resp.set_region_error(err);
                } else if let Err(e) = v {
                    resp.set_error(extract_key_error(&e));
                }
                resp
            })
            .and_then(|res| sink.success(res).map_err(Error::from))
            .map(|_| timer.observe_duration())
            .map_err(move |e| {
                debug!("{} failed: {:?}", LABEL, e);
                GRPC_MSG_FAIL_COUNTER.with_label_values(&[LABEL]).inc();
            });

        ctx.spawn(future);
    }

    fn kv_import(&self, _: RpcContext, _: ImportRequest, _: UnarySink<ImportResponse>) {
        unimplemented!();
    }

    fn kv_cleanup(
        &self,
        ctx: RpcContext,
        mut req: CleanupRequest,
        sink: UnarySink<CleanupResponse>,
    ) {
        const LABEL: &str = "kv_cleanup";
        let timer = self.metrics.kv_cleanup.start_coarse_timer();

        let (cb, future) = paired_future_callback();
        let res = self.storage.async_cleanup(
            req.take_context(),
            Key::from_raw(req.get_key()),
            req.get_start_version(),
            cb,
        );
        if let Err(e) = res {
            self.send_fail_status(ctx, sink, Error::from(e), RpcStatusCode::ResourceExhausted);
            return;
        }

        let future = future
            .map_err(Error::from)
            .map(|v| {
                let mut resp = CleanupResponse::new();
                if let Some(err) = extract_region_error(&v) {
                    resp.set_region_error(err);
                } else if let Err(e) = v {
                    if let Some(ts) = extract_committed(&e) {
                        resp.set_commit_version(ts);
                    } else {
                        resp.set_error(extract_key_error(&e));
                    }
                }
                resp
            })
            .and_then(|res| sink.success(res).map_err(Error::from))
            .map(|_| timer.observe_duration())
            .map_err(move |e| {
                debug!("{} failed: {:?}", LABEL, e);
                GRPC_MSG_FAIL_COUNTER.with_label_values(&[LABEL]).inc();
            });

        ctx.spawn(future);
    }

    fn kv_batch_get(
        &self,
        ctx: RpcContext,
        mut req: BatchGetRequest,
        sink: UnarySink<BatchGetResponse>,
    ) {
        const LABEL: &str = "kv_batchget";
        let timer = self.metrics.kv_batchget.start_coarse_timer();

        let keys = req.get_keys()
            .into_iter()
            .map(|x| Key::from_raw(x))
            .collect();

        let future = self.storage
            .async_batch_get(req.take_context(), keys, req.get_version())
            .then(|v| {
                let mut resp = BatchGetResponse::new();
                if let Some(err) = extract_region_error(&v) {
                    resp.set_region_error(err);
                } else {
                    resp.set_pairs(RepeatedField::from_vec(extract_kv_pairs(v)));
                }
                Ok(resp)
            })
            .and_then(|res| sink.success(res).map_err(Error::from))
            .map(|_| timer.observe_duration())
            .map_err(move |e| {
                debug!("{} failed: {:?}", LABEL, e);
                GRPC_MSG_FAIL_COUNTER.with_label_values(&[LABEL]).inc();
            });

        ctx.spawn(future);
    }

    fn kv_batch_rollback(
        &self,
        ctx: RpcContext,
        mut req: BatchRollbackRequest,
        sink: UnarySink<BatchRollbackResponse>,
    ) {
        const LABEL: &str = "kv_batch_rollback";
        let timer = self.metrics.kv_batch_rollback.start_coarse_timer();

        let keys = req.get_keys()
            .into_iter()
            .map(|x| Key::from_raw(x))
            .collect();

        let (cb, future) = paired_future_callback();
        let res =
            self.storage
                .async_rollback(req.take_context(), keys, req.get_start_version(), cb);
        if let Err(e) = res {
            self.send_fail_status(ctx, sink, Error::from(e), RpcStatusCode::ResourceExhausted);
            return;
        }

        let future = future
            .map_err(Error::from)
            .map(|v| {
                let mut resp = BatchRollbackResponse::new();
                if let Some(err) = extract_region_error(&v) {
                    resp.set_region_error(err);
                } else if let Err(e) = v {
                    resp.set_error(extract_key_error(&e));
                }
                resp
            })
            .and_then(|res| sink.success(res).map_err(Error::from))
            .map(|_| timer.observe_duration())
            .map_err(move |e| {
                debug!("{} failed: {:?}", LABEL, e);
                GRPC_MSG_FAIL_COUNTER.with_label_values(&[LABEL]).inc();
            });

        ctx.spawn(future);
    }

    fn kv_scan_lock(
        &self,
        ctx: RpcContext,
        mut req: ScanLockRequest,
        sink: UnarySink<ScanLockResponse>,
    ) {
        const LABEL: &str = "kv_scan_lock";
        let timer = self.metrics.kv_scan_lock.start_coarse_timer();

        let (cb, future) = paired_future_callback();
        let res = self.storage.async_scan_lock(
            req.take_context(),
            req.get_max_version(),
            req.take_start_key(),
            req.get_limit() as usize,
            cb,
        );
        if let Err(e) = res {
            self.send_fail_status(ctx, sink, Error::from(e), RpcStatusCode::ResourceExhausted);
            return;
        }

        let future = future
            .map_err(Error::from)
            .map(|v| {
                let mut resp = ScanLockResponse::new();
                if let Some(err) = extract_region_error(&v) {
                    resp.set_region_error(err);
                } else {
                    match v {
                        Ok(locks) => resp.set_locks(RepeatedField::from_vec(locks)),
                        Err(e) => resp.set_error(extract_key_error(&e)),
                    }
                }
                resp
            })
            .and_then(|res| sink.success(res).map_err(Error::from))
            .map(|_| timer.observe_duration())
            .map_err(move |e| {
                debug!("{} failed: {:?}", LABEL, e);
                GRPC_MSG_FAIL_COUNTER.with_label_values(&[LABEL]).inc();
            });

        ctx.spawn(future);
    }

    fn kv_resolve_lock(
        &self,
        ctx: RpcContext,
        mut req: ResolveLockRequest,
        sink: UnarySink<ResolveLockResponse>,
    ) {
        const LABEL: &str = "kv_resolve_lock";
        let timer = self.metrics.kv_resolve_lock.start_coarse_timer();

        let txn_status = if req.get_start_version() > 0 {
            HashMap::from_iter(iter::once((
                req.get_start_version(),
                req.get_commit_version(),
            )))
        } else {
            HashMap::from_iter(
                req.take_txn_infos()
                    .into_iter()
                    .map(|info| (info.txn, info.status)),
            )
        };

        let (cb, future) = paired_future_callback();
        let res = self.storage
            .async_resolve_lock(req.take_context(), txn_status, cb);
        if let Err(e) = res {
            self.send_fail_status(ctx, sink, Error::from(e), RpcStatusCode::ResourceExhausted);
            return;
        }

        let future = future
            .map_err(Error::from)
            .map(|v| {
                let mut resp = ResolveLockResponse::new();
                if let Some(err) = extract_region_error(&v) {
                    resp.set_region_error(err);
                } else if let Err(e) = v {
                    resp.set_error(extract_key_error(&e));
                }
                resp
            })
            .and_then(|res| sink.success(res).map_err(Error::from))
            .map(|_| timer.observe_duration())
            .map_err(move |e| {
                debug!("{} failed: {:?}", LABEL, e);
                GRPC_MSG_FAIL_COUNTER.with_label_values(&[LABEL]).inc();
            });

        ctx.spawn(future);
    }

    fn kv_gc(&self, ctx: RpcContext, mut req: GCRequest, sink: UnarySink<GCResponse>) {
        const LABEL: &str = "kv_gc";
        let timer = self.metrics.kv_gc.start_coarse_timer();

        let (cb, future) = paired_future_callback();
        let res = self.storage
            .async_gc(req.take_context(), req.get_safe_point(), cb);
        if let Err(e) = res {
            self.send_fail_status(ctx, sink, Error::from(e), RpcStatusCode::ResourceExhausted);
            return;
        }

        let future = future
            .map_err(Error::from)
            .map(|v| {
                let mut resp = GCResponse::new();
                if let Some(err) = extract_region_error(&v) {
                    resp.set_region_error(err);
                } else if let Err(e) = v {
                    resp.set_error(extract_key_error(&e));
                }
                resp
            })
            .and_then(|res| sink.success(res).map_err(Error::from))
            .map(|_| timer.observe_duration())
            .map_err(move |e| {
                debug!("{} failed: {:?}", LABEL, e);
                GRPC_MSG_FAIL_COUNTER.with_label_values(&[LABEL]).inc();
            });

        ctx.spawn(future);
    }

    fn kv_delete_range(
        &self,
        ctx: RpcContext,
        mut req: DeleteRangeRequest,
        sink: UnarySink<DeleteRangeResponse>,
    ) {
        const LABEL: &str = "kv_delete_range";
        let timer = self.metrics.kv_delete_range.start_coarse_timer();

        let (cb, future) = paired_future_callback();
        let res = self.storage.async_delete_range(
            req.take_context(),
            Key::from_raw(req.get_start_key()),
            Key::from_raw(req.get_end_key()),
            cb,
        );
        if let Err(e) = res {
            self.send_fail_status(ctx, sink, Error::from(e), RpcStatusCode::ResourceExhausted);
            return;
        }

        let future = future
            .map_err(Error::from)
            .map(|v| {
                let mut resp = DeleteRangeResponse::new();
                if let Some(err) = extract_region_error(&v) {
                    resp.set_region_error(err);
                } else if let Err(e) = v {
                    resp.set_error(format!("{}", e));
                }
                resp
            })
            .and_then(|res| sink.success(res).map_err(Error::from))
            .map(|_| timer.observe_duration())
            .map_err(move |e| {
                debug!("{} failed: {:?}", LABEL, e);
                GRPC_MSG_FAIL_COUNTER.with_label_values(&[LABEL]).inc();
            });

        ctx.spawn(future);
    }

    fn raw_get(&self, ctx: RpcContext, mut req: RawGetRequest, sink: UnarySink<RawGetResponse>) {
        const LABEL: &str = "raw_get";
        let timer = self.metrics.raw_get.start_coarse_timer();

        let future = self.storage
            .async_raw_get(req.take_context(), req.take_key())
            .then(|v| {
                let mut resp = RawGetResponse::new();
                if let Some(err) = extract_region_error(&v) {
                    resp.set_region_error(err);
                } else {
                    match v {
                        Ok(Some(val)) => resp.set_value(val),
                        Ok(None) => {}
                        Err(e) => resp.set_error(format!("{}", e)),
                    }
                }
                Ok(resp)
            })
            .and_then(|res| sink.success(res).map_err(Error::from))
            .map(|_| timer.observe_duration())
            .map_err(move |e| {
                debug!("{} failed: {:?}", LABEL, e);
                GRPC_MSG_FAIL_COUNTER.with_label_values(&[LABEL]).inc();
            });

        ctx.spawn(future);
    }

    fn raw_scan(&self, ctx: RpcContext, mut req: RawScanRequest, sink: UnarySink<RawScanResponse>) {
        const LABEL: &str = "raw_scan";
        let timer = self.metrics.raw_scan.start_coarse_timer();

        let future = self.storage
            .async_raw_scan(
                req.take_context(),
                req.take_start_key(),
                req.get_limit() as usize,
            )
            .then(|v| {
                let mut resp = RawScanResponse::new();
                if let Some(err) = extract_region_error(&v) {
                    resp.set_region_error(err);
                } else {
                    resp.set_kvs(RepeatedField::from_vec(extract_kv_pairs(v)));
                }
                Ok(resp)
            })
            .and_then(|res| sink.success(res).map_err(Error::from))
            .map(|_| timer.observe_duration())
            .map_err(move |e| {
                debug!("{} failed: {:?}", LABEL, e);
                GRPC_MSG_FAIL_COUNTER.with_label_values(&[LABEL]).inc();
            });

        ctx.spawn(future);
    }

    fn raw_put(&self, ctx: RpcContext, mut req: RawPutRequest, sink: UnarySink<RawPutResponse>) {
        const LABEL: &str = "raw_put";
        let timer = self.metrics.raw_put.start_coarse_timer();

        let (cb, future) = paired_future_callback();
        let res =
            self.storage
                .async_raw_put(req.take_context(), req.take_key(), req.take_value(), cb);
        if let Err(e) = res {
            self.send_fail_status(ctx, sink, Error::from(e), RpcStatusCode::ResourceExhausted);
            return;
        }

        let future = future
            .map_err(Error::from)
            .map(|v| {
                let mut resp = RawPutResponse::new();
                if let Some(err) = extract_region_error(&v) {
                    resp.set_region_error(err);
                } else if let Err(e) = v {
                    resp.set_error(format!("{}", e));
                }
                resp
            })
            .and_then(|res| sink.success(res).map_err(Error::from))
            .map(|_| timer.observe_duration())
            .map_err(move |e| {
                debug!("{} failed: {:?}", LABEL, e);
                GRPC_MSG_FAIL_COUNTER.with_label_values(&[LABEL]).inc();
            });

        ctx.spawn(future);
    }

    fn raw_delete(
        &self,
        ctx: RpcContext,
        mut req: RawDeleteRequest,
        sink: UnarySink<RawDeleteResponse>,
    ) {
        const LABEL: &str = "raw_delete";
        let timer = self.metrics.raw_delete.start_coarse_timer();

        let (cb, future) = paired_future_callback();
        let res = self.storage
            .async_raw_delete(req.take_context(), req.take_key(), cb);
        if let Err(e) = res {
            self.send_fail_status(ctx, sink, Error::from(e), RpcStatusCode::ResourceExhausted);
            return;
        }

        let future = future
            .map_err(Error::from)
            .map(|v| {
                let mut resp = RawDeleteResponse::new();
                if let Some(err) = extract_region_error(&v) {
                    resp.set_region_error(err);
                } else if let Err(e) = v {
                    resp.set_error(format!("{}", e));
                }
                resp
            })
            .and_then(|res| sink.success(res).map_err(Error::from))
            .map(|_| timer.observe_duration())
            .map_err(move |e| {
                debug!("{} failed: {:?}", LABEL, e);
                GRPC_MSG_FAIL_COUNTER.with_label_values(&[LABEL]).inc();
            });

        ctx.spawn(future);
    }

    fn raw_delete_range(
        &self,
        ctx: RpcContext,
        mut req: RawDeleteRangeRequest,
        sink: UnarySink<RawDeleteRangeResponse>,
    ) {
        const LABEL: &str = "raw_delete_range";
        let timer = self.metrics.raw_delete_range.start_coarse_timer();

        let (cb, future) = paired_future_callback();
        let res = self.storage.async_raw_delete_range(
            req.take_context(),
            req.take_start_key(),
            req.take_end_key(),
            cb,
        );
        if let Err(e) = res {
            self.send_fail_status(ctx, sink, Error::from(e), RpcStatusCode::ResourceExhausted);
            return;
        }

        let future = future
            .map_err(Error::from)
            .map(|v| {
                let mut resp = RawDeleteRangeResponse::new();
                if let Some(err) = extract_region_error(&v) {
                    resp.set_region_error(err);
                } else if let Err(e) = v {
                    resp.set_error(format!("{}", e));
                }
                resp
            })
            .and_then(|res| sink.success(res).map_err(Error::from))
            .map(|_| timer.observe_duration())
            .map_err(move |e| {
                debug!("{} failed: {:?}", LABEL, e);
                GRPC_MSG_FAIL_COUNTER.with_label_values(&[LABEL]).inc();
            });

        ctx.spawn(future);
    }

    fn coprocessor(&self, ctx: RpcContext, req: Request, sink: UnarySink<Response>) {
        const LABEL: &str = "coprocessor";
        let timer = self.metrics.coprocessor.start_coarse_timer();

        let (tx, rx) = oneshot::channel();
        let on_resp = OnResponse::Unary(tx);
        let req_task = match RequestTask::new(req, on_resp, self.recursion_limit) {
            Ok(req_task) => req_task,
            Err(e) => {
                let mut metrics = BasicLocalMetrics::default();
                let future = sink.success(err_resp(e, &mut metrics))
                    .map(|_| timer.observe_duration())
                    .map_err(move |e| {
                        debug!("{} failed: {:?}", LABEL, e);
                        GRPC_MSG_FAIL_COUNTER.with_label_values(&[LABEL]).inc();
                    });
                return ctx.spawn(future);
            }
        };

        let task = EndPointTask::Request(req_task);
        if let Err(e) = self.end_point_scheduler.schedule(task) {
            let error = Error::from(e);
            let code = RpcStatusCode::ResourceExhausted;
            return self.send_fail_status(ctx, sink, error, code);
        }

        let future = rx.map_err(Error::from)
            .and_then(|resp| sink.success(resp).map_err(Error::from))
            .map(|_| timer.observe_duration())
            .map_err(move |e| {
                debug!("{} failed: {:?}", LABEL, e);
                GRPC_MSG_FAIL_COUNTER.with_label_values(&[LABEL]).inc();
            });
        ctx.spawn(future);
    }

    fn coprocessor_stream(
        &self,
        ctx: RpcContext,
        req: Request,
        sink: ServerStreamingSink<Response>,
    ) {
        let label = "coprocessor_stream";
        let timer = GRPC_MSG_HISTOGRAM_VEC
            .with_label_values(&[label])
            .start_coarse_timer();

        let (tx, rx) = futures_mpsc::channel(self.stream_channel_size);
        let on_resp = OnResponse::Streaming(tx);
        let req_task = match RequestTask::new(req, on_resp, self.recursion_limit) {
            Ok(req_task) => req_task,
            Err(e) => {
                let mut metrics = BasicLocalMetrics::default();
                let stream = stream::once::<_, GrpcError>(Ok(err_resp(e, &mut metrics)))
                    .map(|resp| (resp, WriteFlags::default()));
                let future = sink.send_all(stream)
                    .map(|_| timer.observe_duration())
                    .map_err(move |e| {
                        debug!("{} failed: {:?}", label, e);
                        GRPC_MSG_FAIL_COUNTER.with_label_values(&[label]).inc();
                    });
                return ctx.spawn(future);
            }
        };

        let task = EndPointTask::Request(req_task);
        if let Err(e) = self.end_point_scheduler.schedule(task) {
            let error = Error::from(e);
            let code = RpcStatusCode::ResourceExhausted;
            return self.send_fail_status_to_stream(ctx, sink, error, code);
        }

        let stream = rx.map(|resp| (resp, WriteFlags::default().buffer_hint(true)))
            .map_err(|e| {
                let code = RpcStatusCode::Unknown;
                let msg = Some(format!("{:?}", e));
                GrpcError::RpcFailure(RpcStatus::new(code, msg))
            });

        let future = sink.send_all(stream)
            .map(|_| timer.observe_duration())
            .map_err(move |e| {
                debug!("{} failed: {:?}", label, e);
                GRPC_MSG_FAIL_COUNTER.with_label_values(&[label]).inc();
            });

        ctx.spawn(future);
    }

    fn raft(
        &self,
        ctx: RpcContext,
        stream: RequestStream<RaftMessage>,
        _: ClientStreamingSink<Done>,
    ) {
        let ch = self.ch.clone();
        ctx.spawn(
            stream
                .map_err(Error::from)
                .for_each(move |msg| {
                    RAFT_MESSAGE_RECV_COUNTER.inc();
                    future::result(ch.send_raft_msg(msg)).map_err(Error::from)
                })
                .map_err(|e| error!("send raft msg to raft store fail: {}", e))
                .then(|_| future::ok::<_, ()>(())),
        );
    }

    fn snapshot(
        &self,
        ctx: RpcContext,
        stream: RequestStream<SnapshotChunk>,
        sink: ClientStreamingSink<Done>,
    ) {
        if self.snap_scheduler.task_count() >= self.max_snap_recv_concurrent {
            let status = RpcStatus::new(RpcStatusCode::ResourceExhausted, None);
            ctx.spawn(sink.fail(status).map_err(|_| ()));
            return;
        }
<<<<<<< HEAD
        let (tx, rx) = futures_mpsc::channel(SNAP_RECV_CHUNKS_LIMIT);
        let (cb, future) = paired_future_callback();

        let recv_task = SnapTask::Recv {
            chunks: box rx.then(|t| t.unwrap()),
            cb: cb,
        };

        if self.snap_scheduler.schedule(recv_task).is_err() {
=======

        let (tx, rx) = futures_mpsc::channel(SNAP_RECV_CHUNKS_LIMIT);
        if self.snap_scheduler.schedule(SnapTask::Recv(rx)).is_err() {
>>>>>>> 10302289
            let status = RpcStatus::new(RpcStatusCode::ResourceExhausted, None);
            ctx.spawn(sink.fail(status).map_err(|_| ()));
            return;
        }

<<<<<<< HEAD
        let send_all = tx.send_all(stream.then(Ok)).map(|_| ()).map_err(|_| ());
        ctx.spawn(
            send_all
                .and_then(move |_| future.map_err(|_| ()))
                .and_then(move |_| sink.success(Done::new()).map_err(|_| ())),
=======
        // Use None to indicates the stream is finished at gRPC end.
        let stream = stream
            .map(Some)
            .map_err(Error::from)
            .chain(stream::once(Ok(None)))
            .forward(tx.sink_map_err(|_| Error::Other("futures::sync::mpsc::Sender fail".into())));

        ctx.spawn(
            stream
                .and_then(move |_| sink.success(Done::new()).map_err(Error::from))
                .map_err(|_| ()),
>>>>>>> 10302289
        );
    }

    fn mvcc_get_by_key(
        &self,
        ctx: RpcContext,
        mut req: MvccGetByKeyRequest,
        sink: UnarySink<MvccGetByKeyResponse>,
    ) {
        const LABEL: &str = "mvcc_get_by_key";
        let timer = self.metrics.mvcc_get_by_key.start_coarse_timer();

        let storage = self.storage.clone();

        let key = Key::from_raw(req.get_key());
        let (cb, future) = paired_future_callback();
        let res = storage.async_mvcc_by_key(req.take_context(), key.clone(), cb);
        if let Err(e) = res {
            self.send_fail_status(ctx, sink, Error::from(e), RpcStatusCode::ResourceExhausted);
            return;
        }

        let future = future
            .map_err(Error::from)
            .map(|v| {
                let mut resp = MvccGetByKeyResponse::new();
                if let Some(err) = extract_region_error(&v) {
                    resp.set_region_error(err);
                } else {
                    match v {
                        Ok(mvcc) => {
                            resp.set_info(extract_mvcc_info(key, mvcc));
                        }
                        Err(e) => resp.set_error(format!("{}", e)),
                    };
                }
                resp
            })
            .and_then(|res| sink.success(res).map_err(Error::from))
            .map(|_| timer.observe_duration())
            .map_err(move |e| {
                debug!("{} failed: {:?}", LABEL, e);
                GRPC_MSG_FAIL_COUNTER.with_label_values(&[LABEL]).inc();
            });

        ctx.spawn(future);
    }

    fn mvcc_get_by_start_ts(
        &self,
        ctx: RpcContext,
        mut req: MvccGetByStartTsRequest,
        sink: UnarySink<MvccGetByStartTsResponse>,
    ) {
        const LABEL: &str = "mvcc_get_by_start_ts";
        let timer = self.metrics.mvcc_get_by_start_ts.start_coarse_timer();

        let storage = self.storage.clone();

        let (cb, future) = paired_future_callback();

        let res = storage.async_mvcc_by_start_ts(req.take_context(), req.get_start_ts(), cb);
        if let Err(e) = res {
            self.send_fail_status(ctx, sink, Error::from(e), RpcStatusCode::ResourceExhausted);
            return;
        }

        let future = future
            .map_err(Error::from)
            .map(|v| {
                let mut resp = MvccGetByStartTsResponse::new();
                if let Some(err) = extract_region_error(&v) {
                    resp.set_region_error(err);
                } else {
                    match v {
                        Ok(Some((k, vv))) => {
                            resp.set_key(k.raw().unwrap());
                            resp.set_info(extract_mvcc_info(k, vv));
                        }
                        Ok(None) => {
                            resp.set_info(Default::default());
                        }
                        Err(e) => resp.set_error(format!("{}", e)),
                    }
                }
                resp
            })
            .and_then(|res| sink.success(res).map_err(Error::from))
            .map(|_| timer.observe_duration())
            .map_err(move |e| {
                debug!("{} failed: {:?}", LABEL, e);
                GRPC_MSG_FAIL_COUNTER.with_label_values(&[LABEL]).inc();
            });
        ctx.spawn(future);
    }

    fn split_region(
        &self,
        ctx: RpcContext,
        mut req: SplitRegionRequest,
        sink: UnarySink<SplitRegionResponse>,
    ) {
        const LABEL: &str = "split_region";
        let timer = self.metrics.split_region.start_coarse_timer();

        let (cb, future) = paired_future_callback();
        let req = StoreMessage::SplitRegion {
            region_id: req.get_context().get_region_id(),
            region_epoch: req.take_context().take_region_epoch(),
            split_key: Key::from_raw(req.get_split_key()).encoded().clone(),
            callback: Callback::Write(cb),
        };

        if let Err(e) = self.ch.try_send(req) {
            self.send_fail_status(ctx, sink, Error::from(e), RpcStatusCode::ResourceExhausted);
            return;
        }

        let future = future
            .map_err(Error::from)
            .map(|mut v| {
                let mut resp = SplitRegionResponse::new();
                if v.response.get_header().has_error() {
                    resp.set_region_error(v.response.mut_header().take_error());
                } else {
                    let admin_resp = v.response.mut_admin_response();
                    let split_resp = admin_resp.mut_split();
                    resp.set_left(split_resp.take_left());
                    resp.set_right(split_resp.take_right());
                }
                resp
            })
            .and_then(|res| sink.success(res).map_err(Error::from))
            .map(|_| timer.observe_duration())
            .map_err(move |e| {
                debug!("{} failed: {:?}", LABEL, e);
                GRPC_MSG_FAIL_COUNTER.with_label_values(&[LABEL]).inc();
            });

        ctx.spawn(future);
    }
}

fn extract_region_error<T>(res: &storage::Result<T>) -> Option<RegionError> {
    use storage::Error;
    match *res {
        // TODO: use `Error::cause` instead.
        Err(Error::Engine(EngineError::Request(ref e)))
        | Err(Error::Txn(TxnError::Engine(EngineError::Request(ref e))))
        | Err(Error::Txn(TxnError::Mvcc(MvccError::Engine(EngineError::Request(ref e))))) => {
            Some(e.to_owned())
        }
        Err(Error::SchedTooBusy) => {
            let mut err = RegionError::new();
            let mut server_is_busy_err = ServerIsBusy::new();
            server_is_busy_err.set_reason(SCHEDULER_IS_BUSY.to_owned());
            err.set_server_is_busy(server_is_busy_err);
            Some(err)
        }
        _ => None,
    }
}

fn extract_committed(err: &storage::Error) -> Option<u64> {
    match *err {
        storage::Error::Txn(TxnError::Mvcc(MvccError::Committed { commit_ts })) => Some(commit_ts),
        _ => None,
    }
}

fn extract_key_error(err: &storage::Error) -> KeyError {
    let mut key_error = KeyError::new();
    match *err {
        storage::Error::Txn(TxnError::Mvcc(MvccError::KeyIsLocked {
            ref key,
            ref primary,
            ts,
            ttl,
        })) => {
            let mut lock_info = LockInfo::new();
            lock_info.set_key(key.to_owned());
            lock_info.set_primary_lock(primary.to_owned());
            lock_info.set_lock_version(ts);
            lock_info.set_lock_ttl(ttl);
            key_error.set_locked(lock_info);
        }
        storage::Error::Txn(TxnError::Mvcc(MvccError::WriteConflict { .. }))
        | storage::Error::Txn(TxnError::Mvcc(MvccError::TxnLockNotFound { .. })) => {
            warn!("txn conflicts: {:?}", err);
            key_error.set_retryable(format!("{:?}", err));
        }
        _ => {
            error!("txn aborts: {:?}", err);
            key_error.set_abort(format!("{:?}", err));
        }
    }
    key_error
}

fn extract_kv_pairs(res: storage::Result<Vec<storage::Result<storage::KvPair>>>) -> Vec<KvPair> {
    match res {
        Ok(res) => res.into_iter()
            .map(|r| match r {
                Ok((key, value)) => {
                    let mut pair = KvPair::new();
                    pair.set_key(key);
                    pair.set_value(value);
                    pair
                }
                Err(e) => {
                    let mut pair = KvPair::new();
                    pair.set_error(extract_key_error(&e));
                    pair
                }
            })
            .collect(),
        Err(e) => {
            let mut pair = KvPair::new();
            pair.set_error(extract_key_error(&e));
            vec![pair]
        }
    }
}

fn extract_mvcc_info(key: Key, mvcc: storage::MvccInfo) -> MvccInfo {
    let mut mvcc_info = MvccInfo::new();
    if let Some(lock) = mvcc.lock {
        let mut lock_info = LockInfo::new();
        lock_info.set_primary_lock(lock.primary);
        lock_info.set_key(key.raw().unwrap());
        lock_info.set_lock_ttl(lock.ttl);
        lock_info.set_lock_version(lock.ts);
        mvcc_info.set_lock(lock_info);
    }
    let vv = extract_2pc_values(mvcc.values);
    let vw = extract_2pc_writes(mvcc.writes);
    mvcc_info.set_writes(RepeatedField::from_vec(vw));
    mvcc_info.set_values(RepeatedField::from_vec(vv));
    mvcc_info
}

fn extract_2pc_values(res: Vec<(u64, bool, Value)>) -> Vec<ValueInfo> {
    res.into_iter()
        .map(|(start_ts, is_short, value)| {
            let mut value_info = ValueInfo::new();
            value_info.set_ts(start_ts);
            value_info.set_value(value);
            value_info.set_is_short_value(is_short);
            value_info
        })
        .collect()
}

fn extract_2pc_writes(res: Vec<(u64, MvccWrite)>) -> Vec<WriteInfo> {
    res.into_iter()
        .map(|(commit_ts, write)| {
            let mut write_info = WriteInfo::new();
            write_info.set_start_ts(write.start_ts);
            let op = match write.write_type {
                WriteType::Put => Op::Put,
                WriteType::Delete => Op::Del,
                WriteType::Lock => Op::Lock,
                WriteType::Rollback => Op::Rollback,
            };
            write_info.set_field_type(op);
            write_info.set_commit_ts(commit_ts);
            write_info
        })
        .collect()
}

fn extract_key_errors(res: storage::Result<Vec<storage::Result<()>>>) -> Vec<KeyError> {
    match res {
        Ok(res) => res.into_iter()
            .filter_map(|x| match x {
                Err(e) => Some(extract_key_error(&e)),
                Ok(_) => None,
            })
            .collect(),
        Err(e) => vec![extract_key_error(&e)],
    }
}<|MERGE_RESOLUTION|>--- conflicted
+++ resolved
@@ -918,33 +918,14 @@
             ctx.spawn(sink.fail(status).map_err(|_| ()));
             return;
         }
-<<<<<<< HEAD
-        let (tx, rx) = futures_mpsc::channel(SNAP_RECV_CHUNKS_LIMIT);
-        let (cb, future) = paired_future_callback();
-
-        let recv_task = SnapTask::Recv {
-            chunks: box rx.then(|t| t.unwrap()),
-            cb: cb,
-        };
-
-        if self.snap_scheduler.schedule(recv_task).is_err() {
-=======
 
         let (tx, rx) = futures_mpsc::channel(SNAP_RECV_CHUNKS_LIMIT);
         if self.snap_scheduler.schedule(SnapTask::Recv(rx)).is_err() {
->>>>>>> 10302289
             let status = RpcStatus::new(RpcStatusCode::ResourceExhausted, None);
             ctx.spawn(sink.fail(status).map_err(|_| ()));
             return;
         }
 
-<<<<<<< HEAD
-        let send_all = tx.send_all(stream.then(Ok)).map(|_| ()).map_err(|_| ());
-        ctx.spawn(
-            send_all
-                .and_then(move |_| future.map_err(|_| ()))
-                .and_then(move |_| sink.success(Done::new()).map_err(|_| ())),
-=======
         // Use None to indicates the stream is finished at gRPC end.
         let stream = stream
             .map(Some)
@@ -956,7 +937,6 @@
             stream
                 .and_then(move |_| sink.success(Done::new()).map_err(Error::from))
                 .map_err(|_| ()),
->>>>>>> 10302289
         );
     }
 
