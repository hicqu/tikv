// Copyright 2016 PingCAP, Inc.
//
// Licensed under the Apache License, Version 2.0 (the "License");
// you may not use this file except in compliance with the License.
// You may obtain a copy of the License at
//
//     http://www.apache.org/licenses/LICENSE-2.0
//
// Unless required by applicable law or agreed to in writing, software
// distributed under the License is distributed on an "AS IS" BASIS,
// See the License for the specific language governing permissions and
// limitations under the License.

use std::fmt::{self, Display, Formatter};
use std::boxed::FnBox;
<<<<<<< HEAD
use std::time::{Duration, Instant};
use std::sync::Arc;
use std::sync::atomic::{AtomicUsize, Ordering};

use futures::{future, Async, Future, Poll, Stream};
use futures_cpupool::{Builder as CpuPoolBuilder, CpuPool};
use grpc::{ChannelBuilder, Environment, Error as GrpcError, WriteFlags};
=======
use std::time::Instant;
use std::sync::{Arc, Mutex};
use std::sync::atomic::{AtomicUsize, Ordering};

use mio::Token;
use futures::{future, Async, Future, Poll, Stream};
use futures::stream::{self, Once};
use futures_cpupool::{Builder as CpuPoolBuilder, CpuPool};
use grpc::{ChannelBuilder, Environment, WriteFlags};
>>>>>>> 6cdd0ce1
use kvproto::raft_serverpb::SnapshotChunk;
use kvproto::raft_serverpb::RaftMessage;
use kvproto::tikvpb_grpc::TikvClient;

use raftstore::store::{SnapEntry, SnapKey, SnapManager, Snapshot};
<<<<<<< HEAD
use util::DeferContext;
=======
>>>>>>> 6cdd0ce1
use util::worker::Runnable;
use util::security::SecurityManager;
<<<<<<< HEAD
=======
use util::collections::{HashMap, HashMapEntry as Entry};
>>>>>>> 6cdd0ce1

use super::metrics::*;
use super::{Error, Result};
use super::transport::RaftStoreRouter;

pub type Callback = Box<FnBox(Result<()>) + Send>;

const DEFAULT_SENDER_POOL_SIZE: usize = 3;
// How many snapshots can be sent concurrently.
const MAX_SENDER_CONCURRENT: usize = 64;

pub enum Task {
    Recv {
        chunks: Box<Stream<Item = SnapshotChunk, Error = GrpcError> + Send>,
        cb: Callback,
    },
    SendTo {
        addr: String,
        msg: RaftMessage,
        cb: Callback,
    },
}

impl Display for Task {
    fn fmt(&self, f: &mut Formatter) -> fmt::Result {
        match *self {
            Task::Recv { .. } => write!(f, "Recv"),
            Task::SendTo {
                ref addr, ref msg, ..
            } => write!(f, "SendTo Snap[to: {}, snap: {:?}]", addr, msg),
        }
    }
}

struct SnapChunk {
<<<<<<< HEAD
    first: Option<SnapshotChunk>,
    snap: Box<Snapshot>,
=======
    snap: Arc<Mutex<Box<Snapshot>>>,
>>>>>>> 6cdd0ce1
    remain_bytes: usize,
}

const SNAP_CHUNK_LEN: usize = 1024 * 1024;

impl Stream for SnapChunk {
    type Item = (SnapshotChunk, WriteFlags);
    type Error = Error;

    fn poll(&mut self) -> Poll<Option<Self::Item>, Error> {
        if let Some(t) = self.first.take() {
            let write_flags = WriteFlags::default().buffer_hint(true);
            return Ok(Async::Ready(Some((t, write_flags))));
        }

        let mut buf = match self.remain_bytes {
            0 => return Ok(Async::Ready(None)),
            n if n > SNAP_CHUNK_LEN => vec![0; SNAP_CHUNK_LEN],
            n => vec![0; n],
        };
<<<<<<< HEAD
        let result = self.snap.read_exact(buf.as_mut_slice());
=======
        let result = self.snap.lock().unwrap().read_exact(buf.as_mut_slice());
>>>>>>> 6cdd0ce1
        match result {
            Ok(_) => {
                self.remain_bytes -= buf.len();
                let mut chunk = SnapshotChunk::new();
                chunk.set_data(buf);
                Ok(Async::Ready(Some((
                    chunk,
                    WriteFlags::default().buffer_hint(true),
                ))))
            }
            Err(e) => Err(box_err!("failed to read snapshot chunk: {}", e)),
        }
    }
}

struct SendStat {
    key: SnapKey,
    total_size: u64,
    elapsed: Duration,
}

/// Send the snapshot to specified address.
///
/// It will first send the normal raft snapshot message and then send the snapshot file.
fn send_snap(
    env: Arc<Environment>,
    mgr: SnapManager,
    security_mgr: Arc<SecurityManager>,
    addr: &str,
    msg: RaftMessage,
<<<<<<< HEAD
) -> Result<impl Future<Item = SendStat, Error = Error>> {
=======
) -> Result<impl Future<Item = (), Error = Error>> {
>>>>>>> 6cdd0ce1
    assert!(msg.get_message().has_snapshot());
    let timer = Instant::now();

    let send_timer = SEND_SNAP_HISTOGRAM.start_coarse_timer();

    let key = {
        let snap = msg.get_message().get_snapshot();
        SnapKey::from_snap(snap)?
    };

    mgr.register(key.clone(), SnapEntry::Sending);
<<<<<<< HEAD
    let deregister = {
        let (mgr, key) = (mgr.clone(), key.clone());
        DeferContext::new(move || mgr.deregister(&key, &SnapEntry::Sending))
    };

    let s = box_try!(mgr.get_snapshot_for_sending(&key));
=======
    let s = box_try!(mgr.get_snapshot_for_sending(&key).map_err(|e| {
        mgr.deregister(&key, &SnapEntry::Sending);
        e
    }));
>>>>>>> 6cdd0ce1
    if !s.exists() {
        mgr.deregister(&key, &SnapEntry::Sending);
        return Err(box_err!("missing snap file: {:?}", s.path()));
    }
    let total_size = s.total_size().map_err(|e| {
        mgr.deregister(&key, &SnapEntry::Sending);
        Error::from(e)
    })?;

<<<<<<< HEAD
=======
    // snapshot file has been validated when created, so no need to validate again.
    let s = Arc::new(Mutex::new(s));

>>>>>>> 6cdd0ce1
    let chunks = {
        let mut first_chunk = SnapshotChunk::new();
        first_chunk.set_message(msg);

        SnapChunk {
            first: Some(first_chunk),
            snap: s,
            remain_bytes: total_size as usize,
        }
    };

    let cb = ChannelBuilder::new(env);
    let channel = security_mgr.connect(cb, addr);
    let client = TikvClient::new(channel);
<<<<<<< HEAD
    let (sink, receiver) = client.snapshot()?;

    let send = chunks.forward(sink).map_err(Error::from);
    let send = send.and_then(|(s, _)| receiver.map_err(Error::from).map(|_| s))
        .then(move |result| {
            send_timer.observe_duration();
            drop(deregister);
            drop(client);
            result.map(|s| {
                s.snap.delete();
                // TODO: improve it after rustc resolves the bug.
                // Call `info` in the closure directly will cause rustc
                // panic with `Cannot create local mono-item for DefId`.
                SendStat {
                    key: key,
                    total_size: total_size,
                    elapsed: timer.elapsed(),
                }
            })
        });
    Ok(send)
}

struct RecvSnapContext {
    key: SnapKey,
    file: Option<Box<Snapshot>>,
    raft_msg: RaftMessage,
}

fn recv_snap<R: RaftStoreRouter + 'static>(
    task: Box<Stream<Item = SnapshotChunk, Error = GrpcError> + Send>,
    cb: Callback,
    snap_mgr: SnapManager,
    raft_router: R,
) -> impl Future<Item = (), Error = ()> {
    let head_and_chunks = task.into_future().map_err(|(e, _)| {
        error!("can't receive first chunk from gRPC: {}", e);
    });

    let snap_mgr_1 = snap_mgr.clone();
    let all_chunks_success = head_and_chunks.and_then(
        move |(head, chunks)| -> Box<Future<Item = RecvSnapContext, Error = ()> + Send> {
            let context = match get_context_from_head_chunk(head, snap_mgr_1) {
                Ok(context) => context,
                Err(_) => return box future::err(()),
            };
            if context.file.is_none() {
                return box future::ok(context);
            }

            let key = context.key.clone();
            let chunks = chunks.map_err(move |e| {
                error!("{} receive chunks fail from gRPC: {}", key, e);
            });

            box chunks.fold(context, |mut context, mut chunk| {
                let data = chunk.take_data();
                if !data.is_empty() {
                    let file = context.file.as_mut().unwrap();
                    let key = context.key.clone();
                    file.write_all(&data).map_err(|e| {
                        let path = file.path();
                        error!("{} failed to write snapshot file {}: {}", key, path, e);
                    })?;
                } else {
                    error!("{} receive chunk with empty data", context.key);
                    return Err(());
                }
                Ok(context)
            })
        },
    );

    let result = all_chunks_success.and_then(move |context| {
        let (key, file, raft_msg) = (context.key, context.file, context.raft_msg);
        if let Some(mut file) = file {
            file.save().map_err(|e| {
                let path = file.path();
                error!("{} failed to save snapshot file {}: {:?}", key, path, e);
            })?;
        }
        raft_router.send_raft_msg(raft_msg).map_err(|e| {
            error!("{} failed to send snapshot to raft: {}", key, e);
        })?;
        Ok(())
    });

    result
        .map_err(|_| Error::Other("snapshot receiver internal error".into()))
        .then(|r| {
            cb(r);
            future::ok::<_, ()>(())
        })
}

fn get_context_from_head_chunk(
    head_chunk: Option<SnapshotChunk>,
    snap_mgr: SnapManager,
) -> ::std::result::Result<RecvSnapContext, ()> {
    let mut head = head_chunk.ok_or(())?;
    if !head.has_message() {
        error!("no raft message in the first chunk");
        return Err(());
    }

    let meta = head.take_message();
    let key = SnapKey::from_snap(meta.get_message().get_snapshot()).map_err(|e| {
        error!("failed to create snap key: {:?}", e);
    })?;

    let snap = {
        let s = snap_mgr
            .get_snapshot_for_receiving(&key, meta.get_message().get_snapshot().get_data())
            .map_err(|e| {
                error!("{} failed to create snapshot file: {:?}", key, e);
            })?;
        if s.exists() {
            let p = s.path();
            info!("{} snapshot file {} already exists, skip receiving", key, p);
            None
        } else {
            Some(s)
        }
    };

    Ok(RecvSnapContext {
        key: key,
        file: snap,
        raft_msg: meta,
    })
=======
    let (sink, receiver) = client.snapshot().map_err(|e| {
        mgr.deregister(&key, &SnapEntry::Sending);
        Error::from(e)
    })?;

    let send = chunks.forward(sink).map_err(Error::from);
    let send = send.and_then(|_| receiver.map_err(Error::from))
        .then(move |r| {
            send_timer.observe_duration();
            mgr.deregister(&key, &SnapEntry::Sending);
            drop(client);
            if r.is_ok() {
                s.lock().unwrap().delete();
                let _elapsed = timer.elapsed();
                // TODO: Call `info!` here will trigger a compiler bug,
                // "Cannot create local mono-item for DefId".
                // info!(
                //     "[region {}] sent snapshot {} [size: {}, dur: {:?}]",
                //     key.region_id,
                //     key,
                //     total_size,
                //     timer.elapsed()
                // );
            }
            r.map(|_| ())
        });
    Ok(send)
>>>>>>> 6cdd0ce1
}

pub struct Runner<R: RaftStoreRouter + 'static> {
    env: Arc<Environment>,
    snap_mgr: SnapManager,
<<<<<<< HEAD
    pool: CpuPool,
    raft_router: R,
    security_mgr: Arc<SecurityManager>,
    sending_count: Arc<AtomicUsize>,
=======
    files: HashMap<Token, (Box<Snapshot>, RaftMessage)>,
    pool: CpuPool,
    raft_router: R,
    security_mgr: Arc<SecurityManager>,
    concurrent_send_count: Arc<AtomicUsize>,
>>>>>>> 6cdd0ce1
}

impl<R: RaftStoreRouter + 'static> Runner<R> {
    pub fn new(
        env: Arc<Environment>,
        snap_mgr: SnapManager,
        r: R,
        security_mgr: Arc<SecurityManager>,
    ) -> Runner<R> {
        Runner {
            env: env,
            snap_mgr: snap_mgr,
<<<<<<< HEAD
=======
            files: map![],
>>>>>>> 6cdd0ce1
            pool: CpuPoolBuilder::new()
                .name_prefix(thd_name!("snap sender"))
                .pool_size(DEFAULT_SENDER_POOL_SIZE)
                .create(),
            raft_router: r,
            security_mgr: security_mgr,
<<<<<<< HEAD
            sending_count: Arc::new(AtomicUsize::new(0)),
=======
            concurrent_send_count: Arc::new(AtomicUsize::new(0)),
>>>>>>> 6cdd0ce1
        }
    }
}

impl<R: RaftStoreRouter + 'static> Runnable<Task> for Runner<R> {
    fn run(&mut self, task: Task) {
        match task {
            Task::Recv { chunks, cb } => {
                SNAP_TASK_COUNTER.with_label_values(&["Recv"]).inc();
                let snap_mgr = self.snap_mgr.clone();
                let raft_router = self.raft_router.clone();
                let f = recv_snap(chunks, cb, snap_mgr, raft_router);
                self.pool.spawn(f).forget();
            }
            Task::SendTo { addr, msg, cb } => {
<<<<<<< HEAD
                if self.sending_count.load(Ordering::SeqCst) >= MAX_SENDER_CONCURRENT {
                    info!(
                        "too many sending snapshot tasks, drop SendTo Snap[to: {}, snap: {:?}]",
                        addr, msg
                    );
                    cb(Err(Error::Other("Too many sending snapshot tasks".into())));
=======
                if self.concurrent_send_count.load(Ordering::Acquire) >= MAX_SENDER_CONCURRENT {
>>>>>>> 6cdd0ce1
                    return;
                }
                SNAP_TASK_COUNTER.with_label_values(&["send"]).inc();

                let env = Arc::clone(&self.env);
                let mgr = self.snap_mgr.clone();
                let security_mgr = Arc::clone(&self.security_mgr);
<<<<<<< HEAD
                let sending_count = Arc::clone(&self.sending_count);
                sending_count.fetch_add(1, Ordering::SeqCst);
=======
                let concurrent_send_count = Arc::clone(&self.concurrent_send_count);
                concurrent_send_count.fetch_add(1, Ordering::Release);
>>>>>>> 6cdd0ce1

                let f = future::result(send_snap(env, mgr, security_mgr, &addr, msg))
                    .flatten()
                    .then(move |res| {
<<<<<<< HEAD
                        match res {
                            Ok(stat) => {
                                info!(
                                    "[region {}] sent snapshot {} [size: {}, dur: {:?}]",
                                    stat.key.region_id, stat.key, stat.total_size, stat.elapsed,
                                );
                                cb(Ok(()));
                            }
                            Err(e) => {
                                error!("failed to send snap to {}: {:?}", addr, e);
                                cb(Err(e));
                            }
                        };
                        sending_count.fetch_sub(1, Ordering::SeqCst);
=======
                        if res.is_err() {
                            error!("failed to send snap to {}: {:?}", addr, res);
                        }
                        cb(res);
                        concurrent_send_count.fetch_sub(1, Ordering::Release);
>>>>>>> 6cdd0ce1
                        future::ok::<_, ()>(())
                    });

                self.pool.spawn(f).forget();
            }
        }
    }
}<|MERGE_RESOLUTION|>--- conflicted
+++ resolved
@@ -13,7 +13,6 @@
 
 use std::fmt::{self, Display, Formatter};
 use std::boxed::FnBox;
-<<<<<<< HEAD
 use std::time::{Duration, Instant};
 use std::sync::Arc;
 use std::sync::atomic::{AtomicUsize, Ordering};
@@ -21,32 +20,14 @@
 use futures::{future, Async, Future, Poll, Stream};
 use futures_cpupool::{Builder as CpuPoolBuilder, CpuPool};
 use grpc::{ChannelBuilder, Environment, Error as GrpcError, WriteFlags};
-=======
-use std::time::Instant;
-use std::sync::{Arc, Mutex};
-use std::sync::atomic::{AtomicUsize, Ordering};
-
-use mio::Token;
-use futures::{future, Async, Future, Poll, Stream};
-use futures::stream::{self, Once};
-use futures_cpupool::{Builder as CpuPoolBuilder, CpuPool};
-use grpc::{ChannelBuilder, Environment, WriteFlags};
->>>>>>> 6cdd0ce1
 use kvproto::raft_serverpb::SnapshotChunk;
 use kvproto::raft_serverpb::RaftMessage;
 use kvproto::tikvpb_grpc::TikvClient;
 
 use raftstore::store::{SnapEntry, SnapKey, SnapManager, Snapshot};
-<<<<<<< HEAD
 use util::DeferContext;
-=======
->>>>>>> 6cdd0ce1
 use util::worker::Runnable;
 use util::security::SecurityManager;
-<<<<<<< HEAD
-=======
-use util::collections::{HashMap, HashMapEntry as Entry};
->>>>>>> 6cdd0ce1
 
 use super::metrics::*;
 use super::{Error, Result};
@@ -82,12 +63,8 @@
 }
 
 struct SnapChunk {
-<<<<<<< HEAD
     first: Option<SnapshotChunk>,
     snap: Box<Snapshot>,
-=======
-    snap: Arc<Mutex<Box<Snapshot>>>,
->>>>>>> 6cdd0ce1
     remain_bytes: usize,
 }
 
@@ -108,11 +85,7 @@
             n if n > SNAP_CHUNK_LEN => vec![0; SNAP_CHUNK_LEN],
             n => vec![0; n],
         };
-<<<<<<< HEAD
         let result = self.snap.read_exact(buf.as_mut_slice());
-=======
-        let result = self.snap.lock().unwrap().read_exact(buf.as_mut_slice());
->>>>>>> 6cdd0ce1
         match result {
             Ok(_) => {
                 self.remain_bytes -= buf.len();
@@ -143,11 +116,7 @@
     security_mgr: Arc<SecurityManager>,
     addr: &str,
     msg: RaftMessage,
-<<<<<<< HEAD
 ) -> Result<impl Future<Item = SendStat, Error = Error>> {
-=======
-) -> Result<impl Future<Item = (), Error = Error>> {
->>>>>>> 6cdd0ce1
     assert!(msg.get_message().has_snapshot());
     let timer = Instant::now();
 
@@ -159,34 +128,17 @@
     };
 
     mgr.register(key.clone(), SnapEntry::Sending);
-<<<<<<< HEAD
     let deregister = {
         let (mgr, key) = (mgr.clone(), key.clone());
         DeferContext::new(move || mgr.deregister(&key, &SnapEntry::Sending))
     };
 
     let s = box_try!(mgr.get_snapshot_for_sending(&key));
-=======
-    let s = box_try!(mgr.get_snapshot_for_sending(&key).map_err(|e| {
-        mgr.deregister(&key, &SnapEntry::Sending);
-        e
-    }));
->>>>>>> 6cdd0ce1
     if !s.exists() {
-        mgr.deregister(&key, &SnapEntry::Sending);
         return Err(box_err!("missing snap file: {:?}", s.path()));
     }
-    let total_size = s.total_size().map_err(|e| {
-        mgr.deregister(&key, &SnapEntry::Sending);
-        Error::from(e)
-    })?;
-
-<<<<<<< HEAD
-=======
-    // snapshot file has been validated when created, so no need to validate again.
-    let s = Arc::new(Mutex::new(s));
-
->>>>>>> 6cdd0ce1
+    let total_size = s.total_size()?;
+
     let chunks = {
         let mut first_chunk = SnapshotChunk::new();
         first_chunk.set_message(msg);
@@ -201,7 +153,6 @@
     let cb = ChannelBuilder::new(env);
     let channel = security_mgr.connect(cb, addr);
     let client = TikvClient::new(channel);
-<<<<<<< HEAD
     let (sink, receiver) = client.snapshot()?;
 
     let send = chunks.forward(sink).map_err(Error::from);
@@ -332,52 +283,15 @@
         file: snap,
         raft_msg: meta,
     })
-=======
-    let (sink, receiver) = client.snapshot().map_err(|e| {
-        mgr.deregister(&key, &SnapEntry::Sending);
-        Error::from(e)
-    })?;
-
-    let send = chunks.forward(sink).map_err(Error::from);
-    let send = send.and_then(|_| receiver.map_err(Error::from))
-        .then(move |r| {
-            send_timer.observe_duration();
-            mgr.deregister(&key, &SnapEntry::Sending);
-            drop(client);
-            if r.is_ok() {
-                s.lock().unwrap().delete();
-                let _elapsed = timer.elapsed();
-                // TODO: Call `info!` here will trigger a compiler bug,
-                // "Cannot create local mono-item for DefId".
-                // info!(
-                //     "[region {}] sent snapshot {} [size: {}, dur: {:?}]",
-                //     key.region_id,
-                //     key,
-                //     total_size,
-                //     timer.elapsed()
-                // );
-            }
-            r.map(|_| ())
-        });
-    Ok(send)
->>>>>>> 6cdd0ce1
 }
 
 pub struct Runner<R: RaftStoreRouter + 'static> {
     env: Arc<Environment>,
     snap_mgr: SnapManager,
-<<<<<<< HEAD
     pool: CpuPool,
     raft_router: R,
     security_mgr: Arc<SecurityManager>,
     sending_count: Arc<AtomicUsize>,
-=======
-    files: HashMap<Token, (Box<Snapshot>, RaftMessage)>,
-    pool: CpuPool,
-    raft_router: R,
-    security_mgr: Arc<SecurityManager>,
-    concurrent_send_count: Arc<AtomicUsize>,
->>>>>>> 6cdd0ce1
 }
 
 impl<R: RaftStoreRouter + 'static> Runner<R> {
@@ -390,21 +304,13 @@
         Runner {
             env: env,
             snap_mgr: snap_mgr,
-<<<<<<< HEAD
-=======
-            files: map![],
->>>>>>> 6cdd0ce1
             pool: CpuPoolBuilder::new()
                 .name_prefix(thd_name!("snap sender"))
                 .pool_size(DEFAULT_SENDER_POOL_SIZE)
                 .create(),
             raft_router: r,
             security_mgr: security_mgr,
-<<<<<<< HEAD
             sending_count: Arc::new(AtomicUsize::new(0)),
-=======
-            concurrent_send_count: Arc::new(AtomicUsize::new(0)),
->>>>>>> 6cdd0ce1
         }
     }
 }
@@ -420,16 +326,12 @@
                 self.pool.spawn(f).forget();
             }
             Task::SendTo { addr, msg, cb } => {
-<<<<<<< HEAD
                 if self.sending_count.load(Ordering::SeqCst) >= MAX_SENDER_CONCURRENT {
-                    info!(
+                    warn!(
                         "too many sending snapshot tasks, drop SendTo Snap[to: {}, snap: {:?}]",
                         addr, msg
                     );
                     cb(Err(Error::Other("Too many sending snapshot tasks".into())));
-=======
-                if self.concurrent_send_count.load(Ordering::Acquire) >= MAX_SENDER_CONCURRENT {
->>>>>>> 6cdd0ce1
                     return;
                 }
                 SNAP_TASK_COUNTER.with_label_values(&["send"]).inc();
@@ -437,18 +339,12 @@
                 let env = Arc::clone(&self.env);
                 let mgr = self.snap_mgr.clone();
                 let security_mgr = Arc::clone(&self.security_mgr);
-<<<<<<< HEAD
                 let sending_count = Arc::clone(&self.sending_count);
                 sending_count.fetch_add(1, Ordering::SeqCst);
-=======
-                let concurrent_send_count = Arc::clone(&self.concurrent_send_count);
-                concurrent_send_count.fetch_add(1, Ordering::Release);
->>>>>>> 6cdd0ce1
 
                 let f = future::result(send_snap(env, mgr, security_mgr, &addr, msg))
                     .flatten()
                     .then(move |res| {
-<<<<<<< HEAD
                         match res {
                             Ok(stat) => {
                                 info!(
@@ -463,13 +359,6 @@
                             }
                         };
                         sending_count.fetch_sub(1, Ordering::SeqCst);
-=======
-                        if res.is_err() {
-                            error!("failed to send snap to {}: {:?}", addr, res);
-                        }
-                        cb(res);
-                        concurrent_send_count.fetch_sub(1, Ordering::Release);
->>>>>>> 6cdd0ce1
                         future::ok::<_, ()>(())
                     });
 
