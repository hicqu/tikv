--- conflicted
+++ resolved
@@ -20,7 +20,7 @@
 use std::sync::atomic::{AtomicU64, AtomicUsize, Ordering};
 use std::sync::{mpsc, Arc, Mutex};
 use std::time::Instant;
-use std::{cmp, error, str, thread, time, u64};
+use std::{cmp, error, result, str, thread, time, u64};
 
 use crc::crc32::{self, Digest, Hasher32};
 use protobuf::stream::CodedInputStream;
@@ -49,20 +49,8 @@
 use util::time::duration_to_sec;
 use util::transport::SendCh;
 
-<<<<<<< HEAD
 const SNAPSHOT_VERSION: u64 = 2;
 const SNAPSHOT_CFS: &[CfName] = &[CF_DEFAULT, CF_LOCK, CF_WRITE];
-=======
-use raftstore::store::engine::{Iterable, Snapshot as DbSnapshot};
-use raftstore::store::keys::{self, enc_end_key, enc_start_key};
-
-use raftstore::store::metrics::{INGEST_SST_DURATION_SECONDS, SNAPSHOT_BUILD_TIME_HISTOGRAM,
-                                SNAPSHOT_CF_KV_COUNT, SNAPSHOT_CF_SIZE};
-use raftstore::store::peer_storage::JOB_STATUS_CANCELLING;
-
-// Data in CF_RAFT should be excluded for a snapshot.
-pub const SNAPSHOT_CFS: &[CfName] = &[CF_DEFAULT, CF_LOCK, CF_WRITE];
->>>>>>> b20a3c1b
 
 const SNAP_GEN_PREFIX: &str = "gen";
 const SNAP_REV_PREFIX: &str = "rev";
@@ -81,8 +69,6 @@
         }
     }
 }
-
-type SnapResult<T> = ::std::result::Result<T, Error>;
 
 #[derive(Clone, Copy, Hash, PartialEq, Eq, PartialOrd, Ord, Debug)]
 pub struct SnapKey {
@@ -266,7 +252,7 @@
     cf_index: usize,
     io_limiter: Option<Arc<IOLimiter>>,
     // Callback to update status in registry.
-    deregister: Option<Box<FnBox() + Send>>,
+    deregister: Option<Box<FnBox(Snap) + Send>>,
 }
 
 impl Snap {
@@ -482,124 +468,7 @@
             .meta
             .get_cf_files()
             .iter()
-<<<<<<< HEAD
             .fold(0, |acc, x| acc + x.get_size() as u64)
-=======
-            .all(|cf_file| cf_file.size == 0 || file_exists(&cf_file.path))
-            && file_exists(&self.meta_file.path)
-    }
-
-    fn delete(&self) {
-        debug!("deleting {}", self.path());
-        for cf_file in &self.cf_files {
-            delete_file_if_exist(&cf_file.clone_path);
-            if self.hold_tmp_files {
-                delete_file_if_exist(&cf_file.tmp_path);
-            }
-            if delete_file_if_exist(&cf_file.path) {
-                self.size_track.fetch_sub(cf_file.size, Ordering::SeqCst);
-            }
-        }
-        delete_file_if_exist(&self.meta_file.path);
-        if self.hold_tmp_files {
-            delete_file_if_exist(&self.meta_file.tmp_path);
-        }
-    }
-
-    fn meta(&self) -> io::Result<Metadata> {
-        fs::metadata(&self.meta_file.path)
-    }
-
-    fn total_size(&self) -> io::Result<u64> {
-        Ok(self.cf_files.iter().fold(0, |acc, x| acc + x.size))
-    }
-
-    fn save(&mut self) -> io::Result<()> {
-        debug!("saving to {}", self.path());
-        for cf_file in &mut self.cf_files {
-            if cf_file.size == 0 {
-                // Skip empty cf file.
-                continue;
-            }
-
-            // Check each cf file has been fully written, and the checksum matches.
-            {
-                let mut file = cf_file.file.take().unwrap();
-                file.flush()?;
-            }
-            if cf_file.written_size != cf_file.size {
-                return Err(io::Error::new(
-                    ErrorKind::Other,
-                    format!(
-                        "snapshot file {} for cf {} size mismatches, \
-                         real size {}, expected size {}",
-                        cf_file.path.display(),
-                        cf_file.cf,
-                        cf_file.written_size,
-                        cf_file.size
-                    ),
-                ));
-            }
-            let checksum = cf_file.write_digest.as_ref().unwrap().sum32();
-            if checksum != cf_file.checksum {
-                return Err(io::Error::new(
-                    ErrorKind::Other,
-                    format!(
-                        "snapshot file {} for cf {} checksum \
-                         mismatches, real checksum {}, expected \
-                         checksum {}",
-                        cf_file.path.display(),
-                        cf_file.cf,
-                        checksum,
-                        cf_file.checksum
-                    ),
-                ));
-            }
-
-            fs::rename(&cf_file.tmp_path, &cf_file.path)?;
-            self.size_track.fetch_add(cf_file.size, Ordering::SeqCst);
-        }
-        // write meta file
-        let mut v = vec![];
-        self.meta_file.meta.write_to_vec(&mut v)?;
-        {
-            let mut meta_file = self.meta_file.file.take().unwrap();
-            meta_file.write_all(&v[..])?;
-            meta_file.sync_all()?;
-        }
-        fs::rename(&self.meta_file.tmp_path, &self.meta_file.path)?;
-        self.hold_tmp_files = false;
-        Ok(())
-    }
-
-    fn apply(&mut self, options: ApplyOptions) -> Result<()> {
-        box_try!(self.validate(Arc::clone(&options.db)));
-
-        for cf_file in &mut self.cf_files {
-            if cf_file.size == 0 {
-                // Skip empty cf file.
-                continue;
-            }
-
-            check_abort(&options.abort)?;
-            let cf_handle = box_try!(rocksdb::get_cf_handle(&options.db, cf_file.cf));
-            if plain_file_used(cf_file.cf) {
-                let mut file = box_try!(File::open(&cf_file.path));
-                apply_plain_cf_file(&mut BufReader::new(file), &options, cf_handle)?;
-            } else {
-                let _timer = INGEST_SST_DURATION_SECONDS.start_coarse_timer();
-                let mut ingest_opt = IngestExternalFileOptions::new();
-                ingest_opt.move_files(true);
-                let path = cf_file.clone_path.to_str().unwrap();
-                box_try!(
-                    options
-                        .db
-                        .ingest_external_file_cf(cf_handle, &ingest_opt, &[path])
-                );
-            }
-        }
-        Ok(())
->>>>>>> b20a3c1b
     }
 }
 
@@ -705,7 +574,7 @@
             delete_file_if_exist(&self.meta_file.tmp_path());
         }
         if let Some(deregister) = self.deregister.take() {
-            deregister();
+            deregister(*self);
         }
     }
 }
@@ -775,58 +644,61 @@
 
 impl SnapManagerCore {
     // Return a tuple indicates (redundant, need_build).
-    fn before_build(&self, key: SnapKey) -> (bool, bool) {
+    fn before_build(&self, key: SnapKey) -> result::Result<(bool, bool), Error> {
         match self.registry.lock().unwrap().entry(key) {
             Entry::Occupied(e) => match e.get() {
-                SnapEntry::Generating => (true, false),
-                SnapEntry::Generated | SnapEntry::Sending(_) => (false, false),
-                _ => unreachable!(),
+                SnapEntry::Generating => Ok((true, false)),
+                SnapEntry::Generated | SnapEntry::Sending(_) => Ok((false, false)),
+                e => Err(Error::Conflict(e.display(), "Generating")),
             },
             Entry::Vacant(e) => {
                 e.insert(SnapEntry::Generating);
-                (true, true)
+                Ok((true, true))
             }
         }
     }
 
     fn post_build_success(&self, key: SnapKey) {
         match self.registry.lock().unwrap().entry(key) {
-            Entry::Occupied(e) => {
+            Entry::Occupied(mut e) => {
                 let e_mut = e.get_mut();
-                assert_eq!(e_mut, &SnapEntry::Generating);
-                *e_mut = SnapEntry::Generated;
-            }
-            _ => unreachable!(),
+                match e_mut {
+                    SnapEntry::Generating => *e_mut = SnapEntry::Generated,
+                    e => panic!("{}", Error::Conflict(e_mut.display(), "Generated")),
+                }
+            }
+            _ => panic!("{}", Error::Conflict("None", "Generated")),
         }
     }
 
     fn post_build_fail(&self, key: SnapKey) {
         match self.registry.lock().unwrap().entry(key) {
-            Entry::Occupied(e) => {
-                assert_eq!(e.get(), &SnapEntry::Generating);
-                e.remove();
-            }
-            _ => unreachable!(),
-        }
-    }
-
-    fn before_send(&self, key: SnapKey) {
+            Entry::Occupied(e) => match e.get() {
+                SnapEntry::Generating => e.remove(),
+                e => panic!("{}", Error::Conflict(e.display(), "None")),
+            },
+            _ => panic!("{}", Error::Conflict("None", "None")),
+        };
+    }
+
+    fn before_send(&self, key: SnapKey) -> result::Result<(), Error> {
         match self.registry.lock().unwrap().entry(key) {
-            Entry::Occupied(e) => {
+            Entry::Occupied(mut e) => {
                 let e_mut = e.get_mut();
                 match e_mut {
                     SnapEntry::Generated => *e_mut = SnapEntry::Sending(1),
                     SnapEntry::Sending(c) => *c += 1,
-                    _ => unreachable!(),
+                    e => return Err(Error::Conflict(e.display(), "Sending")),
                 };
             }
-            _ => unreachable!(),
-        }
+            _ => return Err(Error::Conflict("None", "Sending")),
+        }
+        Ok(())
     }
 
     fn post_send(&self, key: SnapKey) {
         match self.registry.lock().unwrap().entry(key) {
-            Entry::Occupied(e) => {
+            Entry::Occupied(mut e) => {
                 let e_mut = e.get_mut();
                 match e_mut {
                     SnapEntry::Sending(c) => {
@@ -835,14 +707,14 @@
                             *e_mut = SnapEntry::Generated;
                         }
                     }
-                    _ => unreachable!(),
+                    e => panic!("{}", Error::Conflict(e.display(), "Generated")),
                 }
             }
-            _ => unreachable!(),
-        }
-    }
-
-    fn before_receiving(&self, key: SnapKey) -> SnapResult<()> {
+            _ => panic!("{}", Error::Conflict("None", "Generated")),
+        }
+    }
+
+    fn before_receiving(&self, key: SnapKey) -> result::Result<(), Error> {
         match self.registry.lock().unwrap().entry(key) {
             Entry::Occupied(e) => return Err(Error::Conflict(e.get().display(), "Receiving")),
             Entry::Vacant(e) => {
@@ -852,9 +724,27 @@
         }
     }
 
-    fn post_receiving(&self, key: SnapKey) {
-        // TODO: finish this.
-        // have too much redundant code.
+    fn post_receiving_success(&self, key: SnapKey) {
+        match self.registry.lock().unwrap().entry(key) {
+            Entry::Occupied(mut e) => {
+                let e_mut = e.get_mut();
+                match e_mut {
+                    SnapEntry::Receiving => *e_mut = SnapEntry::Received,
+                    e => panic!("{}", Error::Conflict(e_mut.display(), "Received")),
+                }
+            }
+            _ => panic!("{}", Error::Conflict("None", "Received")),
+        }
+    }
+
+    fn post_receiving_fail(&self, key: SnapKey) {
+        match self.registry.lock().unwrap().entry(key) {
+            Entry::Occupied(e) => match e.get() {
+                SnapEntry::Receiving => e.remove(),
+                e => panic!("{}", Error::Conflict(e.display(), "None")),
+            },
+            _ => panic!("{}", Error::Conflict("None", "None")),
+        };
     }
 }
 
@@ -895,7 +785,7 @@
         region: &Region,
         db_snap: &DbSnapshot,
     ) -> RaftStoreResult<Option<RaftSnapshotData>> {
-        let (redundant, need_build) = self.core.before_build(key);
+        let (redundant, need_build) = self.core.before_build(key)?;
         if redundant {
             return Ok(None);
         }
@@ -908,10 +798,10 @@
                 Ok(_) => {
                     let total_size = snap.total_size();
                     core.snap_size.fetch_add(total_size, Ordering::SeqCst);
-                    snap.deregister = Some(box move || core.post_build_success(key));
+                    snap.deregister = Some(box move |_| core.post_build_success(key));
                 }
                 Err(e) => {
-                    snap.deregister = Some(box move || core.post_build_fail(key));
+                    snap.deregister = Some(box move |_| core.post_build_fail(key));
                     return Err(e);
                 }
             };
@@ -933,7 +823,7 @@
 
         self.core.before_send(key);
         let core = Arc::clone(&self.core);
-        snap.deregister = Some(box move || core.post_send(key));
+        snap.deregister = Some(box move |_| core.post_send(key));
 
         Ok(snap)
     }
@@ -945,7 +835,7 @@
 
         self.core.before_receiving(key)?;
         let core = Arc::clone(&self.core);
-        snap.deregister = Some(box move || core.post_receiving(key));
+        snap.deregister = Some(box move |_| core.post_receiving(key));
         Ok(snap)
     }
 
@@ -958,6 +848,7 @@
             }
             cf_file.apply(&options)?;
         }
+        // TODO: update region local state here.
         Ok(())
     }
 
