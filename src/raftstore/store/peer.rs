--- conflicted
+++ resolved
@@ -27,14 +27,9 @@
 use kvproto::eraftpb::{self, ConfChangeType, MessageType};
 use kvproto::raft_cmdpb::{RaftCmdRequest, RaftCmdResponse, ChangePeerRequest, CmdType,
                           AdminCmdType, Request, Response, AdminRequest, AdminResponse,
-<<<<<<< HEAD
                           TransferLeaderRequest, TransferLeaderResponse, MergeResponse};
 use kvproto::raft_serverpb::{RaftMessage, RaftApplyState, RaftTruncatedState, PeerState,
                              MergeState, RegionMergeState, RegionLocalState};
-=======
-                          TransferLeaderRequest, TransferLeaderResponse};
-use kvproto::raft_serverpb::{RaftMessage, RaftApplyState, RaftTruncatedState, PeerState};
->>>>>>> 7a87777b
 use kvproto::pdpb::PeerStats;
 use raft::{self, RawNode, StateRole, SnapshotStatus, Ready, ProgressState, INVALID_INDEX};
 use raftstore::{Result, Error};
@@ -628,20 +623,16 @@
                    mut cmd: PendingCmd,
                    req: RaftCmdRequest,
                    mut err_resp: RaftCmdResponse)
-<<<<<<< HEAD
-                   -> Result<()> {
-
+                   -> bool {
         // Reject data read/write requests from client.
         if self.merge_state == MergeState::Suspended && req.get_requests().len() != 0 {
             debug!("{} suspended region rejects data read/write requests",
                    self.tag);
             cmd_resp::bind_error(&mut err_resp, box_err!("region suspended"));
-            return cmd.cb.call_box((err_resp,));
-        }
-
-=======
-                   -> bool {
->>>>>>> 7a87777b
+            cmd.call(err_resp);
+            return false;
+        }
+
         if self.pending_cmds.contains(&cmd.uuid) {
             cmd_resp::bind_error(&mut err_resp, box_err!("duplicated uuid {:?}", cmd.uuid));
             cmd.call(err_resp);
@@ -1135,35 +1126,6 @@
             .unwrap_or_else(|e| panic!("{} failed to commit apply result: {:?}", self.tag, e));
 
         let mut storage = self.mut_store();
-<<<<<<< HEAD
-        match storage.engine.write(ctx.wb) {
-            Ok(_) => {
-                storage.apply_state = ctx.apply_state;
-                storage.applied_index_term = term;
-
-                if let Some(ref exec_result) = exec_result {
-                    match *exec_result {
-                        ExecResult::ChangePeer { ref region, .. } => {
-                            storage.region = region.clone();
-                        }
-                        ExecResult::CompactLog { .. } |
-                        ExecResult::MergeRegion { .. } |
-                        ExecResult::RollbackMerge { .. } |
-                        ExecResult::SuspendRegion { .. } |
-                        ExecResult::ShutdownRegion { .. } => {}
-                        ExecResult::SplitRegion { ref left, .. } => {
-                            storage.region = left.clone();
-                        }
-                        ExecResult::CommitMerge { ref new, .. } => {
-                            storage.region = new.clone();
-                        }
-                    }
-                };
-            }
-            Err(e) => {
-                error!("{} commit batch failed err {:?}", storage.tag, e);
-                resp = cmd_resp::message_error(e);
-=======
         storage.apply_state = ctx.apply_state;
         storage.applied_index_term = term;
 
@@ -1172,11 +1134,17 @@
                 ExecResult::ChangePeer { ref region, .. } => {
                     storage.region = region.clone();
                 }
-                ExecResult::CompactLog { .. } => {}
+                ExecResult::CompactLog { .. } |
+                ExecResult::MergeRegion { .. } |
+                ExecResult::RollbackMerge { .. } |
+                ExecResult::SuspendRegion { .. } |
+                ExecResult::ShutdownRegion { .. } => {}
                 ExecResult::SplitRegion { ref left, .. } => {
                     storage.region = left.clone();
                 }
->>>>>>> 7a87777b
+                ExecResult::CommitMerge { ref new, .. } => {
+                    storage.region = new.clone();
+                }
             }
         }
 
