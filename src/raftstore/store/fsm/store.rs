// Copyright 2016 TiKV Project Authors. Licensed under Apache-2.0.

use crossbeam::channel::{TryRecvError, TrySendError};
use engine::rocks;
use engine::rocks::CompactionJobInfo;
use engine::{WriteBatch, WriteOptions, DB};
use engine::{CF_DEFAULT, CF_LOCK, CF_RAFT, CF_WRITE};
use futures::Future;
use kvproto::import_sstpb::SSTMeta;
use kvproto::metapb::{self, Region, RegionEpoch};
use kvproto::pdpb::StoreStats;
use kvproto::raft_cmdpb::{AdminCmdType, AdminRequest};
use kvproto::raft_serverpb::{PeerState, RaftMessage, RegionLocalState};
use raft::{Ready, StateRole};
use std::collections::BTreeMap;
use std::collections::Bound::{Excluded, Included, Unbounded};
use std::sync::atomic::{AtomicBool, AtomicUsize, Ordering};
use std::sync::{Arc, Mutex};
use std::time::{Duration, Instant};
use std::{mem, thread, u64};
use time::{self, Timespec};
use tokio_threadpool::{Sender as ThreadPoolSender, ThreadPool};

use crate::import::SSTImporter;
use crate::pd::{PdClient, PdRunner, PdTask};
use crate::raftstore::coprocessor::split_observer::SplitObserver;
use crate::raftstore::coprocessor::{CoprocessorHost, RegionChangeEvent};
use crate::raftstore::store::config::Config;
use crate::raftstore::store::fsm::metrics::*;
use crate::raftstore::store::fsm::peer::{
    maybe_destroy_source, new_admin_request, PeerFsm, PeerFsmDelegate,
};
use crate::raftstore::store::fsm::{
    batch, create_apply_batch_system, ApplyBatchSystem, ApplyPollerBuilder, ApplyRouter, ApplyTask,
    ApplyTaskRes, BasicMailbox, BatchRouter, BatchSystem, HandlerBuilder,
};
use crate::raftstore::store::fsm::{ApplyNotifier, Fsm, PollHandler, RegionProposal};
use crate::raftstore::store::keys::{self, data_end_key, data_key, enc_end_key, enc_start_key};
use crate::raftstore::store::local_metrics::RaftMetrics;
use crate::raftstore::store::metrics::*;
use crate::raftstore::store::peer_storage::{self, HandleRaftReadyContext, InvokeContext};
use crate::raftstore::store::transport::Transport;
use crate::raftstore::store::util::is_initial_msg;
use crate::raftstore::store::worker::{
    CleanupSSTRunner, CleanupSSTTask, CompactRunner, CompactTask, ConsistencyCheckRunner,
    ConsistencyCheckTask, RaftlogGcRunner, RaftlogGcTask, ReadDelegate, RegionRunner, RegionTask,
    SplitCheckRunner, SplitCheckTask,
};
use crate::raftstore::store::{
    util, Callback, CasualMessage, PeerMsg, RaftCommand, SignificantMsg, SnapManager,
    SnapshotDeleter, StoreMsg, StoreTick,
};
use crate::raftstore::Result;
use crate::storage::kv::{CompactedEvent, CompactionListener};
use engine::Engines;
use engine::{Iterable, Mutable, Peekable};
use tikv_util::collections::{HashMap, HashSet};
use tikv_util::mpsc::{self, LooseBoundedSender, Receiver};
use tikv_util::time::{duration_to_sec, SlowTimer};
use tikv_util::timer::SteadyTimer;
use tikv_util::worker::{FutureScheduler, FutureWorker, Scheduler, Worker};
use tikv_util::{is_zero_duration, sys as sys_util, Either, RingQueue};

type Key = Vec<u8>;

const KV_WB_SHRINK_SIZE: usize = 256 * 1024;
const RAFT_WB_SHRINK_SIZE: usize = 1024 * 1024;
pub const PENDING_VOTES_CAP: usize = 20;
const UNREACHABLE_BACKOFF: Duration = Duration::from_secs(10);

pub struct StoreInfo {
    pub engine: Arc<DB>,
    pub capacity: u64,
}

pub struct StoreMeta {
    /// store id
    pub store_id: Option<u64>,
    /// region_end_key -> region_id
    pub region_ranges: BTreeMap<Vec<u8>, u64>,
    /// region_id -> region
    pub regions: HashMap<u64, Region>,
    /// region_id -> reader
    pub readers: HashMap<u64, ReadDelegate>,
    /// `MsgRequestPreVote` or `MsgRequestVote` messages from newly split Regions shouldn't be dropped if there is no
    /// such Region in this store now. So the messages are recorded temporarily and will be handled later.
    pub pending_votes: RingQueue<RaftMessage>,
    /// The regions with pending snapshots.
    pub pending_snapshot_regions: Vec<Region>,
    /// A marker used to indicate the peer of a Region has received a merge target message and waits to be destroyed.
    /// target_region_id -> (source_region_id -> merge_target_epoch)
    pub pending_merge_targets: HashMap<u64, HashMap<u64, RegionEpoch>>,
    /// An inverse mapping of `pending_merge_targets` used to let source peer help target peer to clean up related entry.
    /// source_region_id -> target_region_id
    pub targets_map: HashMap<u64, u64>,
    /// In raftstore, the execute order of `PrepareMerge` and `CommitMerge` is not certain because of the messages
    /// belongs two regions. To make them in order, `PrepareMerge` will set this structure and `CommitMerge` will retry
    /// later if there is no related lock.
    /// source_region_id -> (version, BiLock).
    pub merge_locks: HashMap<u64, (u64, Option<Arc<AtomicBool>>)>,
}

impl StoreMeta {
    pub fn new(vote_capacity: usize) -> StoreMeta {
        StoreMeta {
            store_id: None,
            region_ranges: BTreeMap::default(),
            regions: HashMap::default(),
            readers: HashMap::default(),
            pending_votes: RingQueue::with_capacity(vote_capacity),
            pending_snapshot_regions: Vec::default(),
            pending_merge_targets: HashMap::default(),
            targets_map: HashMap::default(),
            merge_locks: HashMap::default(),
        }
    }

    #[inline]
    pub fn set_region(
        &mut self,
        host: &CoprocessorHost,
        region: Region,
        peer: &mut crate::raftstore::store::Peer,
    ) {
        let prev = self.regions.insert(region.get_id(), region.clone());
        if prev.map_or(true, |r| r.get_id() != region.get_id()) {
            // TODO: may not be a good idea to panic when holding a lock.
            panic!("{} region corrupted", peer.tag);
        }
        let reader = self.readers.get_mut(&region.get_id()).unwrap();
        peer.set_region(host, reader, region);
    }
}

pub type RaftRouter = BatchRouter<PeerFsm, StoreFsm>;

impl RaftRouter {
    pub fn send_raft_message(
        &self,
        mut msg: RaftMessage,
    ) -> std::result::Result<(), TrySendError<RaftMessage>> {
        let id = msg.get_region_id();
        match self.try_send(id, PeerMsg::RaftMessage(msg)) {
            Either::Left(Ok(())) => return Ok(()),
            Either::Left(Err(TrySendError::Full(PeerMsg::RaftMessage(m)))) => {
                return Err(TrySendError::Full(m));
            }
            Either::Left(Err(TrySendError::Disconnected(PeerMsg::RaftMessage(m)))) => {
                return Err(TrySendError::Disconnected(m));
            }
            Either::Right(PeerMsg::RaftMessage(m)) => msg = m,
            _ => unreachable!(),
        }
        match self.send_control(StoreMsg::RaftMessage(msg)) {
            Ok(()) => Ok(()),
            Err(TrySendError::Full(StoreMsg::RaftMessage(m))) => Err(TrySendError::Full(m)),
            Err(TrySendError::Disconnected(StoreMsg::RaftMessage(m))) => {
                Err(TrySendError::Disconnected(m))
            }
            _ => unreachable!(),
        }
    }

    #[inline]
    pub fn send_raft_command(
        &self,
        cmd: RaftCommand,
    ) -> std::result::Result<(), TrySendError<RaftCommand>> {
        let region_id = cmd.request.get_header().get_region_id();
        match self.send(region_id, PeerMsg::RaftCommand(cmd)) {
            Ok(()) => Ok(()),
            Err(TrySendError::Full(PeerMsg::RaftCommand(cmd))) => Err(TrySendError::Full(cmd)),
            Err(TrySendError::Disconnected(PeerMsg::RaftCommand(cmd))) => {
                Err(TrySendError::Disconnected(cmd))
            }
            _ => unreachable!(),
        }
    }

    fn report_unreachable(&self, store_id: u64) {
        self.broadcast_normal(|| {
            PeerMsg::SignificantMsg(SignificantMsg::StoreUnreachable { store_id })
        });
    }
}

pub struct PollContext<T, C: 'static> {
    pub cfg: Arc<Config>,
    pub store: metapb::Store,
    pub pd_scheduler: FutureScheduler<PdTask>,
    pub raftlog_gc_scheduler: Scheduler<RaftlogGcTask>,
    pub consistency_check_scheduler: Scheduler<ConsistencyCheckTask>,
    pub split_check_scheduler: Scheduler<SplitCheckTask>,
    pub cleanup_sst_scheduler: Scheduler<CleanupSSTTask>,
    pub region_scheduler: Scheduler<RegionTask>,
    pub apply_router: ApplyRouter,
    pub router: RaftRouter,
    pub compact_scheduler: Scheduler<CompactTask>,
    pub importer: Arc<SSTImporter>,
    pub store_meta: Arc<Mutex<StoreMeta>>,
    pub future_poller: ThreadPoolSender,
    pub raft_metrics: RaftMetrics,
    pub snap_mgr: SnapManager,
    pub applying_snap_count: Arc<AtomicUsize>,
    pub coprocessor_host: Arc<CoprocessorHost>,
    pub timer: SteadyTimer,
    pub trans: T,
    pub pd_client: Arc<C>,
    pub global_stat: GlobalStoreStat,
    pub store_stat: LocalStoreStat,
    pub engines: Engines,
    pub kv_wb: WriteBatch,
    pub raft_wb: WriteBatch,
    pub pending_count: usize,
    pub sync_log: bool,
    pub is_busy: bool,
    pub has_ready: bool,
    pub ready_res: Vec<(Ready, InvokeContext)>,
    pub need_flush_trans: bool,
    pub queued_snapshot: HashSet<u64>,
}

impl<T, C> HandleRaftReadyContext for PollContext<T, C> {
    #[inline]
    fn kv_wb(&self) -> &WriteBatch {
        &self.kv_wb
    }

    #[inline]
    fn kv_wb_mut(&mut self) -> &mut WriteBatch {
        &mut self.kv_wb
    }

    #[inline]
    fn raft_wb(&self) -> &WriteBatch {
        &self.raft_wb
    }

    #[inline]
    fn raft_wb_mut(&mut self) -> &mut WriteBatch {
        &mut self.raft_wb
    }

    #[inline]
    fn sync_log(&self) -> bool {
        self.sync_log
    }

    #[inline]
    fn set_sync_log(&mut self, sync: bool) {
        self.sync_log = sync;
    }
}

impl<T, C> PollContext<T, C> {
    #[inline]
    pub fn store_id(&self) -> u64 {
        self.store.get_id()
    }
}

impl<T: Transport, C> PollContext<T, C> {
    #[inline]
    fn schedule_store_tick(&self, tick: StoreTick, timeout: Duration) {
        if !is_zero_duration(&timeout) {
            let mb = self.router.control_mailbox();
            let f = self
                .timer
                .delay(timeout)
                .map(move |_| {
                    if let Err(e) = mb.force_send(StoreMsg::Tick(tick)) {
                        info!(
                            "failed to schedule store tick, are we shutting down?";
                            "tick" => ?tick,
                            "err" => ?e
                        );
                    }
                })
                .map_err(move |e| {
                    panic!("tick {:?} is lost due to timeout error: {:?}", tick, e);
                });
            self.future_poller.spawn(f).unwrap();
        }
    }

    pub fn handle_stale_msg(
        &mut self,
        msg: &RaftMessage,
        cur_epoch: RegionEpoch,
        need_gc: bool,
        target_region: Option<metapb::Region>,
    ) {
        let region_id = msg.get_region_id();
        let from_peer = msg.get_from_peer();
        let to_peer = msg.get_to_peer();
        let msg_type = msg.get_message().get_msg_type();

        if !need_gc {
            info!(
                "raft message is stale, ignore it";
                "region_id" => region_id,
                "current_region_epoch" => ?cur_epoch,
                "msg_type" => ?msg_type,
            );
            self.raft_metrics.message_dropped.stale_msg += 1;
            return;
        }

        info!(
            "raft message is stale, tell to gc";
            "region_id" => region_id,
            "current_region_epoch" => ?cur_epoch,
            "msg_type" => ?msg_type,
        );

        let mut gc_msg = RaftMessage::new();
        gc_msg.set_region_id(region_id);
        gc_msg.set_from_peer(to_peer.clone());
        gc_msg.set_to_peer(from_peer.clone());
        gc_msg.set_region_epoch(cur_epoch.clone());
        if let Some(r) = target_region {
            gc_msg.set_merge_target(r);
        } else {
            gc_msg.set_is_tombstone(true);
        }
        if let Err(e) = self.trans.send(gc_msg) {
            error!(
                "send gc message failed";
                "region_id" => region_id,
                "err" => ?e
            );
        }
        self.need_flush_trans = true;
    }
}

struct Store {
    // store id, before start the id is 0.
    id: u64,
    last_compact_checked_key: Key,
    stopped: bool,
    start_time: Option<Timespec>,
    consistency_check_time: HashMap<u64, Instant>,
    last_unreachable_report: HashMap<u64, Instant>,
}

pub struct StoreFsm {
    store: Store,
    receiver: Receiver<StoreMsg>,
}

impl StoreFsm {
    pub fn new(cfg: &Config) -> (LooseBoundedSender<StoreMsg>, Box<StoreFsm>) {
        let (tx, rx) = mpsc::loose_bounded(cfg.notify_capacity);
        let fsm = Box::new(StoreFsm {
            store: Store {
                id: 0,
                last_compact_checked_key: keys::DATA_MIN_KEY.to_vec(),
                stopped: false,
                start_time: None,
                consistency_check_time: HashMap::default(),
                last_unreachable_report: HashMap::default(),
            },
            receiver: rx,
        });
        (tx, fsm)
    }
}

impl Fsm for StoreFsm {
    type Message = StoreMsg;

    #[inline]
    fn is_stopped(&self) -> bool {
        self.store.stopped
    }
}

struct StoreFsmDelegate<'a, T: 'static, C: 'static> {
    fsm: &'a mut StoreFsm,
    ctx: &'a mut PollContext<T, C>,
}

impl<'a, T: Transport, C: PdClient> StoreFsmDelegate<'a, T, C> {
    fn on_tick(&mut self, tick: StoreTick) {
        let t = SlowTimer::new();
        match tick {
            StoreTick::PdStoreHeartbeat => self.on_pd_store_heartbeat_tick(),
            StoreTick::SnapGc => self.on_snap_mgr_gc(),
            StoreTick::CompactLockCf => self.on_compact_lock_cf(),
            StoreTick::CompactCheck => self.on_compact_check_tick(),
            StoreTick::ConsistencyCheck => self.on_consistency_check_tick(),
            StoreTick::CleanupImportSST => self.on_cleanup_import_sst_tick(),
        }
        RAFT_EVENT_DURATION
            .with_label_values(&[tick.tag()])
            .observe(duration_to_sec(t.elapsed()) as f64);
        slow_log!(t, "[store {}] handle timeout {:?}", self.fsm.store.id, tick);
    }

    fn handle_msgs(&mut self, msgs: &mut Vec<StoreMsg>) {
        for m in msgs.drain(..) {
            match m {
                StoreMsg::Tick(tick) => self.on_tick(tick),
                StoreMsg::RaftMessage(msg) => {
                    if let Err(e) = self.on_raft_message(msg) {
                        error!(
                            "handle raft message failed";
                            "store_id" => self.fsm.store.id,
                            "err" => ?e
                        );
                    }
                }
                StoreMsg::CompactedEvent(event) => self.on_compaction_finished(event),
                StoreMsg::ValidateSSTResult { invalid_ssts } => {
                    self.on_validate_sst_result(invalid_ssts)
                }
                StoreMsg::ClearRegionSizeInRange { start_key, end_key } => {
                    self.clear_region_size_in_range(&start_key, &end_key)
                }
                StoreMsg::SnapshotStats => self.store_heartbeat_pd(),
                StoreMsg::StoreUnreachable { store_id } => {
                    self.on_store_unreachable(store_id);
                }
                StoreMsg::Start { store } => self.start(store),
            }
        }
    }

    fn start(&mut self, store: metapb::Store) {
        if self.fsm.store.start_time.is_some() {
            panic!(
                "[store {}] unable to start again with meta {:?}",
                self.fsm.store.id, store
            );
        }
        self.fsm.store.id = store.get_id();
        self.fsm.store.start_time = Some(time::get_time());
        self.register_cleanup_import_sst_tick();
        self.register_compact_check_tick();
        self.register_pd_store_heartbeat_tick();
        self.register_compact_lock_cf_tick();
        self.register_snap_mgr_gc_tick();
        self.register_consistency_check_tick();
    }
}

pub struct RaftPoller<T: 'static, C: 'static> {
    tag: String,
    store_msg_buf: Vec<StoreMsg>,
    peer_msg_buf: Vec<PeerMsg>,
    previous_metrics: RaftMetrics,
    timer: SlowTimer,
    poll_ctx: PollContext<T, C>,
    pending_proposals: Vec<RegionProposal>,
    messages_per_tick: usize,
}

impl<T: Transport, C: PdClient> RaftPoller<T, C> {
    fn handle_raft_ready(&mut self, peers: &mut [Box<PeerFsm>]) {
        // Only enable the fail point when the store id is equal to 3, which is
        // the id of slow store in tests.
        fail_point!("on_raft_ready", self.poll_ctx.store_id() == 3, |_| {});
        if !self.pending_proposals.is_empty() {
            for prop in self.pending_proposals.drain(..) {
                self.poll_ctx
                    .apply_router
                    .schedule_task(prop.region_id, ApplyTask::Proposal(prop));
            }
        }
        if self.poll_ctx.need_flush_trans {
            self.poll_ctx.trans.flush();
            self.poll_ctx.need_flush_trans = false;
        }
        let ready_cnt = self.poll_ctx.ready_res.len();
        self.poll_ctx.raft_metrics.ready.has_ready_region += ready_cnt as u64;
        fail_point!("raft_before_save");
        if !self.poll_ctx.kv_wb.is_empty() {
            let mut write_opts = WriteOptions::new();
            write_opts.set_sync(true);
            self.poll_ctx
                .engines
                .kv
                .write_opt(&self.poll_ctx.kv_wb, &write_opts)
                .unwrap_or_else(|e| {
                    panic!("{} failed to save append state result: {:?}", self.tag, e);
                });
            let data_size = self.poll_ctx.kv_wb.data_size();
            if data_size > KV_WB_SHRINK_SIZE {
                self.poll_ctx.kv_wb = WriteBatch::with_capacity(4 * 1024);
            } else {
                self.poll_ctx.kv_wb.clear();
            }
        }
        fail_point!("raft_between_save");
        if !self.poll_ctx.raft_wb.is_empty() {
            let mut write_opts = WriteOptions::new();
            write_opts.set_sync(self.poll_ctx.cfg.sync_log || self.poll_ctx.sync_log);
            self.poll_ctx
                .engines
                .raft
                .write_opt(&self.poll_ctx.raft_wb, &write_opts)
                .unwrap_or_else(|e| {
                    panic!("{} failed to save raft append result: {:?}", self.tag, e);
                });
            let data_size = self.poll_ctx.raft_wb.data_size();
            if data_size > RAFT_WB_SHRINK_SIZE {
                self.poll_ctx.raft_wb = WriteBatch::with_capacity(4 * 1024);
            } else {
                self.poll_ctx.raft_wb.clear();
            }
        }
        fail_point!("raft_after_save");
        if ready_cnt != 0 {
            let mut batch_pos = 0;
            let mut ready_res = mem::replace(&mut self.poll_ctx.ready_res, Vec::default());
            for (ready, invoke_ctx) in ready_res.drain(..) {
                let region_id = invoke_ctx.region_id;
                if peers[batch_pos].region_id() == region_id {
                } else {
                    while peers[batch_pos].region_id() != region_id {
                        batch_pos += 1;
                    }
                }
                PeerFsmDelegate::new(&mut peers[batch_pos], &mut self.poll_ctx)
                    .post_raft_ready_append(ready, invoke_ctx);
            }
        }
        let dur = self.timer.elapsed();
        if !self.poll_ctx.is_busy {
            let election_timeout = Duration::from_millis(
                self.poll_ctx.cfg.raft_base_tick_interval.as_millis()
                    * self.poll_ctx.cfg.raft_election_timeout_ticks as u64,
            );
            if dur >= election_timeout {
                self.poll_ctx.is_busy = true;
            }
        }

        self.poll_ctx
            .raft_metrics
            .append_log
            .observe(duration_to_sec(dur) as f64);

        if self.poll_ctx.need_flush_trans {
            self.poll_ctx.trans.flush();
            self.poll_ctx.need_flush_trans = false;
        }

        slow_log!(
            self.timer,
            "{} handle {} pending peers include {} ready, {} entries, {} messages and {} \
             snapshots",
            self.tag,
            self.poll_ctx.pending_count,
            ready_cnt,
            self.poll_ctx.raft_metrics.ready.append - self.previous_metrics.ready.append,
            self.poll_ctx.raft_metrics.ready.message - self.previous_metrics.ready.message,
            self.poll_ctx.raft_metrics.ready.snapshot - self.previous_metrics.ready.snapshot
        );
    }
}

impl<T: Transport, C: PdClient> PollHandler<PeerFsm, StoreFsm> for RaftPoller<T, C> {
    fn begin(&mut self, batch_size: usize) {
        self.previous_metrics = self.poll_ctx.raft_metrics.clone();
        self.poll_ctx.pending_count = 0;
        self.poll_ctx.sync_log = false;
        self.poll_ctx.has_ready = false;
        self.poll_ctx.need_flush_trans = false;
        if self.pending_proposals.capacity() == 0 {
            self.pending_proposals = Vec::with_capacity(batch_size);
        }
        self.timer = SlowTimer::new();
    }

    fn handle_control(&mut self, store: &mut StoreFsm) -> Option<usize> {
        let mut expected_msg_count = None;
        while self.store_msg_buf.len() < self.messages_per_tick {
            match store.receiver.try_recv() {
                Ok(msg) => self.store_msg_buf.push(msg),
                Err(TryRecvError::Empty) => {
                    expected_msg_count = Some(0);
                    break;
                }
                Err(TryRecvError::Disconnected) => {
                    store.store.stopped = true;
                    expected_msg_count = Some(0);
                    break;
                }
            }
        }
        let mut delegate = StoreFsmDelegate {
            fsm: store,
            ctx: &mut self.poll_ctx,
        };
        delegate.handle_msgs(&mut self.store_msg_buf);
        expected_msg_count
    }

    fn handle_normal(&mut self, peer: &mut PeerFsm) -> Option<usize> {
        let mut expected_msg_count = None;
        if peer.have_pending_merge_apply_result() {
            expected_msg_count = Some(peer.receiver.len());
            let mut delegate = PeerFsmDelegate::new(peer, &mut self.poll_ctx);
            if !delegate.resume_handling_pending_apply_result() {
                return expected_msg_count;
            }
            expected_msg_count = None;
        }

        while self.peer_msg_buf.len() < self.messages_per_tick {
            match peer.receiver.try_recv() {
                // TODO: we may need a way to optimize the message copy.
                Ok(msg) => {
                    fail_point!(
                        "pause_on_peer_destroy_res",
                        peer.peer_id() == 1
                            && match msg {
                                PeerMsg::ApplyRes {
                                    res: ApplyTaskRes::Destroy { .. },
                                } => true,
                                _ => false,
                            },
                        |_| unreachable!()
                    );
                    self.peer_msg_buf.push(msg)
                }
                Err(TryRecvError::Empty) => {
                    expected_msg_count = Some(0);
                    break;
                }
                Err(TryRecvError::Disconnected) => {
                    peer.stop();
                    expected_msg_count = Some(0);
                    break;
                }
            }
        }
        let mut delegate = PeerFsmDelegate::new(peer, &mut self.poll_ctx);
        delegate.handle_msgs(&mut self.peer_msg_buf);
        delegate.collect_ready(&mut self.pending_proposals);
        expected_msg_count
    }

    fn end(&mut self, peers: &mut [Box<PeerFsm>]) {
        if self.poll_ctx.has_ready {
            self.handle_raft_ready(peers);
        }
        if self.poll_ctx.need_flush_trans {
            self.poll_ctx.trans.flush();
            self.poll_ctx.need_flush_trans = false;
        }
        if !self.poll_ctx.queued_snapshot.is_empty() {
            let mut meta = self.poll_ctx.store_meta.lock().unwrap();
            meta.pending_snapshot_regions
                .retain(|r| !self.poll_ctx.queued_snapshot.contains(&r.get_id()));
            self.poll_ctx.queued_snapshot.clear();
        }
        self.poll_ctx
            .raft_metrics
            .process_ready
            .observe(duration_to_sec(self.timer.elapsed()) as f64);
        self.poll_ctx.raft_metrics.flush();
        self.poll_ctx.store_stat.flush();
    }
}

pub struct RaftPollerBuilder<T, C> {
    pub cfg: Arc<Config>,
    pub store: metapb::Store,
    pd_scheduler: FutureScheduler<PdTask>,
    raftlog_gc_scheduler: Scheduler<RaftlogGcTask>,
    consistency_check_scheduler: Scheduler<ConsistencyCheckTask>,
    split_check_scheduler: Scheduler<SplitCheckTask>,
    cleanup_sst_scheduler: Scheduler<CleanupSSTTask>,
    pub region_scheduler: Scheduler<RegionTask>,
    apply_router: ApplyRouter,
    pub router: RaftRouter,
    compact_scheduler: Scheduler<CompactTask>,
    pub importer: Arc<SSTImporter>,
    store_meta: Arc<Mutex<StoreMeta>>,
    future_poller: ThreadPoolSender,
    snap_mgr: SnapManager,
    pub coprocessor_host: Arc<CoprocessorHost>,
    trans: T,
    pd_client: Arc<C>,
    global_stat: GlobalStoreStat,
    pub engines: Engines,
    applying_snap_count: Arc<AtomicUsize>,
}

impl<T, C> RaftPollerBuilder<T, C> {
    /// Initialize this store. It scans the db engine, loads all regions
    /// and their peers from it, and schedules snapshot worker if necessary.
    /// WARN: This store should not be used before initialized.
    fn init(&mut self) -> Result<Vec<(LooseBoundedSender<PeerMsg>, Box<PeerFsm>)>> {
        // Scan region meta to get saved regions.
        let start_key = keys::REGION_META_MIN_KEY;
        let end_key = keys::REGION_META_MAX_KEY;
        let kv_engine = Arc::clone(&self.engines.kv);
        let store_id = self.store.get_id();
        let mut total_count = 0;
        let mut tombstone_count = 0;
        let mut applying_count = 0;
        let mut region_peers = vec![];

        let t = Instant::now();
        let mut kv_wb = WriteBatch::new();
        let mut raft_wb = WriteBatch::new();
        let mut applying_regions = vec![];
        let mut merging_count = 0;
        let mut meta = self.store_meta.lock().unwrap();
        kv_engine.scan_cf(CF_RAFT, start_key, end_key, false, |key, value| {
            let (region_id, suffix) = box_try!(keys::decode_region_meta_key(key));
            if suffix != keys::REGION_STATE_SUFFIX {
                return Ok(true);
            }

            total_count += 1;

            let local_state = protobuf::parse_from_bytes::<RegionLocalState>(value)?;
            let region = local_state.get_region();
            if local_state.get_state() == PeerState::Tombstone {
                tombstone_count += 1;
                debug!("region is tombstone"; "region" => ?region, "store_id" => store_id);
                self.clear_stale_meta(&mut kv_wb, &mut raft_wb, &local_state);
                return Ok(true);
            }
            if local_state.get_state() == PeerState::Applying {
                // in case of restart happen when we just write region state to Applying,
                // but not write raft_local_state to raft rocksdb in time.
                box_try!(peer_storage::recover_from_applying_state(
                    &self.engines,
                    &raft_wb,
                    region_id
                ));
                applying_count += 1;
                applying_regions.push(region.clone());
                return Ok(true);
            }

            let (tx, mut peer) = box_try!(PeerFsm::create(
                store_id,
                &self.cfg,
                self.region_scheduler.clone(),
                self.engines.clone(),
                region,
            ));
            if local_state.get_state() == PeerState::Merging {
                info!("region is merging"; "region" => ?region, "store_id" => store_id);
                merging_count += 1;
                peer.set_pending_merge_state(local_state.get_merge_state().to_owned());
            }
            meta.region_ranges.insert(enc_end_key(region), region_id);
            meta.regions.insert(region_id, region.clone());
            // No need to check duplicated here, because we use region id as the key
            // in DB.
            region_peers.push((tx, peer));
            self.coprocessor_host.on_region_changed(
                region,
                RegionChangeEvent::Create,
                StateRole::Follower,
            );
            Ok(true)
        })?;

        if !kv_wb.is_empty() {
            self.engines.kv.write(&kv_wb).unwrap();
            self.engines.kv.sync_wal().unwrap();
        }
        if !raft_wb.is_empty() {
            self.engines.raft.write(&raft_wb).unwrap();
            self.engines.raft.sync_wal().unwrap();
        }

        // schedule applying snapshot after raft writebatch were written.
        for region in applying_regions {
            info!("region is applying snapshot"; "region" => ?region, "store_id" => store_id);
            let (tx, mut peer) = PeerFsm::create(
                store_id,
                &self.cfg,
                self.region_scheduler.clone(),
                self.engines.clone(),
                &region,
            )?;
            peer.schedule_applying_snapshot();
            meta.region_ranges
                .insert(enc_end_key(&region), region.get_id());
            meta.regions.insert(region.get_id(), region);
            region_peers.push((tx, peer));
        }

        info!(
            "start store";
            "store_id" => store_id,
            "region_count" => total_count,
            "tombstone_count" => tombstone_count,
            "applying_count" =>  applying_count,
            "merge_count" => merging_count,
            "takes" => ?t.elapsed(),
        );

        self.clear_stale_data(&meta)?;

        Ok(region_peers)
    }

    fn clear_stale_meta(
        &self,
        kv_wb: &mut WriteBatch,
        raft_wb: &mut WriteBatch,
        origin_state: &RegionLocalState,
    ) {
        let region = origin_state.get_region();
        let raft_key = keys::raft_state_key(region.get_id());
        let raft_state = match self.engines.raft.get_msg(&raft_key).unwrap() {
            // it has been cleaned up.
            None => return,
            Some(value) => value,
        };

        peer_storage::clear_meta(&self.engines, kv_wb, raft_wb, region.get_id(), &raft_state)
            .unwrap();
        let key = keys::region_state_key(region.get_id());
        let handle = rocks::util::get_cf_handle(&self.engines.kv, CF_RAFT).unwrap();
        kv_wb.put_msg_cf(handle, &key, origin_state).unwrap();
    }

    /// `clear_stale_data` clean up all possible garbage data.
    fn clear_stale_data(&self, meta: &StoreMeta) -> Result<()> {
        let t = Instant::now();

        let mut ranges = Vec::new();
        let mut last_start_key = keys::data_key(b"");
        for region_id in meta.region_ranges.values() {
            let region = &meta.regions[region_id];
            let start_key = keys::enc_start_key(region);
            ranges.push((last_start_key, start_key));
            last_start_key = keys::enc_end_key(region);
        }
        ranges.push((last_start_key, keys::DATA_MAX_KEY.to_vec()));

        rocks::util::roughly_cleanup_ranges(&self.engines.kv, &ranges)?;

        info!(
            "cleans up garbage data";
            "store_id" => self.store.get_id(),
            "garbage_range_count" => ranges.len(),
            "takes" => ?t.elapsed()
        );

        Ok(())
    }
}

impl<T, C> HandlerBuilder<PeerFsm, StoreFsm> for RaftPollerBuilder<T, C>
where
    T: Transport + 'static,
    C: PdClient + 'static,
{
    type Handler = RaftPoller<T, C>;

    fn build(&mut self) -> RaftPoller<T, C> {
        let ctx = PollContext {
            cfg: self.cfg.clone(),
            store: self.store.clone(),
            pd_scheduler: self.pd_scheduler.clone(),
            raftlog_gc_scheduler: self.raftlog_gc_scheduler.clone(),
            consistency_check_scheduler: self.consistency_check_scheduler.clone(),
            split_check_scheduler: self.split_check_scheduler.clone(),
            cleanup_sst_scheduler: self.cleanup_sst_scheduler.clone(),
            region_scheduler: self.region_scheduler.clone(),
            apply_router: self.apply_router.clone(),
            router: self.router.clone(),
            compact_scheduler: self.compact_scheduler.clone(),
            importer: self.importer.clone(),
            store_meta: self.store_meta.clone(),
            future_poller: self.future_poller.clone(),
            raft_metrics: RaftMetrics::default(),
            snap_mgr: self.snap_mgr.clone(),
            applying_snap_count: self.applying_snap_count.clone(),
            coprocessor_host: self.coprocessor_host.clone(),
            timer: SteadyTimer::default(),
            trans: self.trans.clone(),
            pd_client: self.pd_client.clone(),
            global_stat: self.global_stat.clone(),
            store_stat: self.global_stat.local(),
            engines: self.engines.clone(),
            kv_wb: WriteBatch::new(),
            raft_wb: WriteBatch::with_capacity(4 * 1024),
            pending_count: 0,
            sync_log: false,
            is_busy: false,
            has_ready: false,
            ready_res: Vec::new(),
            need_flush_trans: false,
            queued_snapshot: HashSet::default(),
        };
        RaftPoller {
            tag: format!("[store {}]", ctx.store.get_id()),
            store_msg_buf: Vec::with_capacity(ctx.cfg.messages_per_tick),
            peer_msg_buf: Vec::with_capacity(ctx.cfg.messages_per_tick),
            previous_metrics: ctx.raft_metrics.clone(),
            timer: SlowTimer::new(),
            messages_per_tick: ctx.cfg.messages_per_tick,
            poll_ctx: ctx,
            pending_proposals: Vec::new(),
        }
    }
}

struct Workers {
    pd_worker: FutureWorker<PdTask>,
    raftlog_gc_worker: Worker<RaftlogGcTask>,
    consistency_check_worker: Worker<ConsistencyCheckTask>,
    split_check_worker: Worker<SplitCheckTask>,
    cleanup_sst_worker: Worker<CleanupSSTTask>,
    region_worker: Worker<RegionTask>,
    compact_worker: Worker<CompactTask>,
    coprocessor_host: Arc<CoprocessorHost>,
    future_poller: ThreadPool,
}

pub struct RaftBatchSystem {
    system: BatchSystem<PeerFsm, StoreFsm>,
    apply_router: ApplyRouter,
    apply_system: ApplyBatchSystem,
    router: RaftRouter,
    workers: Option<Workers>,
}

impl RaftBatchSystem {
    pub fn router(&self) -> RaftRouter {
        self.router.clone()
    }

    pub fn spawn<T: Transport + 'static, C: PdClient + 'static>(
        &mut self,
        meta: metapb::Store,
        mut cfg: Config,
        engines: Engines,
        trans: T,
        pd_client: Arc<C>,
        mgr: SnapManager,
        pd_worker: FutureWorker<PdTask>,
        store_meta: Arc<Mutex<StoreMeta>>,
        mut coprocessor_host: CoprocessorHost,
        importer: Arc<SSTImporter>,
    ) -> Result<()> {
        assert!(self.workers.is_none());
        // TODO: we can get cluster meta regularly too later.
        cfg.validate()?;

        // TODO load coprocessors from configuration
        coprocessor_host
            .registry
            .register_admin_observer(100, Box::new(SplitObserver));

        let workers = Workers {
            split_check_worker: Worker::new("split-check"),
            region_worker: Worker::new("snapshot-worker"),
            raftlog_gc_worker: Worker::new("raft-gc-worker"),
            compact_worker: Worker::new("compact-worker"),
            pd_worker,
            consistency_check_worker: Worker::new("consistency-check"),
            cleanup_sst_worker: Worker::new("cleanup-sst"),
            coprocessor_host: Arc::new(coprocessor_host),
            future_poller: tokio_threadpool::Builder::new()
                .name_prefix("future-poller")
                .pool_size(cfg.future_poll_size)
                .build(),
        };
        let mut builder = RaftPollerBuilder {
            cfg: Arc::new(cfg),
            store: meta,
            engines,
            router: self.router.clone(),
            split_check_scheduler: workers.split_check_worker.scheduler(),
            region_scheduler: workers.region_worker.scheduler(),
            raftlog_gc_scheduler: workers.raftlog_gc_worker.scheduler(),
            compact_scheduler: workers.compact_worker.scheduler(),
            pd_scheduler: workers.pd_worker.scheduler(),
            consistency_check_scheduler: workers.consistency_check_worker.scheduler(),
            cleanup_sst_scheduler: workers.cleanup_sst_worker.scheduler(),
            apply_router: self.apply_router.clone(),
            trans,
            pd_client,
            coprocessor_host: workers.coprocessor_host.clone(),
            importer,
            snap_mgr: mgr,
            global_stat: GlobalStoreStat::default(),
            store_meta,
            applying_snap_count: Arc::new(AtomicUsize::new(0)),
            future_poller: workers.future_poller.sender().clone(),
        };
        let region_peers = builder.init()?;
        self.start_system(workers, region_peers, builder)?;
        Ok(())
    }

    fn start_system<T: Transport + 'static, C: PdClient + 'static>(
        &mut self,
        mut workers: Workers,
        region_peers: Vec<(LooseBoundedSender<PeerMsg>, Box<PeerFsm>)>,
        builder: RaftPollerBuilder<T, C>,
    ) -> Result<()> {
        builder.snap_mgr.init()?;

        let engines = builder.engines.clone();
        let snap_mgr = builder.snap_mgr.clone();
        let cfg = builder.cfg.clone();
        let store = builder.store.clone();
        let pd_client = builder.pd_client.clone();
        let importer = builder.importer.clone();

        let apply_poller_builder = ApplyPollerBuilder::new(
            &builder,
            ApplyNotifier::Router(self.router.clone()),
            self.apply_router.clone(),
        );
        self.apply_system
            .schedule_all(region_peers.iter().map(|pair| pair.1.get_peer()));
<<<<<<< HEAD
        {
            let mut meta = builder.store_meta.lock().unwrap();
            for (_, peer_fsm) in &region_peers {
                let peer = peer_fsm.get_peer();
                meta.readers
                    .insert(peer_fsm.region_id(), ReadDelegate::from_peer(peer));
            }
        }
=======

        let router = Mutex::new(self.router.clone());
        pd_client.handle_reconnect(move || {
            router
                .lock()
                .unwrap()
                .broadcast_normal(|| PeerMsg::HeartbeatPd);
        });

        let reader = LocalReader::new(&builder, region_peers.iter().map(|pair| pair.1.get_peer()));
>>>>>>> ece3bac7

        let tag = format!("raftstore-{}", store.get_id());
        self.system.spawn(tag, builder);
        let mut mailboxes = Vec::with_capacity(region_peers.len());
        let mut address = Vec::with_capacity(region_peers.len());
        for (tx, fsm) in region_peers {
            address.push(fsm.region_id());
            mailboxes.push((fsm.region_id(), BasicMailbox::new(tx, fsm)));
        }
        self.router.register_all(mailboxes);
        // Make sure Msg::Start is the first message each FSM received.
        self.router
            .send_control(StoreMsg::Start {
                store: store.clone(),
            })
            .unwrap();
        for addr in address {
            self.router.force_send(addr, PeerMsg::Start).unwrap();
        }

        self.apply_system
            .spawn("apply".to_owned(), apply_poller_builder);

        let split_check_runner = SplitCheckRunner::new(
            Arc::clone(&engines.kv),
            self.router.clone(),
            Arc::clone(&workers.coprocessor_host),
        );
        box_try!(workers.split_check_worker.start(split_check_runner));

        let region_runner = RegionRunner::new(
            engines.clone(),
            snap_mgr,
            cfg.snap_apply_batch_size.0 as usize,
            cfg.use_delete_range,
            cfg.clean_stale_peer_delay.0,
        );
        let timer = RegionRunner::new_timer();
        box_try!(workers.region_worker.start_with_timer(region_runner, timer));

        let raftlog_gc_runner = RaftlogGcRunner::new(None);
        box_try!(workers.raftlog_gc_worker.start(raftlog_gc_runner));

        let compact_runner = CompactRunner::new(Arc::clone(&engines.kv));
        box_try!(workers.compact_worker.start(compact_runner));

        let pd_runner = PdRunner::new(
            store.get_id(),
            Arc::clone(&pd_client),
            self.router.clone(),
            Arc::clone(&engines.kv),
            workers.pd_worker.scheduler(),
            cfg.pd_heartbeat_tick_interval.as_secs(),
        );
        box_try!(workers.pd_worker.start(pd_runner));

        let consistency_check_runner = ConsistencyCheckRunner::new(self.router.clone());
        box_try!(workers
            .consistency_check_worker
            .start(consistency_check_runner));

        let cleanup_sst_runner = CleanupSSTRunner::new(
            store.get_id(),
            self.router.clone(),
            Arc::clone(&importer),
            Arc::clone(&pd_client),
        );
        box_try!(workers.cleanup_sst_worker.start(cleanup_sst_runner));

        if let Err(e) = sys_util::thread::set_priority(sys_util::HIGH_PRI) {
            warn!("set thread priority for raftstore failed"; "error" => ?e);
        }
        self.workers = Some(workers);
        Ok(())
    }

    pub fn shutdown(&mut self) {
        if self.workers.is_none() {
            return;
        }
        let mut workers = self.workers.take().unwrap();
        // Wait all workers finish.
        let mut handles: Vec<Option<thread::JoinHandle<()>>> = vec![];
        handles.push(workers.split_check_worker.stop());
        handles.push(workers.region_worker.stop());
        handles.push(workers.raftlog_gc_worker.stop());
        handles.push(workers.compact_worker.stop());
        handles.push(workers.pd_worker.stop());
        handles.push(workers.consistency_check_worker.stop());
        handles.push(workers.cleanup_sst_worker.stop());
        self.apply_system.shutdown();
        self.system.shutdown();
        for h in handles {
            if let Some(h) = h {
                h.join().unwrap();
            }
        }
        workers.coprocessor_host.shutdown();
        workers.future_poller.shutdown_now().wait().unwrap();
    }
}

pub fn create_raft_batch_system(cfg: &Config) -> (RaftRouter, RaftBatchSystem) {
    let (store_tx, store_fsm) = StoreFsm::new(cfg);
    let (apply_router, apply_system) = create_apply_batch_system(&cfg);
    let (router, system) = batch::create_system(
        cfg.store_pool_size,
        cfg.store_max_batch_size,
        store_tx,
        store_fsm,
    );
    let system = RaftBatchSystem {
        system,
        workers: None,
        apply_router,
        apply_system,
        router: router.clone(),
    };
    (router, system)
}

impl<'a, T: Transport, C: PdClient> StoreFsmDelegate<'a, T, C> {
    /// Checks if the message is targeting a stale peer.
    ///
    /// Returns true means the message can be dropped silently.
    fn check_msg(&mut self, msg: &RaftMessage) -> Result<bool> {
        let region_id = msg.get_region_id();
        let from_epoch = msg.get_region_epoch();
        let msg_type = msg.get_message().get_msg_type();
        let is_vote_msg = util::is_vote_msg(msg.get_message());
        let from_store_id = msg.get_from_peer().get_store_id();

        // Check if the target peer is tomebtone.
        let state_key = keys::region_state_key(region_id);
        let local_state: RegionLocalState =
            match self.ctx.engines.kv.get_msg_cf(CF_RAFT, &state_key)? {
                Some(state) => state,
                None => return Ok(false),
            };

        if local_state.get_state() != PeerState::Tombstone {
            // Maybe split, but not registered yet.
            self.ctx.raft_metrics.message_dropped.region_nonexistent += 1;
            if util::is_first_vote_msg(msg.get_message()) {
                let mut meta = self.ctx.store_meta.lock().unwrap();
                // Last check on whether target peer is created, otherwise, the
                // vote message will never be comsumed.
                if meta.regions.contains_key(&region_id) {
                    return Ok(false);
                }
                meta.pending_votes.push(msg.to_owned());
                info!(
                    "region doesn't exist yet, wait for it to be split";
                    "region_id" => region_id
                );
                return Ok(true);
            }
            return Err(box_err!(
                "[region {}] region not exist but not tombstone: {:?}",
                region_id,
                local_state
            ));
        }
        debug!(
            "region is in tombstone state";
            "region_id" => region_id,
            "region_local_state" => ?local_state,
        );
        let region = local_state.get_region();
        let region_epoch = region.get_region_epoch();
        if local_state.has_merge_state() {
            info!(
                "merged peer receives a stale message";
                "region_id" => region_id,
                "current_region_epoch" => ?region_epoch,
                "msg_type" => ?msg_type,
            );

            let merge_target = if let Some(peer) = util::find_peer(region, from_store_id) {
                // Maybe the target is promoted from learner to voter, but the follower
                // doesn't know it. So we only compare peer id.
                assert_eq!(peer.get_id(), msg.get_from_peer().get_id());
                // Let stale peer decides whether it should wait for merging or just remove
                // itself.
                Some(local_state.get_merge_state().get_target().to_owned())
            } else {
                // If a peer is isolated before prepare_merge and conf remove, it should just
                // remove itself.
                None
            };
            self.ctx
                .handle_stale_msg(msg, region_epoch.clone(), true, merge_target);
            return Ok(true);
        }
        // The region in this peer is already destroyed
        if util::is_epoch_stale(from_epoch, region_epoch) {
            info!(
                "tombstone peer receives a stale message";
                "region_id" => region_id,
                "from_region_epoch" => ?from_epoch,
                "current_region_epoch" => ?region_epoch,
                "msg_type" => ?msg_type,
            );

            let not_exist = util::find_peer(region, from_store_id).is_none();
            self.ctx
                .handle_stale_msg(msg, region_epoch.clone(), is_vote_msg && not_exist, None);

            return Ok(true);
        }

        if from_epoch.get_conf_ver() == region_epoch.get_conf_ver() {
            self.ctx.raft_metrics.message_dropped.region_tombstone_peer += 1;
            return Err(box_err!(
                "tombstone peer [epoch: {:?}] receive an invalid \
                 message {:?}, ignore it",
                region_epoch,
                msg_type
            ));
        }

        Ok(false)
    }

    fn on_raft_message(&mut self, mut msg: RaftMessage) -> Result<()> {
        let region_id = msg.get_region_id();
        match self.ctx.router.send(region_id, PeerMsg::RaftMessage(msg)) {
            Ok(()) | Err(TrySendError::Full(_)) => return Ok(()),
            Err(TrySendError::Disconnected(PeerMsg::RaftMessage(m))) => msg = m,
            e => panic!(
                "[store {}] [region {}] unexpected redirect error: {:?}",
                self.fsm.store.id, region_id, e
            ),
        }

        debug!(
            "handle raft message";
            "from_peer_id" => msg.get_from_peer().get_id(),
            "to_peer_id" => msg.get_to_peer().get_id(),
            "store_id" => self.fsm.store.id,
            "region_id" => region_id,
            "msg_type" => ?msg.get_message().get_msg_type(),
        );

        if msg.get_to_peer().get_store_id() != self.ctx.store_id() {
            warn!(
                "store not match, ignore it";
                "store_id" => self.ctx.store_id(),
                "to_store_id" => msg.get_to_peer().get_store_id(),
                "region_id" => region_id,
            );
            self.ctx.raft_metrics.message_dropped.mismatch_store_id += 1;
            return Ok(());
        }

        if !msg.has_region_epoch() {
            error!(
                "missing epoch in raft message, ignore it";
                "region_id" => region_id,
            );
            self.ctx.raft_metrics.message_dropped.mismatch_region_epoch += 1;
            return Ok(());
        }
        if msg.get_is_tombstone() || msg.has_merge_target() {
            // Target tombstone peer doesn't exist, so ignore it.
            return Ok(());
        }
        if self.check_msg(&msg)? {
            return Ok(());
        }
        if !self.maybe_create_peer(region_id, &msg)? {
            return Ok(());
        }
        let _ = self.ctx.router.send(region_id, PeerMsg::RaftMessage(msg));
        Ok(())
    }

    /// If target peer doesn't exist, create it.
    ///
    /// return false to indicate that target peer is in invalid state or
    /// doesn't exist and can't be created.
    fn maybe_create_peer(&mut self, region_id: u64, msg: &RaftMessage) -> Result<bool> {
        let target = msg.get_to_peer();
        // we may encounter a message with larger peer id, which means
        // current peer is stale, then we should remove current peer
        let mut guard = self.ctx.store_meta.lock().unwrap();
        let meta: &mut StoreMeta = &mut *guard;
        if meta.regions.contains_key(&region_id) {
            return Ok(true);
        }

        if !is_initial_msg(msg.get_message()) {
            let msg_type = msg.get_message().get_msg_type();
            debug!(
                "target peer doesn't exist, stale message";
                "target_peer" => ?target,
                "region_id" => region_id,
                "msg_type" => ?msg_type,
            );
            self.ctx.raft_metrics.message_dropped.stale_msg += 1;
            return Ok(false);
        }

        let mut regions_to_destroy = vec![];
        for (_, id) in meta.region_ranges.range((
            Excluded(data_key(msg.get_start_key())),
            Unbounded::<Vec<u8>>,
        )) {
            let exist_region = &meta.regions[&id];
            if enc_start_key(exist_region) >= data_end_key(msg.get_end_key()) {
                break;
            }

            debug!(
                "msg is overlapped with exist region";
                "region_id" => region_id,
                "msg" => ?msg,
                "exist_region" => ?exist_region,
            );
            if util::is_first_vote_msg(msg.get_message()) {
                meta.pending_votes.push(msg.to_owned());
            }

            // Make sure the range of region from msg is covered by existing regions.
            // If so, means that the region may be generated by some kinds of split
            // and merge by catching logs. So there is no need to accept a snapshot.
            if !is_range_covered(
                &meta.region_ranges,
                |id: u64| &meta.regions[&id],
                data_key(msg.get_start_key()),
                data_end_key(msg.get_end_key()),
            ) {
                if maybe_destroy_source(
                    meta,
                    region_id,
                    exist_region.get_id(),
                    msg.get_region_epoch().to_owned(),
                ) {
                    regions_to_destroy.push(exist_region.get_id());
                    continue;
                }
            }
            self.ctx.raft_metrics.message_dropped.region_overlap += 1;
            return Ok(false);
        }

        for id in regions_to_destroy {
            self.ctx
                .router
                .force_send(
                    id,
                    PeerMsg::CasualMessage(CasualMessage::MergeResult {
                        target: target.clone(),
                        stale: true,
                    }),
                )
                .unwrap();
        }

        // New created peers should know it's learner or not.
        let (tx, peer) = PeerFsm::replicate(
            self.ctx.store_id(),
            &self.ctx.cfg,
            self.ctx.region_scheduler.clone(),
            self.ctx.engines.clone(),
            region_id,
            target.clone(),
        )?;
        // following snapshot may overlap, should insert into region_ranges after
        // snapshot is applied.
        meta.regions
            .insert(region_id, peer.get_peer().region().to_owned());
        let mailbox = BasicMailbox::new(tx, peer);
        self.ctx.router.register(region_id, mailbox);
        self.ctx
            .router
            .force_send(region_id, PeerMsg::Start)
            .unwrap();
        Ok(true)
    }

    fn on_compaction_finished(&mut self, event: CompactedEvent) {
        // If size declining is trivial, skip.
        let total_bytes_declined = if event.total_input_bytes > event.total_output_bytes {
            event.total_input_bytes - event.total_output_bytes
        } else {
            0
        };
        if total_bytes_declined < self.ctx.cfg.region_split_check_diff.0
            || total_bytes_declined * 10 < event.total_input_bytes
        {
            return;
        }

        let output_level_str = event.output_level.to_string();
        COMPACTION_DECLINED_BYTES
            .with_label_values(&[&output_level_str])
            .observe(total_bytes_declined as f64);

        // self.cfg.region_split_check_diff.0 / 16 is an experienced value.
        let mut region_declined_bytes = {
            let meta = self.ctx.store_meta.lock().unwrap();
            calc_region_declined_bytes(
                event,
                &meta.region_ranges,
                self.ctx.cfg.region_split_check_diff.0 / 16,
            )
        };

        COMPACTION_RELATED_REGION_COUNT
            .with_label_values(&[&output_level_str])
            .observe(region_declined_bytes.len() as f64);

        for (region_id, declined_bytes) in region_declined_bytes.drain(..) {
            let _ = self.ctx.router.send(
                region_id,
                PeerMsg::CasualMessage(CasualMessage::CompactionDeclinedBytes {
                    bytes: declined_bytes,
                }),
            );
        }
    }

    fn register_compact_check_tick(&self) {
        self.ctx.schedule_store_tick(
            StoreTick::CompactCheck,
            self.ctx.cfg.region_compact_check_interval.0,
        )
    }

    fn on_compact_check_tick(&mut self) {
        self.register_compact_check_tick();
        if self.ctx.compact_scheduler.is_busy() {
            debug!(
                "compact worker is busy, check space redundancy next time";
                "store_id" => self.fsm.store.id,
            );
            return;
        }

        if rocks::util::auto_compactions_is_disabled(&self.ctx.engines.kv) {
            debug!(
                "skip compact check when disabled auto compactions";
                "store_id" => self.fsm.store.id,
            );
            return;
        }

        // Start from last checked key.
        let mut ranges_need_check =
            Vec::with_capacity(self.ctx.cfg.region_compact_check_step as usize + 1);
        ranges_need_check.push(self.fsm.store.last_compact_checked_key.clone());

        let largest_key = {
            let meta = self.ctx.store_meta.lock().unwrap();
            if meta.region_ranges.is_empty() {
                debug!(
                    "there is no range need to check";
                    "store_id" => self.fsm.store.id
                );
                return;
            }

            // Collect continuous ranges.
            let left_ranges = meta.region_ranges.range((
                Excluded(self.fsm.store.last_compact_checked_key.clone()),
                Unbounded::<Key>,
            ));
            ranges_need_check.extend(
                left_ranges
                    .take(self.ctx.cfg.region_compact_check_step as usize)
                    .map(|(k, _)| k.to_owned()),
            );

            // Update last_compact_checked_key.
            meta.region_ranges.keys().last().unwrap().to_vec()
        };

        let last_key = ranges_need_check.last().unwrap().clone();
        if last_key == largest_key {
            // Range [largest key, DATA_MAX_KEY) also need to check.
            if last_key != keys::DATA_MAX_KEY.to_vec() {
                ranges_need_check.push(keys::DATA_MAX_KEY.to_vec());
            }
            // Next task will start from the very beginning.
            self.fsm.store.last_compact_checked_key = keys::DATA_MIN_KEY.to_vec();
        } else {
            self.fsm.store.last_compact_checked_key = last_key;
        }

        // Schedule the task.
        let cf_names = vec![CF_DEFAULT.to_owned(), CF_WRITE.to_owned()];
        if let Err(e) = self
            .ctx
            .compact_scheduler
            .schedule(CompactTask::CheckAndCompact {
                cf_names,
                ranges: ranges_need_check,
                tombstones_num_threshold: self.ctx.cfg.region_compact_min_tombstones,
                tombstones_percent_threshold: self.ctx.cfg.region_compact_tombstones_percent,
            })
        {
            error!(
                "schedule space check task failed";
                "store_id" => self.fsm.store.id,
                "err" => ?e,
            );
        }
    }

    fn store_heartbeat_pd(&mut self) {
        let mut stats = StoreStats::new();

        let used_size = self.ctx.snap_mgr.get_total_snap_size();
        stats.set_used_size(used_size);
        stats.set_store_id(self.ctx.store_id());
        {
            let meta = self.ctx.store_meta.lock().unwrap();
            stats.set_region_count(meta.regions.len() as u32);
        }

        let snap_stats = self.ctx.snap_mgr.stats();
        stats.set_sending_snap_count(snap_stats.sending_count as u32);
        stats.set_receiving_snap_count(snap_stats.receiving_count as u32);
        STORE_SNAPSHOT_TRAFFIC_GAUGE_VEC
            .with_label_values(&["sending"])
            .set(snap_stats.sending_count as i64);
        STORE_SNAPSHOT_TRAFFIC_GAUGE_VEC
            .with_label_values(&["receiving"])
            .set(snap_stats.receiving_count as i64);

        let apply_snapshot_count = self.ctx.applying_snap_count.load(Ordering::SeqCst);
        stats.set_applying_snap_count(apply_snapshot_count as u32);
        STORE_SNAPSHOT_TRAFFIC_GAUGE_VEC
            .with_label_values(&["applying"])
            .set(apply_snapshot_count as i64);

        stats.set_start_time(self.fsm.store.start_time.unwrap().sec as u32);

        // report store write flow to pd
        stats.set_bytes_written(
            self.ctx
                .global_stat
                .stat
                .engine_total_bytes_written
                .swap(0, Ordering::SeqCst),
        );
        stats.set_keys_written(
            self.ctx
                .global_stat
                .stat
                .engine_total_keys_written
                .swap(0, Ordering::SeqCst),
        );

        stats.set_is_busy(
            self.ctx
                .global_stat
                .stat
                .is_busy
                .swap(false, Ordering::SeqCst),
        );

        let store_info = StoreInfo {
            engine: Arc::clone(&self.ctx.engines.kv),
            capacity: self.ctx.cfg.capacity.0,
        };

        let task = PdTask::StoreHeartbeat { stats, store_info };
        if let Err(e) = self.ctx.pd_scheduler.schedule(task) {
            error!("notify pd failed";
                "store_id" => self.fsm.store.id,
                "err" => ?e
            );
        }
    }

    fn on_pd_store_heartbeat_tick(&mut self) {
        self.store_heartbeat_pd();
        self.register_pd_store_heartbeat_tick();
    }

    fn handle_snap_mgr_gc(&mut self) -> Result<()> {
        let snap_keys = self.ctx.snap_mgr.list_idle_snap()?;
        if snap_keys.is_empty() {
            return Ok(());
        }
        let (mut last_region_id, mut keys) = (0, vec![]);
        let schedule_gc_snap = |region_id: u64, snaps| -> Result<()> {
            debug!(
                "schedule snap gc";
                "store_id" => self.fsm.store.id,
                "region_id" => region_id,
            );
            let gc_snap = PeerMsg::CasualMessage(CasualMessage::GcSnap { snaps });
            match self.ctx.router.send(region_id, gc_snap) {
                Ok(()) => Ok(()),
                Err(TrySendError::Disconnected(PeerMsg::CasualMessage(
                    CasualMessage::GcSnap { snaps },
                ))) => {
                    // The snapshot exists because MsgAppend has been rejected. So the
                    // peer must have been exist. But now it's disconnected, so the peer
                    // has to be destroyed instead of being created.
                    info!(
                        "region is disconnected, remove snaps";
                        "region_id" => region_id,
                        "snaps" => ?snaps,
                    );
                    for (key, is_sending) in snaps {
                        let snap = if is_sending {
                            self.ctx.snap_mgr.get_snapshot_for_sending(&key)?
                        } else {
                            self.ctx.snap_mgr.get_snapshot_for_applying(&key)?
                        };
                        self.ctx
                            .snap_mgr
                            .delete_snapshot(&key, snap.as_ref(), false);
                    }
                    Ok(())
                }
                Err(TrySendError::Full(_)) => Ok(()),
                Err(TrySendError::Disconnected(_)) => unreachable!(),
            }
        };
        for (key, is_sending) in snap_keys {
            if last_region_id == key.region_id {
                keys.push((key, is_sending));
                continue;
            }

            if !keys.is_empty() {
                schedule_gc_snap(last_region_id, keys)?;
                keys = vec![];
            }

            last_region_id = key.region_id;
            keys.push((key, is_sending));
        }
        if !keys.is_empty() {
            schedule_gc_snap(last_region_id, keys)?;
        }
        Ok(())
    }

    fn on_snap_mgr_gc(&mut self) {
        if let Err(e) = self.handle_snap_mgr_gc() {
            error!(
                "handle gc snap failed";
                "store_id" => self.fsm.store.id,
                "err" => ?e
            );
        }
        self.register_snap_mgr_gc_tick();
    }

    fn on_compact_lock_cf(&mut self) {
        // Create a compact lock cf task(compact whole range) and schedule directly.
        let lock_cf_bytes_written = self
            .ctx
            .global_stat
            .stat
            .lock_cf_bytes_written
            .load(Ordering::SeqCst);
        if lock_cf_bytes_written > self.ctx.cfg.lock_cf_compact_bytes_threshold.0 {
            self.ctx
                .global_stat
                .stat
                .lock_cf_bytes_written
                .fetch_sub(lock_cf_bytes_written, Ordering::SeqCst);

            let task = CompactTask::Compact {
                cf_name: String::from(CF_LOCK),
                start_key: None,
                end_key: None,
            };
            if let Err(e) = self.ctx.compact_scheduler.schedule(task) {
                error!(
                    "schedule compact lock cf task failed";
                    "store_id" => self.fsm.store.id,
                    "err" => ?e,
                );
            }
        }

        self.register_compact_lock_cf_tick();
    }

    fn register_pd_store_heartbeat_tick(&self) {
        self.ctx.schedule_store_tick(
            StoreTick::PdStoreHeartbeat,
            self.ctx.cfg.pd_store_heartbeat_tick_interval.0,
        );
    }

    fn register_snap_mgr_gc_tick(&self) {
        self.ctx
            .schedule_store_tick(StoreTick::SnapGc, self.ctx.cfg.snap_mgr_gc_tick_interval.0)
    }

    fn register_compact_lock_cf_tick(&self) {
        self.ctx.schedule_store_tick(
            StoreTick::CompactLockCf,
            self.ctx.cfg.lock_cf_compact_interval.0,
        )
    }
}

impl<'a, T: Transport, C: PdClient> StoreFsmDelegate<'a, T, C> {
    fn on_validate_sst_result(&mut self, ssts: Vec<SSTMeta>) {
        if ssts.is_empty() {
            return;
        }
        // A stale peer can still ingest a stale SST before it is
        // destroyed. We need to make sure that no stale peer exists.
        let mut delete_ssts = Vec::new();
        {
            let meta = self.ctx.store_meta.lock().unwrap();
            for sst in ssts {
                if !meta.regions.contains_key(&sst.get_region_id()) {
                    delete_ssts.push(sst);
                }
            }
        }
        if delete_ssts.is_empty() {
            return;
        }

        let task = CleanupSSTTask::DeleteSST { ssts: delete_ssts };
        if let Err(e) = self.ctx.cleanup_sst_scheduler.schedule(task) {
            error!(
                "schedule to delete ssts failed";
                "store_id" => self.fsm.store.id,
                "err" => ?e,
            );
        }
    }

    fn on_cleanup_import_sst(&mut self) -> Result<()> {
        let mut delete_ssts = Vec::new();
        let mut validate_ssts = Vec::new();

        let ssts = box_try!(self.ctx.importer.list_ssts());
        if ssts.is_empty() {
            return Ok(());
        }
        {
            let meta = self.ctx.store_meta.lock().unwrap();
            for sst in ssts {
                if let Some(r) = meta.regions.get(&sst.get_region_id()) {
                    let region_epoch = r.get_region_epoch();
                    if util::is_epoch_stale(sst.get_region_epoch(), region_epoch) {
                        // If the SST epoch is stale, it will not be ingested anymore.
                        delete_ssts.push(sst);
                    }
                } else {
                    // If the peer doesn't exist, we need to validate the SST through PD.
                    validate_ssts.push(sst);
                }
            }
        }

        if !delete_ssts.is_empty() {
            let task = CleanupSSTTask::DeleteSST { ssts: delete_ssts };
            if let Err(e) = self.ctx.cleanup_sst_scheduler.schedule(task) {
                error!(
                    "schedule to delete ssts failed";
                    "store_id" => self.fsm.store.id,
                    "err" => ?e
                );
            }
        }

        if !validate_ssts.is_empty() {
            let task = CleanupSSTTask::ValidateSST {
                ssts: validate_ssts,
            };
            if let Err(e) = self.ctx.cleanup_sst_scheduler.schedule(task) {
                error!(
                   "schedule to validate ssts failed";
                   "store_id" => self.fsm.store.id,
                   "err" => ?e,
                );
            }
        }

        Ok(())
    }

    fn register_consistency_check_tick(&mut self) {
        self.ctx.schedule_store_tick(
            StoreTick::ConsistencyCheck,
            self.ctx.cfg.consistency_check_interval.0,
        )
    }

    fn on_consistency_check_tick(&mut self) {
        self.register_consistency_check_tick();
        if self.ctx.consistency_check_scheduler.is_busy() {
            return;
        }
        let (mut target_region_id, mut oldest) = (0, Instant::now());
        let target_peer = {
            let meta = self.ctx.store_meta.lock().unwrap();
            for region_id in meta.regions.keys() {
                match self.fsm.store.consistency_check_time.get(region_id) {
                    Some(time) => {
                        if *time < oldest {
                            oldest = *time;
                            target_region_id = *region_id;
                        }
                    }
                    None => {
                        target_region_id = *region_id;
                        break;
                    }
                }
            }
            if target_region_id == 0 {
                return;
            }
            match util::find_peer(&meta.regions[&target_region_id], self.ctx.store_id()) {
                None => return,
                Some(p) => p.clone(),
            }
        };
        info!(
            "scheduling consistency check for region";
            "store_id" => self.fsm.store.id,
            "region_id" => target_region_id,
        );
        self.fsm
            .store
            .consistency_check_time
            .insert(target_region_id, Instant::now());
        let mut request = new_admin_request(target_region_id, target_peer);
        let mut admin = AdminRequest::new();
        admin.set_cmd_type(AdminCmdType::ComputeHash);
        request.set_admin_request(admin);

        let _ = self.ctx.router.send(
            target_region_id,
            PeerMsg::RaftCommand(RaftCommand::new(request, Callback::None)),
        );
    }

    fn on_cleanup_import_sst_tick(&mut self) {
        if let Err(e) = self.on_cleanup_import_sst() {
            error!(
                "cleanup import sst failed";
                "store_id" => self.fsm.store.id,
                "err" => ?e,
            );
        }
        self.register_cleanup_import_sst_tick();
    }

    fn register_cleanup_import_sst_tick(&self) {
        self.ctx.schedule_store_tick(
            StoreTick::CleanupImportSST,
            self.ctx.cfg.cleanup_import_sst_interval.0,
        )
    }

    fn clear_region_size_in_range(&mut self, start_key: &[u8], end_key: &[u8]) {
        let start_key = data_key(start_key);
        let end_key = data_end_key(end_key);

        let mut regions = vec![];
        {
            let meta = self.ctx.store_meta.lock().unwrap();
            for (_, region_id) in meta
                .region_ranges
                .range((Excluded(start_key), Included(end_key)))
            {
                regions.push(*region_id);
            }
        }
        for region_id in regions {
            let _ = self.ctx.router.send(
                region_id,
                PeerMsg::CasualMessage(CasualMessage::ClearRegionSize),
            );
        }
    }

    fn on_store_unreachable(&mut self, store_id: u64) {
        let now = Instant::now();
        if self
            .fsm
            .store
            .last_unreachable_report
            .get(&store_id)
            .map_or(UNREACHABLE_BACKOFF, |t| now.duration_since(*t))
            < UNREACHABLE_BACKOFF
        {
            return;
        }
        info!(
            "broadcasting unreachable";
            "store_id" => self.fsm.store.id,
            "unreachable_store_id" => store_id,
        );
        self.fsm.store.last_unreachable_report.insert(store_id, now);
        // It's possible to acquire the lock and only send notification to
        // invovled regions. However loop over all the regions can take a
        // lot of time, which may block other operations.
        self.ctx.router.report_unreachable(store_id);
    }
}

fn size_change_filter(info: &CompactionJobInfo) -> bool {
    // When calculating region size, we only consider write and default
    // column families.
    let cf = info.cf_name();
    if cf != CF_WRITE && cf != CF_DEFAULT {
        return false;
    }
    // Compactions in level 0 and level 1 are very frequently.
    if info.output_level() < 2 {
        return false;
    }

    true
}

pub fn new_compaction_listener(ch: RaftRouter) -> CompactionListener {
    let ch = Mutex::new(ch);
    let compacted_handler = Box::new(move |compacted_event: CompactedEvent| {
        let ch = ch.lock().unwrap();
        if let Err(e) = ch.send_control(StoreMsg::CompactedEvent(compacted_event)) {
            error!(
                "send compaction finished event to raftstore failed"; "err" => ?e,
            );
        }
    });
    CompactionListener::new(compacted_handler, Some(size_change_filter))
}

fn calc_region_declined_bytes(
    event: CompactedEvent,
    region_ranges: &BTreeMap<Key, u64>,
    bytes_threshold: u64,
) -> Vec<(u64, u64)> {
    // Calculate influenced regions.
    let mut influenced_regions = vec![];
    for (end_key, region_id) in
        region_ranges.range((Excluded(event.start_key), Included(event.end_key.clone())))
    {
        influenced_regions.push((region_id, end_key.clone()));
    }
    if let Some((end_key, region_id)) = region_ranges
        .range((Included(event.end_key), Unbounded))
        .next()
    {
        influenced_regions.push((region_id, end_key.clone()));
    }

    // Calculate declined bytes for each region.
    // `end_key` in influenced_regions are in incremental order.
    let mut region_declined_bytes = vec![];
    let mut last_end_key: Vec<u8> = vec![];
    for (region_id, end_key) in influenced_regions {
        let mut old_size = 0;
        for prop in &event.input_props {
            old_size += prop.get_approximate_size_in_range(&last_end_key, &end_key);
        }
        let mut new_size = 0;
        for prop in &event.output_props {
            new_size += prop.get_approximate_size_in_range(&last_end_key, &end_key);
        }
        last_end_key = end_key;

        // Filter some trivial declines for better performance.
        if old_size > new_size && old_size - new_size > bytes_threshold {
            region_declined_bytes.push((*region_id, old_size - new_size));
        }
    }

    region_declined_bytes
}

// check whether the range is covered by existing regions.
fn is_range_covered<'a, F: Fn(u64) -> &'a metapb::Region>(
    region_ranges: &BTreeMap<Key, u64>,
    get_region: F,
    mut start: Vec<u8>,
    end: Vec<u8>,
) -> bool {
    for (end_key, &id) in region_ranges.range((Excluded(start.clone()), Unbounded::<Key>)) {
        let region = get_region(id);
        // find a missing range
        if start < enc_start_key(region) {
            return false;
        }
        if *end_key >= end {
            return true;
        }
        start = end_key.clone();
    }
    false
}

#[cfg(test)]
mod tests {
    use std::collections::BTreeMap;
    use std::collections::HashMap;

    use crate::raftstore::coprocessor::properties::{IndexHandle, IndexHandles, SizeProperties};
    use crate::storage::kv::CompactedEvent;
    use protobuf::RepeatedField;

    use super::*;

    #[test]
    fn test_calc_region_declined_bytes() {
        let index_handle1 = IndexHandle {
            size: 4 * 1024,
            offset: 4 * 1024,
        };
        let index_handle2 = IndexHandle {
            size: 4 * 1024,
            offset: 8 * 1024,
        };
        let index_handle3 = IndexHandle {
            size: 4 * 1024,
            offset: 12 * 1024,
        };
        let mut index_handles = IndexHandles::new();
        index_handles.add(b"a".to_vec(), index_handle1);
        index_handles.add(b"b".to_vec(), index_handle2);
        index_handles.add(b"c".to_vec(), index_handle3);
        let size_prop = SizeProperties {
            total_size: 12 * 1024,
            index_handles,
        };
        let event = CompactedEvent {
            cf: "default".to_owned(),
            output_level: 3,
            total_input_bytes: 12 * 1024,
            total_output_bytes: 0,
            start_key: size_prop.smallest_key().unwrap(),
            end_key: size_prop.largest_key().unwrap(),
            input_props: vec![size_prop.into()],
            output_props: vec![],
        };

        let mut region_ranges = BTreeMap::new();
        region_ranges.insert(b"a".to_vec(), 1);
        region_ranges.insert(b"b".to_vec(), 2);
        region_ranges.insert(b"c".to_vec(), 3);

        let declined_bytes = calc_region_declined_bytes(event, &region_ranges, 1024);
        let expected_declined_bytes = vec![(2, 8192), (3, 4096)];
        assert_eq!(declined_bytes, expected_declined_bytes);
    }

    #[test]
    fn test_is_range_covered() {
        let meta = vec![(b"b", b"d"), (b"d", b"e"), (b"e", b"f"), (b"f", b"h")];
        let mut region_ranges = BTreeMap::new();
        let mut region_peers = HashMap::new();

        {
            for (i, (start, end)) in meta.into_iter().enumerate() {
                let mut region = metapb::Region::new();
                let peer = metapb::Peer::new();
                region.set_peers(RepeatedField::from_vec(vec![peer]));
                region.set_start_key(start.to_vec());
                region.set_end_key(end.to_vec());

                region_ranges.insert(enc_end_key(&region), i as u64);
                region_peers.insert(i as u64, region);
            }

            let check_range = |start: &[u8], end: &[u8]| {
                is_range_covered(
                    &region_ranges,
                    |id: u64| &region_peers[&id],
                    data_key(start),
                    data_end_key(end),
                )
            };

            assert!(!check_range(b"a", b"c"));
            assert!(check_range(b"b", b"d"));
            assert!(check_range(b"b", b"e"));
            assert!(check_range(b"e", b"f"));
            assert!(check_range(b"b", b"g"));
            assert!(check_range(b"e", b"h"));
            assert!(!check_range(b"e", b"n"));
            assert!(!check_range(b"g", b"n"));
            assert!(!check_range(b"o", b"z"));
            assert!(!check_range(b"", b""));
        }

        let meta = vec![(b"b", b"d"), (b"e", b"f"), (b"f", b"h")];
        region_ranges.clear();
        region_peers.clear();
        {
            for (i, (start, end)) in meta.into_iter().enumerate() {
                let mut region = metapb::Region::new();
                let peer = metapb::Peer::new();
                region.set_peers(RepeatedField::from_vec(vec![peer]));
                region.set_start_key(start.to_vec());
                region.set_end_key(end.to_vec());

                region_ranges.insert(enc_end_key(&region), i as u64);
                region_peers.insert(i as u64, region);
            }

            let check_range = |start: &[u8], end: &[u8]| {
                is_range_covered(
                    &region_ranges,
                    |id: u64| &region_peers[&id],
                    data_key(start),
                    data_end_key(end),
                )
            };

            assert!(!check_range(b"a", b"c"));
            assert!(check_range(b"b", b"d"));
            assert!(!check_range(b"b", b"e"));
            assert!(check_range(b"e", b"f"));
            assert!(!check_range(b"b", b"g"));
            assert!(check_range(b"e", b"g"));
            assert!(check_range(b"e", b"h"));
            assert!(!check_range(b"e", b"n"));
            assert!(!check_range(b"g", b"n"));
            assert!(!check_range(b"o", b"z"));
            assert!(!check_range(b"", b""));
        }
    }
}<|MERGE_RESOLUTION|>--- conflicted
+++ resolved
@@ -1021,7 +1021,7 @@
         );
         self.apply_system
             .schedule_all(region_peers.iter().map(|pair| pair.1.get_peer()));
-<<<<<<< HEAD
+
         {
             let mut meta = builder.store_meta.lock().unwrap();
             for (_, peer_fsm) in &region_peers {
@@ -1030,7 +1030,6 @@
                     .insert(peer_fsm.region_id(), ReadDelegate::from_peer(peer));
             }
         }
-=======
 
         let router = Mutex::new(self.router.clone());
         pd_client.handle_reconnect(move || {
@@ -1039,9 +1038,6 @@
                 .unwrap()
                 .broadcast_normal(|| PeerMsg::HeartbeatPd);
         });
-
-        let reader = LocalReader::new(&builder, region_peers.iter().map(|pair| pair.1.get_peer()));
->>>>>>> ece3bac7
 
         let tag = format!("raftstore-{}", store.get_id());
         self.system.spawn(tag, builder);
