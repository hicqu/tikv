--- conflicted
+++ resolved
@@ -35,6 +35,8 @@
 use util::mpsc::Receiver;
 use util::rocksdb;
 use util::rocksdb::{CompactedEvent, CompactionListener};
+use util::time::duration_to_sec;
+use util::time::SlowTimer;
 use util::worker::Scheduler;
 
 use raftstore::store::config::Config;
@@ -145,7 +147,6 @@
     }
 }
 
-<<<<<<< HEAD
 impl<'a, T: Transport, C: PdClient> Store<'a, T, C> {
     pub fn start(&mut self, meta: metapb::Store, cfg: Arc<Config>) {
         self.core.cfg = Some(cfg);
@@ -157,94 +158,6 @@
         self.schedule_compact_lock_cf_tick();
         self.schedule_consistency_check_tick();
         self.schedule_cleanup_import_sst_tick();
-=======
-impl<T: Transport, C: PdClient> Store<T, C> {
-    pub fn run(&mut self, event_loop: &mut EventLoop<Self>) -> Result<()> {
-        self.snap_mgr.init()?;
-
-        self.register_raft_base_tick(event_loop);
-        self.register_raft_gc_log_tick(event_loop);
-        self.register_split_region_check_tick(event_loop);
-        self.register_compact_check_tick(event_loop);
-        self.register_pd_store_heartbeat_tick(event_loop);
-        self.register_pd_heartbeat_tick(event_loop);
-        self.register_snap_mgr_gc_tick(event_loop);
-        self.register_compact_lock_cf_tick(event_loop);
-        self.register_consistency_check_tick(event_loop);
-        self.register_merge_check_tick(event_loop);
-        self.register_check_peer_stale_state_tick(event_loop);
-        self.register_cleanup_import_sst_tick(event_loop);
-
-        let split_check_runner = SplitCheckRunner::new(
-            Arc::clone(&self.engines.kv),
-            self.sendch.clone(),
-            Arc::clone(&self.coprocessor_host),
-        );
-
-        box_try!(self.split_check_worker.start(split_check_runner));
-
-        let region_runner = RegionRunner::new(
-            self.engines.clone(),
-            self.snap_mgr.clone(),
-            self.cfg.snap_apply_batch_size.0 as usize,
-            self.cfg.use_delete_range,
-            self.cfg.clean_stale_peer_delay.0,
-        );
-        let timer = RegionRunner::new_timer();
-        box_try!(self.region_worker.start_with_timer(region_runner, timer));
-
-        let raftlog_gc_runner = RaftlogGcRunner::new(None);
-        box_try!(self.raftlog_gc_worker.start(raftlog_gc_runner));
-
-        let compact_runner = CompactRunner::new(Arc::clone(&self.engines.kv));
-        box_try!(self.compact_worker.start(compact_runner));
-
-        let pd_runner = PdRunner::new(
-            self.store_id(),
-            Arc::clone(&self.pd_client),
-            self.sendch.clone(),
-            Arc::clone(&self.engines.kv),
-            self.pd_worker.scheduler(),
-        );
-        box_try!(self.pd_worker.start(pd_runner));
-
-        let consistency_check_runner = ConsistencyCheckRunner::new(self.sendch.clone());
-        box_try!(
-            self.consistency_check_worker
-                .start(consistency_check_runner)
-        );
-
-        let cleanup_sst_runner = CleanupSSTRunner::new(
-            self.store_id(),
-            self.sendch.clone(),
-            Arc::clone(&self.importer),
-            Arc::clone(&self.pd_client),
-        );
-        box_try!(self.cleanup_sst_worker.start(cleanup_sst_runner));
-
-        let (tx, rx) = mpsc::channel();
-        let apply_runner = ApplyRunner::new(
-            self,
-            tx,
-            self.cfg.sync_log,
-            self.cfg.use_delete_range,
-            self.cfg.apply_pool_size,
-            self.apply_scheduler(),
-        );
-        self.apply_res_receiver = Some(rx);
-        box_try!(self.apply_worker.start(apply_runner));
-
-        let reader = LocalReader::new(self);
-        let timer = LocalReader::new_timer();
-        box_try!(self.local_reader.start_with_timer(reader, timer));
-
-        if let Err(e) = util_sys::thread::set_priority(util_sys::HIGH_PRI) {
-            warn!("set thread priority for raftstore failed, error: {:?}", e);
-        }
-
-        event_loop.run(self)?;
-        Ok(())
->>>>>>> e4510820
     }
 
     fn stop(&mut self) {}
@@ -977,6 +890,7 @@
     }
 
     fn on_store_tick(&mut self, tick: StoreTick) {
+        let t = SlowTimer::new();
         match tick {
             StoreTick::CleanupImportSST => self.on_cleanup_import_sst_tick(),
             StoreTick::CompactCheck => self.on_compact_check_tick(),
@@ -985,6 +899,10 @@
             StoreTick::PdStoreHeartbeat => self.on_pd_store_heartbeat_tick(),
             StoreTick::SnapGc => self.on_snap_mgr_gc(),
         }
+        RAFT_EVENT_DURATION
+            .with_label_values(&[tick.tag()])
+            .observe(duration_to_sec(t.elapsed()) as f64);
+        slow_log!(t, "{} handle timeout {:?}", self.core.tag, tick);
     }
 
     fn on_store_msg(&mut self, msg: StoreMsg) {
@@ -1011,7 +929,6 @@
         }
     }
 
-<<<<<<< HEAD
     pub fn poll(&mut self, receiver: &Receiver<StoreMsg>, buf: &mut Vec<StoreMsg>) -> bool {
         let mut polled = false;
         while buf.len() < self.core.cfg.as_ref().map_or(1024, |c| c.messages_per_tick) {
@@ -1027,35 +944,6 @@
                     break;
                 }
             }
-=======
-    fn timeout(&mut self, event_loop: &mut EventLoop<Self>, timeout: Tick) {
-        let t = SlowTimer::new();
-        match timeout {
-            Tick::Raft => self.on_raft_base_tick(event_loop),
-            Tick::RaftLogGc => self.on_raft_gc_log_tick(event_loop),
-            Tick::SplitRegionCheck => self.on_split_region_check_tick(event_loop),
-            Tick::CompactCheck => self.on_compact_check_tick(event_loop),
-            Tick::PdHeartbeat => self.on_pd_heartbeat_tick(event_loop),
-            Tick::PdStoreHeartbeat => self.on_pd_store_heartbeat_tick(event_loop),
-            Tick::SnapGc => self.on_snap_mgr_gc(event_loop),
-            Tick::CompactLockCf => self.on_compact_lock_cf(event_loop),
-            Tick::ConsistencyCheck => self.on_consistency_check_tick(event_loop),
-            Tick::CheckMerge => self.on_check_merge(event_loop),
-            Tick::CheckPeerStaleState => self.on_check_peer_stale_state_tick(event_loop),
-            Tick::CleanupImportSST => self.on_cleanup_import_sst_tick(event_loop),
-        }
-        RAFT_EVENT_DURATION
-            .with_label_values(&[timeout.tag()])
-            .observe(duration_to_sec(t.elapsed()) as f64);
-        slow_log!(t, "{} handle timeout {:?}", self.tag, timeout);
-    }
-
-    // This method is invoked very frequently, should avoid time consuming operation.
-    fn tick(&mut self, event_loop: &mut EventLoop<Self>) {
-        if !event_loop.is_running() {
-            self.stop();
-            return;
->>>>>>> e4510820
         }
         for msg in buf.drain(..) {
             self.on_store_msg(msg);
