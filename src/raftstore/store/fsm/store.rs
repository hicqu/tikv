// Copyright 2016 TiKV Project Authors. Licensed under Apache-2.0.

use crossbeam::channel::{TryRecvError, TrySendError};
use engine::rocks::{self, CompactionJobInfo, SyncSnapshot};
use engine::{WriteBatch, WriteOptions, DB};
use engine::{CF_DEFAULT, CF_LOCK, CF_RAFT, CF_WRITE};
use futures::Future;
use kvproto::import_sstpb::SSTMeta;
use kvproto::metapb::{self, Region, RegionEpoch};
use kvproto::pdpb::StoreStats;
use kvproto::raft_cmdpb::{AdminCmdType, AdminRequest};
use kvproto::raft_serverpb::{PeerState, RaftMessage, RegionLocalState};
use raft::{Ready, StateRole};
use std::collections::BTreeMap;
use std::collections::Bound::{Excluded, Included, Unbounded};
use std::sync::atomic::{AtomicBool, AtomicPtr, AtomicUsize, Ordering};
use std::sync::{Arc, Mutex};
use std::time::{Duration, Instant};
use std::{mem, thread, u64};
use time::{self, Timespec};
use tokio_threadpool::{Sender as ThreadPoolSender, ThreadPool};

use crate::import::SSTImporter;
use crate::pd::{PdClient, PdRunner, PdTask};
use crate::raftstore::coprocessor::split_observer::SplitObserver;
use crate::raftstore::coprocessor::{CoprocessorHost, RegionChangeEvent};
use crate::raftstore::store::config::Config;
use crate::raftstore::store::fsm::metrics::*;
use crate::raftstore::store::fsm::peer::{
    maybe_destroy_source, new_admin_request, PeerFsm, PeerFsmDelegate,
};
use crate::raftstore::store::fsm::{
    batch, create_apply_batch_system, ApplyBatchSystem, ApplyPollerBuilder, ApplyRouter, ApplyTask,
    ApplyTaskRes, BasicMailbox, BatchRouter, BatchSystem, HandlerBuilder,
};
use crate::raftstore::store::fsm::{ApplyNotifier, Fsm, PollHandler, RegionProposal};
use crate::raftstore::store::keys::{self, data_end_key, data_key, enc_end_key, enc_start_key};
use crate::raftstore::store::local_metrics::RaftMetrics;
use crate::raftstore::store::metrics::*;
use crate::raftstore::store::peer_storage::{self, HandleRaftReadyContext, InvokeContext};
use crate::raftstore::store::transport::Transport;
use crate::raftstore::store::util::is_initial_msg;
use crate::raftstore::store::worker::{
    CleanupSSTRunner, CleanupSSTTask, CompactRunner, CompactTask, ConsistencyCheckRunner,
    ConsistencyCheckTask, RaftlogGcRunner, RaftlogGcTask, ReadDelegate, RegionRunner, RegionTask,
    SplitCheckRunner, SplitCheckTask,
};
use crate::raftstore::store::{
    util, Callback, CasualMessage, PeerMsg, RaftCommand, SignificantMsg, SnapManager,
    SnapshotDeleter, StoreMsg, StoreTick,
};
use crate::raftstore::Result;
use crate::storage::kv::{CompactedEvent, CompactionListener};
use engine::Engines;
use engine::{Iterable, Mutable, Peekable};
use tikv_util::collections::{HashMap, HashSet};
use tikv_util::mpsc::{self, LooseBoundedSender, Receiver};
use tikv_util::time::{duration_to_sec, SlowTimer};
use tikv_util::timer::SteadyTimer;
use tikv_util::worker::{FutureScheduler, FutureWorker, Scheduler, Worker};
use tikv_util::{is_zero_duration, sys as sys_util, Either, RingQueue};

type Key = Vec<u8>;

const KV_WB_SHRINK_SIZE: usize = 256 * 1024;
const RAFT_WB_SHRINK_SIZE: usize = 1024 * 1024;
pub const PENDING_VOTES_CAP: usize = 20;
<<<<<<< HEAD
=======
const UNREACHABLE_BACKOFF: Duration = Duration::from_secs(10);
>>>>>>> 9c804a89

pub struct StoreInfo {
    pub engine: Arc<DB>,
    pub capacity: u64,
}

pub struct StoreMeta {
    /// store id
    pub store_id: Option<u64>,
    /// region_end_key -> region_id
    pub region_ranges: BTreeMap<Vec<u8>, u64>,
    /// region_id -> region
    pub regions: HashMap<u64, Region>,
    /// region_id -> reader
    pub readers: HashMap<u64, ReadDelegate>,
    /// `MsgRequestPreVote` or `MsgRequestVote` messages from newly split Regions shouldn't be dropped if there is no
    /// such Region in this store now. So the messages are recorded temporarily and will be handled later.
    pub pending_votes: RingQueue<RaftMessage>,
    /// The regions with pending snapshots.
    pub pending_snapshot_regions: Vec<Region>,
    /// A marker used to indicate the peer of a Region has received a merge target message and waits to be destroyed.
    /// target_region_id -> (source_region_id -> merge_target_epoch)
    pub pending_merge_targets: HashMap<u64, HashMap<u64, RegionEpoch>>,
    /// An inverse mapping of `pending_merge_targets` used to let source peer help target peer to clean up related entry.
    /// source_region_id -> target_region_id
    pub targets_map: HashMap<u64, u64>,
    /// In raftstore, the execute order of `PrepareMerge` and `CommitMerge` is not certain because of the messages
    /// belongs two regions. To make them in order, `PrepareMerge` will set this structure and `CommitMerge` will retry
    /// later if there is no related lock.
    /// source_region_id -> (version, BiLock).
    pub merge_locks: HashMap<u64, (u64, Option<Arc<AtomicBool>>)>,
}

impl StoreMeta {
    pub fn new(vote_capacity: usize) -> StoreMeta {
        StoreMeta {
            store_id: None,
            region_ranges: BTreeMap::default(),
            regions: HashMap::default(),
            readers: HashMap::default(),
            pending_votes: RingQueue::with_capacity(vote_capacity),
            pending_snapshot_regions: Vec::default(),
            pending_merge_targets: HashMap::default(),
            targets_map: HashMap::default(),
            merge_locks: HashMap::default(),
        }
    }

    #[inline]
    pub fn set_region(
        &mut self,
        host: &CoprocessorHost,
        region: Region,
        peer: &mut crate::raftstore::store::Peer,
    ) {
        let prev = self.regions.insert(region.get_id(), region.clone());
        if prev.map_or(true, |r| r.get_id() != region.get_id()) {
            // TODO: may not be a good idea to panic when holding a lock.
            panic!("{} region corrupted", peer.tag);
        }
        let reader = self.readers.get_mut(&region.get_id()).unwrap();
        peer.set_region(host, reader, region);
    }
}

pub type RaftRouter = BatchRouter<PeerFsm, StoreFsm>;

impl RaftRouter {
    pub fn send_raft_message(
        &self,
        mut msg: RaftMessage,
    ) -> std::result::Result<(), TrySendError<RaftMessage>> {
        let id = msg.get_region_id();
        match self.try_send(id, PeerMsg::RaftMessage(msg)) {
            Either::Left(Ok(())) => return Ok(()),
            Either::Left(Err(TrySendError::Full(PeerMsg::RaftMessage(m)))) => {
                return Err(TrySendError::Full(m));
            }
            Either::Left(Err(TrySendError::Disconnected(PeerMsg::RaftMessage(m)))) => {
                return Err(TrySendError::Disconnected(m));
            }
            Either::Right(PeerMsg::RaftMessage(m)) => msg = m,
            _ => unreachable!(),
        }
        match self.send_control(StoreMsg::RaftMessage(msg)) {
            Ok(()) => Ok(()),
            Err(TrySendError::Full(StoreMsg::RaftMessage(m))) => Err(TrySendError::Full(m)),
            Err(TrySendError::Disconnected(StoreMsg::RaftMessage(m))) => {
                Err(TrySendError::Disconnected(m))
            }
            _ => unreachable!(),
        }
    }

    #[inline]
    pub fn send_raft_command(
        &self,
        cmd: RaftCommand,
    ) -> std::result::Result<(), TrySendError<RaftCommand>> {
        let region_id = cmd.request.get_header().get_region_id();
        match self.send(region_id, PeerMsg::RaftCommand(cmd)) {
            Ok(()) => Ok(()),
            Err(TrySendError::Full(PeerMsg::RaftCommand(cmd))) => Err(TrySendError::Full(cmd)),
            Err(TrySendError::Disconnected(PeerMsg::RaftCommand(cmd))) => {
                Err(TrySendError::Disconnected(cmd))
            }
            _ => unreachable!(),
        }
    }

    fn report_unreachable(&self, store_id: u64) {
        self.broadcast_normal(|| {
            PeerMsg::SignificantMsg(SignificantMsg::StoreUnreachable { store_id })
        });
    }
}

pub struct PollContext<T, C: 'static> {
    pub cfg: Arc<Config>,
    pub store: metapb::Store,
    pub pd_scheduler: FutureScheduler<PdTask>,
    pub raftlog_gc_scheduler: Scheduler<RaftlogGcTask>,
    pub consistency_check_scheduler: Scheduler<ConsistencyCheckTask>,
    pub split_check_scheduler: Scheduler<SplitCheckTask>,
    pub cleanup_sst_scheduler: Scheduler<CleanupSSTTask>,
    pub region_scheduler: Scheduler<RegionTask>,
    pub apply_router: ApplyRouter,
    pub router: RaftRouter,
    pub compact_scheduler: Scheduler<CompactTask>,
    pub importer: Arc<SSTImporter>,
    pub store_meta: Arc<Mutex<StoreMeta>>,
    pub future_poller: ThreadPoolSender,
    pub raft_metrics: RaftMetrics,
    pub snap_mgr: SnapManager,
    pub applying_snap_count: Arc<AtomicUsize>,
    pub coprocessor_host: Arc<CoprocessorHost>,
    pub timer: SteadyTimer,
    pub trans: T,
    pub pd_client: Arc<C>,
    pub global_stat: GlobalStoreStat,
    pub store_stat: LocalStoreStat,
    pub engines: Engines,
    pub kv_wb: WriteBatch,
    pub raft_wb: WriteBatch,
    pub pending_count: usize,
    pub sync_log: bool,
    pub is_busy: bool,
    pub has_ready: bool,
    pub ready_res: Vec<(Ready, InvokeContext)>,
    pub need_flush_trans: bool,
    pub queued_snapshot: HashSet<u64>,
}

impl<T, C> HandleRaftReadyContext for PollContext<T, C> {
    #[inline]
    fn kv_wb(&self) -> &WriteBatch {
        &self.kv_wb
    }

    #[inline]
    fn kv_wb_mut(&mut self) -> &mut WriteBatch {
        &mut self.kv_wb
    }

    #[inline]
    fn raft_wb(&self) -> &WriteBatch {
        &self.raft_wb
    }

    #[inline]
    fn raft_wb_mut(&mut self) -> &mut WriteBatch {
        &mut self.raft_wb
    }

    #[inline]
    fn sync_log(&self) -> bool {
        self.sync_log
    }

    #[inline]
    fn set_sync_log(&mut self, sync: bool) {
        self.sync_log = sync;
    }
}

impl<T, C> PollContext<T, C> {
    #[inline]
    pub fn store_id(&self) -> u64 {
        self.store.get_id()
    }
}

impl<T: Transport, C> PollContext<T, C> {
    #[inline]
    fn schedule_store_tick(&self, tick: StoreTick, timeout: Duration) {
        if !is_zero_duration(&timeout) {
            let mb = self.router.control_mailbox();
            let f = self
                .timer
                .delay(timeout)
                .map(move |_| {
                    if let Err(e) = mb.force_send(StoreMsg::Tick(tick)) {
                        info!(
                            "failed to schedule store tick, are we shutting down?";
                            "tick" => ?tick,
                            "err" => ?e
                        );
                    }
                })
                .map_err(move |e| {
                    panic!("tick {:?} is lost due to timeout error: {:?}", tick, e);
                });
            self.future_poller.spawn(f).unwrap();
        }
    }

    pub fn handle_stale_msg(
        &mut self,
        msg: &RaftMessage,
        cur_epoch: RegionEpoch,
        need_gc: bool,
        target_region: Option<metapb::Region>,
    ) {
        let region_id = msg.get_region_id();
        let from_peer = msg.get_from_peer();
        let to_peer = msg.get_to_peer();
        let msg_type = msg.get_message().get_msg_type();

        if !need_gc {
            info!(
                "raft message is stale, ignore it";
                "region_id" => region_id,
                "current_region_epoch" => ?cur_epoch,
                "msg_type" => ?msg_type,
            );
            self.raft_metrics.message_dropped.stale_msg += 1;
            return;
        }

        info!(
            "raft message is stale, tell to gc";
            "region_id" => region_id,
            "current_region_epoch" => ?cur_epoch,
            "msg_type" => ?msg_type,
        );

        let mut gc_msg = RaftMessage::new();
        gc_msg.set_region_id(region_id);
        gc_msg.set_from_peer(to_peer.clone());
        gc_msg.set_to_peer(from_peer.clone());
        gc_msg.set_region_epoch(cur_epoch.clone());
        if let Some(r) = target_region {
            gc_msg.set_merge_target(r);
        } else {
            gc_msg.set_is_tombstone(true);
        }
        if let Err(e) = self.trans.send(gc_msg) {
            error!(
                "send gc message failed";
                "region_id" => region_id,
                "err" => ?e
            );
        }
        self.need_flush_trans = true;
    }
}

struct Store {
    // store id, before start the id is 0.
    id: u64,
    last_compact_checked_key: Key,
    stopped: bool,
    start_time: Option<Timespec>,
    consistency_check_time: HashMap<u64, Instant>,
    last_unreachable_report: HashMap<u64, Instant>,
}

pub struct StoreFsm {
    store: Store,
    receiver: Receiver<StoreMsg>,
}

impl StoreFsm {
    pub fn new(cfg: &Config) -> (LooseBoundedSender<StoreMsg>, Box<StoreFsm>) {
        let (tx, rx) = mpsc::loose_bounded(cfg.notify_capacity);
        let fsm = Box::new(StoreFsm {
            store: Store {
                id: 0,
                last_compact_checked_key: keys::DATA_MIN_KEY.to_vec(),
                stopped: false,
                start_time: None,
                consistency_check_time: HashMap::default(),
                last_unreachable_report: HashMap::default(),
            },
            receiver: rx,
        });
        (tx, fsm)
    }
}

impl Fsm for StoreFsm {
    type Message = StoreMsg;

    #[inline]
    fn is_stopped(&self) -> bool {
        self.store.stopped
    }
}

struct StoreFsmDelegate<'a, T: 'static, C: 'static> {
    fsm: &'a mut StoreFsm,
    ctx: &'a mut PollContext<T, C>,
}

impl<'a, T: Transport, C: PdClient> StoreFsmDelegate<'a, T, C> {
    fn on_tick(&mut self, tick: StoreTick) {
        let t = SlowTimer::new();
        match tick {
            StoreTick::PdStoreHeartbeat => self.on_pd_store_heartbeat_tick(),
            StoreTick::SnapGc => self.on_snap_mgr_gc(),
            StoreTick::CompactLockCf => self.on_compact_lock_cf(),
            StoreTick::CompactCheck => self.on_compact_check_tick(),
            StoreTick::ConsistencyCheck => self.on_consistency_check_tick(),
            StoreTick::CleanupImportSST => self.on_cleanup_import_sst_tick(),
        }
        RAFT_EVENT_DURATION
            .with_label_values(&[tick.tag()])
            .observe(duration_to_sec(t.elapsed()) as f64);
        slow_log!(t, "[store {}] handle timeout {:?}", self.fsm.store.id, tick);
    }

    fn handle_msgs(&mut self, msgs: &mut Vec<StoreMsg>) {
        for m in msgs.drain(..) {
            match m {
                StoreMsg::Tick(tick) => self.on_tick(tick),
                StoreMsg::RaftMessage(msg) => {
                    if let Err(e) = self.on_raft_message(msg) {
                        error!(
                            "handle raft message failed";
                            "store_id" => self.fsm.store.id,
                            "err" => ?e
                        );
                    }
                }
                StoreMsg::CompactedEvent(event) => self.on_compaction_finished(event),
                StoreMsg::ValidateSSTResult { invalid_ssts } => {
                    self.on_validate_sst_result(invalid_ssts)
                }
                StoreMsg::ClearRegionSizeInRange { start_key, end_key } => {
                    self.clear_region_size_in_range(&start_key, &end_key)
                }
                StoreMsg::SnapshotStats => self.store_heartbeat_pd(),
                StoreMsg::StoreUnreachable { store_id } => {
                    self.on_store_unreachable(store_id);
                }
                StoreMsg::Start { store } => self.start(store),
            }
        }
    }

    fn start(&mut self, store: metapb::Store) {
        if self.fsm.store.start_time.is_some() {
            panic!(
                "[store {}] unable to start again with meta {:?}",
                self.fsm.store.id, store
            );
        }
        self.fsm.store.id = store.get_id();
        self.fsm.store.start_time = Some(time::get_time());
        self.register_cleanup_import_sst_tick();
        self.register_compact_check_tick();
        self.register_pd_store_heartbeat_tick();
        self.register_compact_lock_cf_tick();
        self.register_snap_mgr_gc_tick();
        self.register_consistency_check_tick();
    }
}

pub struct RaftPoller<T: 'static, C: 'static> {
    tag: String,
    store_msg_buf: Vec<StoreMsg>,
    peer_msg_buf: Vec<PeerMsg>,
    previous_metrics: RaftMetrics,
    timer: SlowTimer,
    poll_ctx: PollContext<T, C>,
    pending_proposals: Vec<RegionProposal>,
    messages_per_tick: usize,
}

impl<T: Transport, C: PdClient> RaftPoller<T, C> {
    fn handle_raft_ready(&mut self, peers: &mut [Box<PeerFsm>]) {
        // Only enable the fail point when the store id is equal to 3, which is
        // the id of slow store in tests.
        fail_point!("on_raft_ready", self.poll_ctx.store_id() == 3, |_| {});
        if !self.pending_proposals.is_empty() {
            for prop in self.pending_proposals.drain(..) {
                self.poll_ctx
                    .apply_router
                    .schedule_task(prop.region_id, ApplyTask::Proposal(prop));
            }
        }
        if self.poll_ctx.need_flush_trans {
            self.poll_ctx.trans.flush();
            self.poll_ctx.need_flush_trans = false;
        }
        let ready_cnt = self.poll_ctx.ready_res.len();
        self.poll_ctx.raft_metrics.ready.has_ready_region += ready_cnt as u64;
        fail_point!("raft_before_save");
        if !self.poll_ctx.kv_wb.is_empty() {
            let mut write_opts = WriteOptions::new();
            write_opts.set_sync(true);
            self.poll_ctx
                .engines
                .kv
                .write_opt(&self.poll_ctx.kv_wb, &write_opts)
                .unwrap_or_else(|e| {
                    panic!("{} failed to save append state result: {:?}", self.tag, e);
                });
            let data_size = self.poll_ctx.kv_wb.data_size();
            if data_size > KV_WB_SHRINK_SIZE {
                self.poll_ctx.kv_wb = WriteBatch::with_capacity(4 * 1024);
            } else {
                self.poll_ctx.kv_wb.clear();
            }
        }
        fail_point!("raft_between_save");
        if !self.poll_ctx.raft_wb.is_empty() {
            let mut write_opts = WriteOptions::new();
            write_opts.set_sync(self.poll_ctx.cfg.sync_log || self.poll_ctx.sync_log);
            self.poll_ctx
                .engines
                .raft
                .write_opt(&self.poll_ctx.raft_wb, &write_opts)
                .unwrap_or_else(|e| {
                    panic!("{} failed to save raft append result: {:?}", self.tag, e);
                });
            let data_size = self.poll_ctx.raft_wb.data_size();
            if data_size > RAFT_WB_SHRINK_SIZE {
                self.poll_ctx.raft_wb = WriteBatch::with_capacity(4 * 1024);
            } else {
                self.poll_ctx.raft_wb.clear();
            }
        }
        fail_point!("raft_after_save");
        if ready_cnt != 0 {
            let mut batch_pos = 0;
            let mut ready_res = mem::replace(&mut self.poll_ctx.ready_res, Vec::default());
            for (ready, invoke_ctx) in ready_res.drain(..) {
                let region_id = invoke_ctx.region_id;
                if peers[batch_pos].region_id() == region_id {
                } else {
                    while peers[batch_pos].region_id() != region_id {
                        batch_pos += 1;
                    }
                }
                PeerFsmDelegate::new(&mut peers[batch_pos], &mut self.poll_ctx)
                    .post_raft_ready_append(ready, invoke_ctx);
            }
        }
        let dur = self.timer.elapsed();
        if !self.poll_ctx.is_busy {
            let election_timeout = Duration::from_millis(
                self.poll_ctx.cfg.raft_base_tick_interval.as_millis()
                    * self.poll_ctx.cfg.raft_election_timeout_ticks as u64,
            );
            if dur >= election_timeout {
                self.poll_ctx.is_busy = true;
            }
        }

        self.poll_ctx
            .raft_metrics
            .append_log
            .observe(duration_to_sec(dur) as f64);

        if self.poll_ctx.need_flush_trans {
            self.poll_ctx.trans.flush();
            self.poll_ctx.need_flush_trans = false;
        }

        slow_log!(
            self.timer,
            "{} handle {} pending peers include {} ready, {} entries, {} messages and {} \
             snapshots",
            self.tag,
            self.poll_ctx.pending_count,
            ready_cnt,
            self.poll_ctx.raft_metrics.ready.append - self.previous_metrics.ready.append,
            self.poll_ctx.raft_metrics.ready.message - self.previous_metrics.ready.message,
            self.poll_ctx.raft_metrics.ready.snapshot - self.previous_metrics.ready.snapshot
        );
    }
}

impl<T: Transport, C: PdClient> PollHandler<PeerFsm, StoreFsm> for RaftPoller<T, C> {
    fn begin(&mut self, batch_size: usize) {
        self.previous_metrics = self.poll_ctx.raft_metrics.clone();
        self.poll_ctx.pending_count = 0;
        self.poll_ctx.sync_log = false;
        self.poll_ctx.has_ready = false;
        self.poll_ctx.need_flush_trans = false;
        if self.pending_proposals.capacity() == 0 {
            self.pending_proposals = Vec::with_capacity(batch_size);
        }
        self.timer = SlowTimer::new();
    }

    fn handle_control(&mut self, store: &mut StoreFsm) -> Option<usize> {
        let mut expected_msg_count = None;
        while self.store_msg_buf.len() < self.messages_per_tick {
            match store.receiver.try_recv() {
                Ok(msg) => self.store_msg_buf.push(msg),
                Err(TryRecvError::Empty) => {
                    expected_msg_count = Some(0);
                    break;
                }
                Err(TryRecvError::Disconnected) => {
                    store.store.stopped = true;
                    expected_msg_count = Some(0);
                    break;
                }
            }
        }
        let mut delegate = StoreFsmDelegate {
            fsm: store,
            ctx: &mut self.poll_ctx,
        };
        delegate.handle_msgs(&mut self.store_msg_buf);
        expected_msg_count
    }

    fn handle_normal(&mut self, peer: &mut PeerFsm) -> Option<usize> {
        let mut expected_msg_count = None;
        if peer.have_pending_merge_apply_result() {
            expected_msg_count = Some(peer.receiver.len());
            let mut delegate = PeerFsmDelegate::new(peer, &mut self.poll_ctx);
            if !delegate.resume_handling_pending_apply_result() {
                return expected_msg_count;
            }
            expected_msg_count = None;
        }

        while self.peer_msg_buf.len() < self.messages_per_tick {
            match peer.receiver.try_recv() {
                // TODO: we may need a way to optimize the message copy.
                Ok(msg) => {
                    fail_point!(
                        "pause_on_peer_destroy_res",
                        peer.peer_id() == 1
                            && match msg {
                                PeerMsg::ApplyRes {
                                    res: ApplyTaskRes::Destroy { .. },
                                } => true,
                                _ => false,
                            },
                        |_| unreachable!()
                    );
                    self.peer_msg_buf.push(msg)
                }
                Err(TryRecvError::Empty) => {
                    expected_msg_count = Some(0);
                    break;
                }
                Err(TryRecvError::Disconnected) => {
                    peer.stop();
                    expected_msg_count = Some(0);
                    break;
                }
            }
        }
        let mut delegate = PeerFsmDelegate::new(peer, &mut self.poll_ctx);
        delegate.handle_msgs(&mut self.peer_msg_buf);
        delegate.collect_ready(&mut self.pending_proposals);
        expected_msg_count
    }

    fn end(&mut self, peers: &mut [Box<PeerFsm>]) {
        if self.poll_ctx.has_ready {
            self.handle_raft_ready(peers);
        }
        if self.poll_ctx.need_flush_trans {
            self.poll_ctx.trans.flush();
            self.poll_ctx.need_flush_trans = false;
        }
        if !self.poll_ctx.queued_snapshot.is_empty() {
            let mut meta = self.poll_ctx.store_meta.lock().unwrap();
            meta.pending_snapshot_regions
                .retain(|r| !self.poll_ctx.queued_snapshot.contains(&r.get_id()));
            self.poll_ctx.queued_snapshot.clear();
        }
        self.poll_ctx
            .raft_metrics
            .process_ready
            .observe(duration_to_sec(self.timer.elapsed()) as f64);
        self.poll_ctx.raft_metrics.flush();
        self.poll_ctx.store_stat.flush();
    }
}

pub struct RaftPollerBuilder<T, C> {
    pub cfg: Arc<Config>,
    pub store: metapb::Store,
    pd_scheduler: FutureScheduler<PdTask>,
    raftlog_gc_scheduler: Scheduler<RaftlogGcTask>,
    consistency_check_scheduler: Scheduler<ConsistencyCheckTask>,
    split_check_scheduler: Scheduler<SplitCheckTask>,
    cleanup_sst_scheduler: Scheduler<CleanupSSTTask>,
    pub region_scheduler: Scheduler<RegionTask>,
    apply_router: ApplyRouter,
    pub router: RaftRouter,
    compact_scheduler: Scheduler<CompactTask>,
    pub importer: Arc<SSTImporter>,
    store_meta: Arc<Mutex<StoreMeta>>,
    future_poller: ThreadPoolSender,
    snap_mgr: SnapManager,
    pub coprocessor_host: Arc<CoprocessorHost>,
    trans: T,
    pd_client: Arc<C>,
    global_stat: GlobalStoreStat,
    pub engines: Engines,
    pub engine_snapshot: Arc<AtomicPtr<SyncSnapshot>>,
    applying_snap_count: Arc<AtomicUsize>,
}

impl<T, C> RaftPollerBuilder<T, C> {
    /// Initialize this store. It scans the db engine, loads all regions
    /// and their peers from it, and schedules snapshot worker if necessary.
    /// WARN: This store should not be used before initialized.
    fn init(&mut self) -> Result<Vec<(LooseBoundedSender<PeerMsg>, Box<PeerFsm>)>> {
        // Scan region meta to get saved regions.
        let start_key = keys::REGION_META_MIN_KEY;
        let end_key = keys::REGION_META_MAX_KEY;
        let kv_engine = Arc::clone(&self.engines.kv);
        let store_id = self.store.get_id();
        let mut total_count = 0;
        let mut tombstone_count = 0;
        let mut applying_count = 0;
        let mut region_peers = vec![];

        let t = Instant::now();
        let mut kv_wb = WriteBatch::new();
        let mut raft_wb = WriteBatch::new();
        let mut applying_regions = vec![];
        let mut merging_count = 0;
        let mut meta = self.store_meta.lock().unwrap();
        kv_engine.scan_cf(CF_RAFT, start_key, end_key, false, |key, value| {
            let (region_id, suffix) = box_try!(keys::decode_region_meta_key(key));
            if suffix != keys::REGION_STATE_SUFFIX {
                return Ok(true);
            }

            total_count += 1;

            let local_state = protobuf::parse_from_bytes::<RegionLocalState>(value)?;
            let region = local_state.get_region();
            if local_state.get_state() == PeerState::Tombstone {
                tombstone_count += 1;
                debug!("region is tombstone"; "region" => ?region, "store_id" => store_id);
                self.clear_stale_meta(&mut kv_wb, &mut raft_wb, &local_state);
                return Ok(true);
            }
            if local_state.get_state() == PeerState::Applying {
                // in case of restart happen when we just write region state to Applying,
                // but not write raft_local_state to raft rocksdb in time.
                box_try!(peer_storage::recover_from_applying_state(
                    &self.engines,
                    &raft_wb,
                    region_id
                ));
                applying_count += 1;
                applying_regions.push(region.clone());
                return Ok(true);
            }

            let (tx, mut peer) = box_try!(PeerFsm::create(
                store_id,
                &self.cfg,
                self.region_scheduler.clone(),
                self.engines.clone(),
                region,
            ));
            if local_state.get_state() == PeerState::Merging {
                info!("region is merging"; "region" => ?region, "store_id" => store_id);
                merging_count += 1;
                peer.set_pending_merge_state(local_state.get_merge_state().to_owned());
            }
            meta.region_ranges.insert(enc_end_key(region), region_id);
            meta.regions.insert(region_id, region.clone());
            // No need to check duplicated here, because we use region id as the key
            // in DB.
            region_peers.push((tx, peer));
            self.coprocessor_host.on_region_changed(
                region,
                RegionChangeEvent::Create,
                StateRole::Follower,
            );
            Ok(true)
        })?;

        if !kv_wb.is_empty() {
            self.engines.kv.write(&kv_wb).unwrap();
            self.engines.kv.sync_wal().unwrap();
        }
        if !raft_wb.is_empty() {
            self.engines.raft.write(&raft_wb).unwrap();
            self.engines.raft.sync_wal().unwrap();
        }

        // schedule applying snapshot after raft writebatch were written.
        for region in applying_regions {
            info!("region is applying snapshot"; "region" => ?region, "store_id" => store_id);
            let (tx, mut peer) = PeerFsm::create(
                store_id,
                &self.cfg,
                self.region_scheduler.clone(),
                self.engines.clone(),
                &region,
            )?;
            peer.schedule_applying_snapshot();
            meta.region_ranges
                .insert(enc_end_key(&region), region.get_id());
            meta.regions.insert(region.get_id(), region);
            region_peers.push((tx, peer));
        }

        info!(
            "start store";
            "store_id" => store_id,
            "region_count" => total_count,
            "tombstone_count" => tombstone_count,
            "applying_count" =>  applying_count,
            "merge_count" => merging_count,
            "takes" => ?t.elapsed(),
        );

        self.clear_stale_data(&meta)?;

        Ok(region_peers)
    }

    fn clear_stale_meta(
        &self,
        kv_wb: &mut WriteBatch,
        raft_wb: &mut WriteBatch,
        origin_state: &RegionLocalState,
    ) {
        let region = origin_state.get_region();
        let raft_key = keys::raft_state_key(region.get_id());
        let raft_state = match self.engines.raft.get_msg(&raft_key).unwrap() {
            // it has been cleaned up.
            None => return,
            Some(value) => value,
        };

        peer_storage::clear_meta(&self.engines, kv_wb, raft_wb, region.get_id(), &raft_state)
            .unwrap();
        let key = keys::region_state_key(region.get_id());
        let handle = rocks::util::get_cf_handle(&self.engines.kv, CF_RAFT).unwrap();
        kv_wb.put_msg_cf(handle, &key, origin_state).unwrap();
    }

    /// `clear_stale_data` clean up all possible garbage data.
    fn clear_stale_data(&self, meta: &StoreMeta) -> Result<()> {
        let t = Instant::now();

        let mut ranges = Vec::new();
        let mut last_start_key = keys::data_key(b"");
        for region_id in meta.region_ranges.values() {
            let region = &meta.regions[region_id];
            let start_key = keys::enc_start_key(region);
            ranges.push((last_start_key, start_key));
            last_start_key = keys::enc_end_key(region);
        }
        ranges.push((last_start_key, keys::DATA_MAX_KEY.to_vec()));

        rocks::util::roughly_cleanup_ranges(&self.engines.kv, &ranges)?;

        info!(
            "cleans up garbage data";
            "store_id" => self.store.get_id(),
            "garbage_range_count" => ranges.len(),
            "takes" => ?t.elapsed()
        );

        Ok(())
    }
}

impl<T, C> HandlerBuilder<PeerFsm, StoreFsm> for RaftPollerBuilder<T, C>
where
    T: Transport + 'static,
    C: PdClient + 'static,
{
    type Handler = RaftPoller<T, C>;

    fn build(&mut self) -> RaftPoller<T, C> {
        let ctx = PollContext {
            cfg: self.cfg.clone(),
            store: self.store.clone(),
            pd_scheduler: self.pd_scheduler.clone(),
            raftlog_gc_scheduler: self.raftlog_gc_scheduler.clone(),
            consistency_check_scheduler: self.consistency_check_scheduler.clone(),
            split_check_scheduler: self.split_check_scheduler.clone(),
            cleanup_sst_scheduler: self.cleanup_sst_scheduler.clone(),
            region_scheduler: self.region_scheduler.clone(),
            apply_router: self.apply_router.clone(),
            router: self.router.clone(),
            compact_scheduler: self.compact_scheduler.clone(),
            importer: self.importer.clone(),
            store_meta: self.store_meta.clone(),
            future_poller: self.future_poller.clone(),
            raft_metrics: RaftMetrics::default(),
            snap_mgr: self.snap_mgr.clone(),
            applying_snap_count: self.applying_snap_count.clone(),
            coprocessor_host: self.coprocessor_host.clone(),
            timer: SteadyTimer::default(),
            trans: self.trans.clone(),
            pd_client: self.pd_client.clone(),
            global_stat: self.global_stat.clone(),
            store_stat: self.global_stat.local(),
            engines: self.engines.clone(),
            kv_wb: WriteBatch::new(),
            raft_wb: WriteBatch::with_capacity(4 * 1024),
            pending_count: 0,
            sync_log: false,
            is_busy: false,
            has_ready: false,
            ready_res: Vec::new(),
            need_flush_trans: false,
            queued_snapshot: HashSet::default(),
        };
        RaftPoller {
            tag: format!("[store {}]", ctx.store.get_id()),
            store_msg_buf: Vec::with_capacity(ctx.cfg.messages_per_tick),
            peer_msg_buf: Vec::with_capacity(ctx.cfg.messages_per_tick),
            previous_metrics: ctx.raft_metrics.clone(),
            timer: SlowTimer::new(),
            messages_per_tick: ctx.cfg.messages_per_tick,
            poll_ctx: ctx,
            pending_proposals: Vec::new(),
        }
    }
}

struct Workers {
    pd_worker: FutureWorker<PdTask>,
    raftlog_gc_worker: Worker<RaftlogGcTask>,
    consistency_check_worker: Worker<ConsistencyCheckTask>,
    split_check_worker: Worker<SplitCheckTask>,
    cleanup_sst_worker: Worker<CleanupSSTTask>,
    region_worker: Worker<RegionTask>,
    compact_worker: Worker<CompactTask>,
    coprocessor_host: Arc<CoprocessorHost>,
    future_poller: ThreadPool,
}

pub struct RaftBatchSystem {
    system: BatchSystem<PeerFsm, StoreFsm>,
    apply_router: ApplyRouter,
    apply_system: ApplyBatchSystem,
    router: RaftRouter,
    workers: Option<Workers>,
}

impl RaftBatchSystem {
    pub fn router(&self) -> RaftRouter {
        self.router.clone()
    }

    pub fn spawn<T: Transport + 'static, C: PdClient + 'static>(
        &mut self,
        meta: metapb::Store,
        mut cfg: Config,
        engines: Engines,
        engine_snapshot: Arc<AtomicPtr<SyncSnapshot>>,
        trans: T,
        pd_client: Arc<C>,
        mgr: SnapManager,
        pd_worker: FutureWorker<PdTask>,
        store_meta: Arc<Mutex<StoreMeta>>,
        mut coprocessor_host: CoprocessorHost,
        importer: Arc<SSTImporter>,
    ) -> Result<()> {
        assert!(self.workers.is_none());
        // TODO: we can get cluster meta regularly too later.
        cfg.validate()?;

        // TODO load coprocessors from configuration
        coprocessor_host
            .registry
            .register_admin_observer(100, Box::new(SplitObserver));

        let workers = Workers {
            split_check_worker: Worker::new("split-check"),
            region_worker: Worker::new("snapshot-worker"),
            raftlog_gc_worker: Worker::new("raft-gc-worker"),
            compact_worker: Worker::new("compact-worker"),
            pd_worker,
            consistency_check_worker: Worker::new("consistency-check"),
            cleanup_sst_worker: Worker::new("cleanup-sst"),
            coprocessor_host: Arc::new(coprocessor_host),
            future_poller: tokio_threadpool::Builder::new()
                .name_prefix("future-poller")
                .pool_size(cfg.future_poll_size)
                .build(),
        };
        let mut builder = RaftPollerBuilder {
            cfg: Arc::new(cfg),
            store: meta,
            engines,
            engine_snapshot,
            router: self.router.clone(),
            split_check_scheduler: workers.split_check_worker.scheduler(),
            region_scheduler: workers.region_worker.scheduler(),
            raftlog_gc_scheduler: workers.raftlog_gc_worker.scheduler(),
            compact_scheduler: workers.compact_worker.scheduler(),
            pd_scheduler: workers.pd_worker.scheduler(),
            consistency_check_scheduler: workers.consistency_check_worker.scheduler(),
            cleanup_sst_scheduler: workers.cleanup_sst_worker.scheduler(),
            apply_router: self.apply_router.clone(),
            trans,
            pd_client,
            coprocessor_host: workers.coprocessor_host.clone(),
            importer,
            snap_mgr: mgr,
            global_stat: GlobalStoreStat::default(),
            store_meta,
            applying_snap_count: Arc::new(AtomicUsize::new(0)),
            future_poller: workers.future_poller.sender().clone(),
        };
        let region_peers = builder.init()?;
        self.start_system(workers, region_peers, builder)?;
        Ok(())
    }

    fn start_system<T: Transport + 'static, C: PdClient + 'static>(
        &mut self,
        mut workers: Workers,
        region_peers: Vec<(LooseBoundedSender<PeerMsg>, Box<PeerFsm>)>,
        builder: RaftPollerBuilder<T, C>,
    ) -> Result<()> {
        builder.snap_mgr.init()?;

        let engines = builder.engines.clone();
        let snap_mgr = builder.snap_mgr.clone();
        let cfg = builder.cfg.clone();
        let store = builder.store.clone();
        let pd_client = builder.pd_client.clone();
        let importer = builder.importer.clone();

        let apply_poller_builder = ApplyPollerBuilder::new(
            &builder,
            ApplyNotifier::Router(self.router.clone()),
            self.apply_router.clone(),
        );
        self.apply_system
            .schedule_all(region_peers.iter().map(|pair| pair.1.get_peer()));
        {
            let mut meta = builder.store_meta.lock().unwrap();
            for (_, peer_fsm) in &region_peers {
                let peer = peer_fsm.get_peer();
                meta.readers
                    .insert(peer_fsm.region_id(), ReadDelegate::from_peer(peer));
            }
        }

        let tag = format!("raftstore-{}", store.get_id());
        self.system.spawn(tag, builder);
        let mut mailboxes = Vec::with_capacity(region_peers.len());
        let mut address = Vec::with_capacity(region_peers.len());
        for (tx, fsm) in region_peers {
            address.push(fsm.region_id());
            mailboxes.push((fsm.region_id(), BasicMailbox::new(tx, fsm)));
        }
        self.router.register_all(mailboxes);
        // Make sure Msg::Start is the first message each FSM received.
        self.router
            .send_control(StoreMsg::Start {
                store: store.clone(),
            })
            .unwrap();
        for addr in address {
            self.router.force_send(addr, PeerMsg::Start).unwrap();
        }

        self.apply_system
            .spawn("apply".to_owned(), apply_poller_builder);

        let split_check_runner = SplitCheckRunner::new(
            Arc::clone(&engines.kv),
            self.router.clone(),
            Arc::clone(&workers.coprocessor_host),
        );
        box_try!(workers.split_check_worker.start(split_check_runner));

        let region_runner = RegionRunner::new(
            engines.clone(),
            snap_mgr,
            cfg.snap_apply_batch_size.0 as usize,
            cfg.use_delete_range,
            cfg.clean_stale_peer_delay.0,
        );
        let timer = RegionRunner::new_timer();
        box_try!(workers.region_worker.start_with_timer(region_runner, timer));

        let raftlog_gc_runner = RaftlogGcRunner::new(None);
        box_try!(workers.raftlog_gc_worker.start(raftlog_gc_runner));

        let compact_runner = CompactRunner::new(Arc::clone(&engines.kv));
        box_try!(workers.compact_worker.start(compact_runner));

        let pd_runner = PdRunner::new(
            store.get_id(),
            Arc::clone(&pd_client),
            self.router.clone(),
            Arc::clone(&engines.kv),
            workers.pd_worker.scheduler(),
        );
        box_try!(workers.pd_worker.start(pd_runner));

        let consistency_check_runner = ConsistencyCheckRunner::new(self.router.clone());
        box_try!(workers
            .consistency_check_worker
            .start(consistency_check_runner));

        let cleanup_sst_runner = CleanupSSTRunner::new(
            store.get_id(),
            self.router.clone(),
            Arc::clone(&importer),
            Arc::clone(&pd_client),
        );
        box_try!(workers.cleanup_sst_worker.start(cleanup_sst_runner));

        if let Err(e) = sys_util::thread::set_priority(sys_util::HIGH_PRI) {
            warn!("set thread priority for raftstore failed"; "error" => ?e);
        }
        self.workers = Some(workers);
        Ok(())
    }

    pub fn shutdown(&mut self) {
        if self.workers.is_none() {
            return;
        }
        let mut workers = self.workers.take().unwrap();
        // Wait all workers finish.
        let mut handles: Vec<Option<thread::JoinHandle<()>>> = vec![];
        handles.push(workers.split_check_worker.stop());
        handles.push(workers.region_worker.stop());
        handles.push(workers.raftlog_gc_worker.stop());
        handles.push(workers.compact_worker.stop());
        handles.push(workers.pd_worker.stop());
        handles.push(workers.consistency_check_worker.stop());
        handles.push(workers.cleanup_sst_worker.stop());
        self.apply_system.shutdown();
        self.system.shutdown();
        for h in handles {
            if let Some(h) = h {
                h.join().unwrap();
            }
        }
        workers.coprocessor_host.shutdown();
        workers.future_poller.shutdown_now().wait().unwrap();
    }
}

pub fn create_raft_batch_system(cfg: &Config) -> (RaftRouter, RaftBatchSystem) {
    let (store_tx, store_fsm) = StoreFsm::new(cfg);
    let (apply_router, apply_system) = create_apply_batch_system(&cfg);
    let (router, system) = batch::create_system(
        cfg.store_pool_size,
        cfg.store_max_batch_size,
        store_tx,
        store_fsm,
    );
    let system = RaftBatchSystem {
        system,
        workers: None,
        apply_router,
        apply_system,
        router: router.clone(),
    };
    (router, system)
}

impl<'a, T: Transport, C: PdClient> StoreFsmDelegate<'a, T, C> {
    /// Checks if the message is targeting a stale peer.
    ///
    /// Returns true means the message can be dropped silently.
    fn check_msg(&mut self, msg: &RaftMessage) -> Result<bool> {
        let region_id = msg.get_region_id();
        let from_epoch = msg.get_region_epoch();
        let msg_type = msg.get_message().get_msg_type();
        let is_vote_msg = util::is_vote_msg(msg.get_message());
        let from_store_id = msg.get_from_peer().get_store_id();

        // Check if the target peer is tomebtone.
        let state_key = keys::region_state_key(region_id);
        let local_state: RegionLocalState =
            match self.ctx.engines.kv.get_msg_cf(CF_RAFT, &state_key)? {
                Some(state) => state,
                None => return Ok(false),
            };

        if local_state.get_state() != PeerState::Tombstone {
            // Maybe split, but not registered yet.
            self.ctx.raft_metrics.message_dropped.region_nonexistent += 1;
            if util::is_first_vote_msg(msg.get_message()) {
                let mut meta = self.ctx.store_meta.lock().unwrap();
                // Last check on whether target peer is created, otherwise, the
                // vote message will never be comsumed.
                if meta.regions.contains_key(&region_id) {
                    return Ok(false);
                }
                meta.pending_votes.push(msg.to_owned());
                info!(
                    "region doesn't exist yet, wait for it to be split";
                    "region_id" => region_id
                );
                return Ok(true);
            }
            return Err(box_err!(
                "[region {}] region not exist but not tombstone: {:?}",
                region_id,
                local_state
            ));
        }
        debug!(
            "region is in tombstone state";
            "region_id" => region_id,
            "region_local_state" => ?local_state,
        );
        let region = local_state.get_region();
        let region_epoch = region.get_region_epoch();
        if local_state.has_merge_state() {
            info!(
                "merged peer receives a stale message";
                "region_id" => region_id,
                "current_region_epoch" => ?region_epoch,
                "msg_type" => ?msg_type,
            );

            let merge_target = if let Some(peer) = util::find_peer(region, from_store_id) {
                // Maybe the target is promoted from learner to voter, but the follower
                // doesn't know it. So we only compare peer id.
                assert_eq!(peer.get_id(), msg.get_from_peer().get_id());
                // Let stale peer decides whether it should wait for merging or just remove
                // itself.
                Some(local_state.get_merge_state().get_target().to_owned())
            } else {
                // If a peer is isolated before prepare_merge and conf remove, it should just
                // remove itself.
                None
            };
            self.ctx
                .handle_stale_msg(msg, region_epoch.clone(), true, merge_target);
            return Ok(true);
        }
        // The region in this peer is already destroyed
        if util::is_epoch_stale(from_epoch, region_epoch) {
            info!(
                "tombstone peer receives a stale message";
                "region_id" => region_id,
                "from_region_epoch" => ?from_epoch,
                "current_region_epoch" => ?region_epoch,
                "msg_type" => ?msg_type,
            );

            let not_exist = util::find_peer(region, from_store_id).is_none();
            self.ctx
                .handle_stale_msg(msg, region_epoch.clone(), is_vote_msg && not_exist, None);

            return Ok(true);
        }

        if from_epoch.get_conf_ver() == region_epoch.get_conf_ver() {
            self.ctx.raft_metrics.message_dropped.region_tombstone_peer += 1;
            return Err(box_err!(
                "tombstone peer [epoch: {:?}] receive an invalid \
                 message {:?}, ignore it",
                region_epoch,
                msg_type
            ));
        }

        Ok(false)
    }

    fn on_raft_message(&mut self, mut msg: RaftMessage) -> Result<()> {
        let region_id = msg.get_region_id();
        match self.ctx.router.send(region_id, PeerMsg::RaftMessage(msg)) {
            Ok(()) | Err(TrySendError::Full(_)) => return Ok(()),
            Err(TrySendError::Disconnected(PeerMsg::RaftMessage(m))) => msg = m,
            e => panic!(
                "[store {}] [region {}] unexpected redirect error: {:?}",
                self.fsm.store.id, region_id, e
            ),
        }

        debug!(
            "handle raft message";
            "from_peer_id" => msg.get_from_peer().get_id(),
            "to_peer_id" => msg.get_to_peer().get_id(),
            "store_id" => self.fsm.store.id,
            "region_id" => region_id,
            "msg_type" => ?msg.get_message().get_msg_type(),
        );

        if msg.get_to_peer().get_store_id() != self.ctx.store_id() {
            warn!(
                "store not match, ignore it";
                "store_id" => self.ctx.store_id(),
                "to_store_id" => msg.get_to_peer().get_store_id(),
                "region_id" => region_id,
            );
            self.ctx.raft_metrics.message_dropped.mismatch_store_id += 1;
            return Ok(());
        }

        if !msg.has_region_epoch() {
            error!(
                "missing epoch in raft message, ignore it";
                "region_id" => region_id,
            );
            self.ctx.raft_metrics.message_dropped.mismatch_region_epoch += 1;
            return Ok(());
        }
        if msg.get_is_tombstone() || msg.has_merge_target() {
            // Target tombstone peer doesn't exist, so ignore it.
            return Ok(());
        }
        if self.check_msg(&msg)? {
            return Ok(());
        }
        if !self.maybe_create_peer(region_id, &msg)? {
            return Ok(());
        }
        let _ = self.ctx.router.send(region_id, PeerMsg::RaftMessage(msg));
        Ok(())
    }

    /// If target peer doesn't exist, create it.
    ///
    /// return false to indicate that target peer is in invalid state or
    /// doesn't exist and can't be created.
    fn maybe_create_peer(&mut self, region_id: u64, msg: &RaftMessage) -> Result<bool> {
        let target = msg.get_to_peer();
        // we may encounter a message with larger peer id, which means
        // current peer is stale, then we should remove current peer
        let mut guard = self.ctx.store_meta.lock().unwrap();
        let meta: &mut StoreMeta = &mut *guard;
        if meta.regions.contains_key(&region_id) {
            return Ok(true);
        }

        if !is_initial_msg(msg.get_message()) {
            let msg_type = msg.get_message().get_msg_type();
            debug!(
                "target peer doesn't exist, stale message";
                "target_peer" => ?target,
                "region_id" => region_id,
                "msg_type" => ?msg_type,
            );
            self.ctx.raft_metrics.message_dropped.stale_msg += 1;
            return Ok(false);
        }

        let mut regions_to_destroy = vec![];
        for (_, id) in meta.region_ranges.range((
            Excluded(data_key(msg.get_start_key())),
            Unbounded::<Vec<u8>>,
        )) {
            let exist_region = &meta.regions[&id];
            if enc_start_key(exist_region) >= data_end_key(msg.get_end_key()) {
                break;
            }

            debug!(
                "msg is overlapped with exist region";
                "region_id" => region_id,
                "msg" => ?msg,
                "exist_region" => ?exist_region,
            );
            if util::is_first_vote_msg(msg.get_message()) {
                meta.pending_votes.push(msg.to_owned());
            }

            // Make sure the range of region from msg is covered by existing regions.
            // If so, means that the region may be generated by some kinds of split
            // and merge by catching logs. So there is no need to accept a snapshot.
            if !is_range_covered(
                &meta.region_ranges,
                |id: u64| &meta.regions[&id],
                data_key(msg.get_start_key()),
                data_end_key(msg.get_end_key()),
            ) {
                if maybe_destroy_source(
                    meta,
                    region_id,
                    exist_region.get_id(),
                    msg.get_region_epoch().to_owned(),
                ) {
                    regions_to_destroy.push(exist_region.get_id());
                    continue;
                }
            }
            self.ctx.raft_metrics.message_dropped.region_overlap += 1;
            return Ok(false);
        }

        for id in regions_to_destroy {
            self.ctx
                .router
                .force_send(
                    id,
                    PeerMsg::CasualMessage(CasualMessage::MergeResult {
                        target: target.clone(),
                        stale: true,
                    }),
                )
                .unwrap();
        }

        // New created peers should know it's learner or not.
        let (tx, peer) = PeerFsm::replicate(
            self.ctx.store_id(),
            &self.ctx.cfg,
            self.ctx.region_scheduler.clone(),
            self.ctx.engines.clone(),
            region_id,
            target.clone(),
        )?;
        // following snapshot may overlap, should insert into region_ranges after
        // snapshot is applied.
        meta.regions
            .insert(region_id, peer.get_peer().region().to_owned());
        let mailbox = BasicMailbox::new(tx, peer);
        self.ctx.router.register(region_id, mailbox);
        self.ctx
            .router
            .force_send(region_id, PeerMsg::Start)
            .unwrap();
        Ok(true)
    }

    fn on_compaction_finished(&mut self, event: CompactedEvent) {
        // If size declining is trivial, skip.
        let total_bytes_declined = if event.total_input_bytes > event.total_output_bytes {
            event.total_input_bytes - event.total_output_bytes
        } else {
            0
        };
        if total_bytes_declined < self.ctx.cfg.region_split_check_diff.0
            || total_bytes_declined * 10 < event.total_input_bytes
        {
            return;
        }

        let output_level_str = event.output_level.to_string();
        COMPACTION_DECLINED_BYTES
            .with_label_values(&[&output_level_str])
            .observe(total_bytes_declined as f64);

        // self.cfg.region_split_check_diff.0 / 16 is an experienced value.
        let mut region_declined_bytes = {
            let meta = self.ctx.store_meta.lock().unwrap();
            calc_region_declined_bytes(
                event,
                &meta.region_ranges,
                self.ctx.cfg.region_split_check_diff.0 / 16,
            )
        };

        COMPACTION_RELATED_REGION_COUNT
            .with_label_values(&[&output_level_str])
            .observe(region_declined_bytes.len() as f64);

        for (region_id, declined_bytes) in region_declined_bytes.drain(..) {
            let _ = self.ctx.router.send(
                region_id,
                PeerMsg::CasualMessage(CasualMessage::CompactionDeclinedBytes {
                    bytes: declined_bytes,
                }),
            );
        }
    }

    fn register_compact_check_tick(&self) {
        self.ctx.schedule_store_tick(
            StoreTick::CompactCheck,
            self.ctx.cfg.region_compact_check_interval.0,
        )
    }

    fn on_compact_check_tick(&mut self) {
        self.register_compact_check_tick();
        if self.ctx.compact_scheduler.is_busy() {
            debug!(
                "compact worker is busy, check space redundancy next time";
                "store_id" => self.fsm.store.id,
            );
            return;
        }

        if rocks::util::auto_compactions_is_disabled(&self.ctx.engines.kv) {
            debug!(
                "skip compact check when disabled auto compactions";
                "store_id" => self.fsm.store.id,
            );
            return;
        }

        // Start from last checked key.
        let mut ranges_need_check =
            Vec::with_capacity(self.ctx.cfg.region_compact_check_step as usize + 1);
        ranges_need_check.push(self.fsm.store.last_compact_checked_key.clone());

        let largest_key = {
            let meta = self.ctx.store_meta.lock().unwrap();
            if meta.region_ranges.is_empty() {
                debug!(
                    "there is no range need to check";
                    "store_id" => self.fsm.store.id
                );
                return;
            }

            // Collect continuous ranges.
            let left_ranges = meta.region_ranges.range((
                Excluded(self.fsm.store.last_compact_checked_key.clone()),
                Unbounded::<Key>,
            ));
            ranges_need_check.extend(
                left_ranges
                    .take(self.ctx.cfg.region_compact_check_step as usize)
                    .map(|(k, _)| k.to_owned()),
            );

            // Update last_compact_checked_key.
            meta.region_ranges.keys().last().unwrap().to_vec()
        };

        let last_key = ranges_need_check.last().unwrap().clone();
        if last_key == largest_key {
            // Range [largest key, DATA_MAX_KEY) also need to check.
            if last_key != keys::DATA_MAX_KEY.to_vec() {
                ranges_need_check.push(keys::DATA_MAX_KEY.to_vec());
            }
            // Next task will start from the very beginning.
            self.fsm.store.last_compact_checked_key = keys::DATA_MIN_KEY.to_vec();
        } else {
            self.fsm.store.last_compact_checked_key = last_key;
        }

        // Schedule the task.
        let cf_names = vec![CF_DEFAULT.to_owned(), CF_WRITE.to_owned()];
        if let Err(e) = self
            .ctx
            .compact_scheduler
            .schedule(CompactTask::CheckAndCompact {
                cf_names,
                ranges: ranges_need_check,
                tombstones_num_threshold: self.ctx.cfg.region_compact_min_tombstones,
                tombstones_percent_threshold: self.ctx.cfg.region_compact_tombstones_percent,
            })
        {
            error!(
                "schedule space check task failed";
                "store_id" => self.fsm.store.id,
                "err" => ?e,
            );
        }
    }

    fn store_heartbeat_pd(&mut self) {
        let mut stats = StoreStats::new();

        let used_size = self.ctx.snap_mgr.get_total_snap_size();
        stats.set_used_size(used_size);
        stats.set_store_id(self.ctx.store_id());
        {
            let meta = self.ctx.store_meta.lock().unwrap();
            stats.set_region_count(meta.regions.len() as u32);
        }

        let snap_stats = self.ctx.snap_mgr.stats();
        stats.set_sending_snap_count(snap_stats.sending_count as u32);
        stats.set_receiving_snap_count(snap_stats.receiving_count as u32);
        STORE_SNAPSHOT_TRAFFIC_GAUGE_VEC
            .with_label_values(&["sending"])
            .set(snap_stats.sending_count as i64);
        STORE_SNAPSHOT_TRAFFIC_GAUGE_VEC
            .with_label_values(&["receiving"])
            .set(snap_stats.receiving_count as i64);

        let apply_snapshot_count = self.ctx.applying_snap_count.load(Ordering::SeqCst);
        stats.set_applying_snap_count(apply_snapshot_count as u32);
        STORE_SNAPSHOT_TRAFFIC_GAUGE_VEC
            .with_label_values(&["applying"])
            .set(apply_snapshot_count as i64);

        stats.set_start_time(self.fsm.store.start_time.unwrap().sec as u32);

        // report store write flow to pd
        stats.set_bytes_written(
            self.ctx
                .global_stat
                .stat
                .engine_total_bytes_written
                .swap(0, Ordering::SeqCst),
        );
        stats.set_keys_written(
            self.ctx
                .global_stat
                .stat
                .engine_total_keys_written
                .swap(0, Ordering::SeqCst),
        );

        stats.set_is_busy(
            self.ctx
                .global_stat
                .stat
                .is_busy
                .swap(false, Ordering::SeqCst),
        );

        let store_info = StoreInfo {
            engine: Arc::clone(&self.ctx.engines.kv),
            capacity: self.ctx.cfg.capacity.0,
        };

        let task = PdTask::StoreHeartbeat { stats, store_info };
        if let Err(e) = self.ctx.pd_scheduler.schedule(task) {
            error!("notify pd failed";
                "store_id" => self.fsm.store.id,
                "err" => ?e
            );
        }
    }

    fn on_pd_store_heartbeat_tick(&mut self) {
        self.store_heartbeat_pd();
        self.register_pd_store_heartbeat_tick();
    }

    fn handle_snap_mgr_gc(&mut self) -> Result<()> {
        let snap_keys = self.ctx.snap_mgr.list_idle_snap()?;
        if snap_keys.is_empty() {
            return Ok(());
        }
        let (mut last_region_id, mut keys) = (0, vec![]);
        let schedule_gc_snap = |region_id: u64, snaps| -> Result<()> {
            debug!(
                "schedule snap gc";
                "store_id" => self.fsm.store.id,
                "region_id" => region_id,
            );
            let gc_snap = PeerMsg::CasualMessage(CasualMessage::GcSnap { snaps });
            match self.ctx.router.send(region_id, gc_snap) {
                Ok(()) => Ok(()),
                Err(TrySendError::Disconnected(PeerMsg::CasualMessage(
                    CasualMessage::GcSnap { snaps },
                ))) => {
                    // The snapshot exists because MsgAppend has been rejected. So the
                    // peer must have been exist. But now it's disconnected, so the peer
                    // has to be destroyed instead of being created.
                    info!(
                        "region is disconnected, remove snaps";
                        "region_id" => region_id,
                        "snaps" => ?snaps,
                    );
                    for (key, is_sending) in snaps {
                        let snap = if is_sending {
                            self.ctx.snap_mgr.get_snapshot_for_sending(&key)?
                        } else {
                            self.ctx.snap_mgr.get_snapshot_for_applying(&key)?
                        };
                        self.ctx
                            .snap_mgr
                            .delete_snapshot(&key, snap.as_ref(), false);
                    }
                    Ok(())
                }
                Err(TrySendError::Full(_)) => Ok(()),
                Err(TrySendError::Disconnected(_)) => unreachable!(),
            }
        };
        for (key, is_sending) in snap_keys {
            if last_region_id == key.region_id {
                keys.push((key, is_sending));
                continue;
            }

            if !keys.is_empty() {
                schedule_gc_snap(last_region_id, keys)?;
                keys = vec![];
            }

            last_region_id = key.region_id;
            keys.push((key, is_sending));
        }
        if !keys.is_empty() {
            schedule_gc_snap(last_region_id, keys)?;
        }
        Ok(())
    }

    fn on_snap_mgr_gc(&mut self) {
        if let Err(e) = self.handle_snap_mgr_gc() {
            error!(
                "handle gc snap failed";
                "store_id" => self.fsm.store.id,
                "err" => ?e
            );
        }
        self.register_snap_mgr_gc_tick();
    }

    fn on_compact_lock_cf(&mut self) {
        // Create a compact lock cf task(compact whole range) and schedule directly.
        let lock_cf_bytes_written = self
            .ctx
            .global_stat
            .stat
            .lock_cf_bytes_written
            .load(Ordering::SeqCst);
        if lock_cf_bytes_written > self.ctx.cfg.lock_cf_compact_bytes_threshold.0 {
            self.ctx
                .global_stat
                .stat
                .lock_cf_bytes_written
                .fetch_sub(lock_cf_bytes_written, Ordering::SeqCst);

            let task = CompactTask::Compact {
                cf_name: String::from(CF_LOCK),
                start_key: None,
                end_key: None,
            };
            if let Err(e) = self.ctx.compact_scheduler.schedule(task) {
                error!(
                    "schedule compact lock cf task failed";
                    "store_id" => self.fsm.store.id,
                    "err" => ?e,
                );
            }
        }

        self.register_compact_lock_cf_tick();
    }

    fn register_pd_store_heartbeat_tick(&self) {
        self.ctx.schedule_store_tick(
            StoreTick::PdStoreHeartbeat,
            self.ctx.cfg.pd_store_heartbeat_tick_interval.0,
        );
    }

    fn register_snap_mgr_gc_tick(&self) {
        self.ctx
            .schedule_store_tick(StoreTick::SnapGc, self.ctx.cfg.snap_mgr_gc_tick_interval.0)
    }

    fn register_compact_lock_cf_tick(&self) {
        self.ctx.schedule_store_tick(
            StoreTick::CompactLockCf,
            self.ctx.cfg.lock_cf_compact_interval.0,
        )
    }
}

impl<'a, T: Transport, C: PdClient> StoreFsmDelegate<'a, T, C> {
    fn on_validate_sst_result(&mut self, ssts: Vec<SSTMeta>) {
        if ssts.is_empty() {
            return;
        }
        // A stale peer can still ingest a stale SST before it is
        // destroyed. We need to make sure that no stale peer exists.
        let mut delete_ssts = Vec::new();
        {
            let meta = self.ctx.store_meta.lock().unwrap();
            for sst in ssts {
                if !meta.regions.contains_key(&sst.get_region_id()) {
                    delete_ssts.push(sst);
                }
            }
        }
        if delete_ssts.is_empty() {
            return;
        }

        let task = CleanupSSTTask::DeleteSST { ssts: delete_ssts };
        if let Err(e) = self.ctx.cleanup_sst_scheduler.schedule(task) {
            error!(
                "schedule to delete ssts failed";
                "store_id" => self.fsm.store.id,
                "err" => ?e,
            );
        }
    }

    fn on_cleanup_import_sst(&mut self) -> Result<()> {
        let mut delete_ssts = Vec::new();
        let mut validate_ssts = Vec::new();

        let ssts = box_try!(self.ctx.importer.list_ssts());
        if ssts.is_empty() {
            return Ok(());
        }
        {
            let meta = self.ctx.store_meta.lock().unwrap();
            for sst in ssts {
                if let Some(r) = meta.regions.get(&sst.get_region_id()) {
                    let region_epoch = r.get_region_epoch();
                    if util::is_epoch_stale(sst.get_region_epoch(), region_epoch) {
                        // If the SST epoch is stale, it will not be ingested anymore.
                        delete_ssts.push(sst);
                    }
                } else {
                    // If the peer doesn't exist, we need to validate the SST through PD.
                    validate_ssts.push(sst);
                }
            }
        }

        if !delete_ssts.is_empty() {
            let task = CleanupSSTTask::DeleteSST { ssts: delete_ssts };
            if let Err(e) = self.ctx.cleanup_sst_scheduler.schedule(task) {
                error!(
                    "schedule to delete ssts failed";
                    "store_id" => self.fsm.store.id,
                    "err" => ?e
                );
            }
        }

        if !validate_ssts.is_empty() {
            let task = CleanupSSTTask::ValidateSST {
                ssts: validate_ssts,
            };
            if let Err(e) = self.ctx.cleanup_sst_scheduler.schedule(task) {
                error!(
                   "schedule to validate ssts failed";
                   "store_id" => self.fsm.store.id,
                   "err" => ?e,
                );
            }
        }

        Ok(())
    }

    fn register_consistency_check_tick(&mut self) {
        self.ctx.schedule_store_tick(
            StoreTick::ConsistencyCheck,
            self.ctx.cfg.consistency_check_interval.0,
        )
    }

    fn on_consistency_check_tick(&mut self) {
        self.register_consistency_check_tick();
        if self.ctx.consistency_check_scheduler.is_busy() {
            return;
        }
        let (mut target_region_id, mut oldest) = (0, Instant::now());
        let target_peer = {
            let meta = self.ctx.store_meta.lock().unwrap();
            for region_id in meta.regions.keys() {
                match self.fsm.store.consistency_check_time.get(region_id) {
                    Some(time) => {
                        if *time < oldest {
                            oldest = *time;
                            target_region_id = *region_id;
                        }
                    }
                    None => {
                        target_region_id = *region_id;
                        break;
                    }
                }
            }
            if target_region_id == 0 {
                return;
            }
            match util::find_peer(&meta.regions[&target_region_id], self.ctx.store_id()) {
                None => return,
                Some(p) => p.clone(),
            }
        };
        info!(
            "scheduling consistency check for region";
            "store_id" => self.fsm.store.id,
            "region_id" => target_region_id,
        );
        self.fsm
            .store
            .consistency_check_time
            .insert(target_region_id, Instant::now());
        let mut request = new_admin_request(target_region_id, target_peer);
        let mut admin = AdminRequest::new();
        admin.set_cmd_type(AdminCmdType::ComputeHash);
        request.set_admin_request(admin);

        let _ = self.ctx.router.send(
            target_region_id,
            PeerMsg::RaftCommand(RaftCommand::new(request, Callback::None)),
        );
    }

    fn on_cleanup_import_sst_tick(&mut self) {
        if let Err(e) = self.on_cleanup_import_sst() {
            error!(
                "cleanup import sst failed";
                "store_id" => self.fsm.store.id,
                "err" => ?e,
            );
        }
        self.register_cleanup_import_sst_tick();
    }

    fn register_cleanup_import_sst_tick(&self) {
        self.ctx.schedule_store_tick(
            StoreTick::CleanupImportSST,
            self.ctx.cfg.cleanup_import_sst_interval.0,
        )
    }

    fn clear_region_size_in_range(&mut self, start_key: &[u8], end_key: &[u8]) {
        let start_key = data_key(start_key);
        let end_key = data_end_key(end_key);

        let mut regions = vec![];
        {
            let meta = self.ctx.store_meta.lock().unwrap();
            for (_, region_id) in meta
                .region_ranges
                .range((Excluded(start_key), Included(end_key)))
            {
                regions.push(*region_id);
            }
        }
        for region_id in regions {
            let _ = self.ctx.router.send(
                region_id,
                PeerMsg::CasualMessage(CasualMessage::ClearRegionSize),
            );
        }
    }

    fn on_store_unreachable(&mut self, store_id: u64) {
        let now = Instant::now();
        if self
            .fsm
            .store
            .last_unreachable_report
            .get(&store_id)
            .map_or(UNREACHABLE_BACKOFF, |t| now.duration_since(*t))
            < UNREACHABLE_BACKOFF
        {
            return;
        }
        info!(
            "broadcasting unreachable";
            "store_id" => self.fsm.store.id,
            "unreachable_store_id" => store_id,
        );
        self.fsm.store.last_unreachable_report.insert(store_id, now);
        // It's possible to acquire the lock and only send notification to
        // invovled regions. However loop over all the regions can take a
        // lot of time, which may block other operations.
        self.ctx.router.report_unreachable(store_id);
    }
}

fn size_change_filter(info: &CompactionJobInfo) -> bool {
    // When calculating region size, we only consider write and default
    // column families.
    let cf = info.cf_name();
    if cf != CF_WRITE && cf != CF_DEFAULT {
        return false;
    }
    // Compactions in level 0 and level 1 are very frequently.
    if info.output_level() < 2 {
        return false;
    }

    true
}

pub fn new_compaction_listener(ch: RaftRouter) -> CompactionListener {
    let ch = Mutex::new(ch);
    let compacted_handler = Box::new(move |compacted_event: CompactedEvent| {
        let ch = ch.lock().unwrap();
        if let Err(e) = ch.send_control(StoreMsg::CompactedEvent(compacted_event)) {
            error!(
                "send compaction finished event to raftstore failed"; "err" => ?e,
            );
        }
    });
    CompactionListener::new(compacted_handler, Some(size_change_filter))
}

fn calc_region_declined_bytes(
    event: CompactedEvent,
    region_ranges: &BTreeMap<Key, u64>,
    bytes_threshold: u64,
) -> Vec<(u64, u64)> {
    // Calculate influenced regions.
    let mut influenced_regions = vec![];
    for (end_key, region_id) in
        region_ranges.range((Excluded(event.start_key), Included(event.end_key.clone())))
    {
        influenced_regions.push((region_id, end_key.clone()));
    }
    if let Some((end_key, region_id)) = region_ranges
        .range((Included(event.end_key), Unbounded))
        .next()
    {
        influenced_regions.push((region_id, end_key.clone()));
    }

    // Calculate declined bytes for each region.
    // `end_key` in influenced_regions are in incremental order.
    let mut region_declined_bytes = vec![];
    let mut last_end_key: Vec<u8> = vec![];
    for (region_id, end_key) in influenced_regions {
        let mut old_size = 0;
        for prop in &event.input_props {
            old_size += prop.get_approximate_size_in_range(&last_end_key, &end_key);
        }
        let mut new_size = 0;
        for prop in &event.output_props {
            new_size += prop.get_approximate_size_in_range(&last_end_key, &end_key);
        }
        last_end_key = end_key;

        // Filter some trivial declines for better performance.
        if old_size > new_size && old_size - new_size > bytes_threshold {
            region_declined_bytes.push((*region_id, old_size - new_size));
        }
    }

    region_declined_bytes
}

// check whether the range is covered by existing regions.
fn is_range_covered<'a, F: Fn(u64) -> &'a metapb::Region>(
    region_ranges: &BTreeMap<Key, u64>,
    get_region: F,
    mut start: Vec<u8>,
    end: Vec<u8>,
) -> bool {
    for (end_key, &id) in region_ranges.range((Excluded(start.clone()), Unbounded::<Key>)) {
        let region = get_region(id);
        // find a missing range
        if start < enc_start_key(region) {
            return false;
        }
        if *end_key >= end {
            return true;
        }
        start = end_key.clone();
    }
    false
}

#[cfg(test)]
mod tests {
    use std::collections::BTreeMap;
    use std::collections::HashMap;

    use crate::raftstore::coprocessor::properties::{IndexHandle, IndexHandles, SizeProperties};
    use crate::storage::kv::CompactedEvent;
    use protobuf::RepeatedField;

    use super::*;

    #[test]
    fn test_calc_region_declined_bytes() {
        let index_handle1 = IndexHandle {
            size: 4 * 1024,
            offset: 4 * 1024,
        };
        let index_handle2 = IndexHandle {
            size: 4 * 1024,
            offset: 8 * 1024,
        };
        let index_handle3 = IndexHandle {
            size: 4 * 1024,
            offset: 12 * 1024,
        };
        let mut index_handles = IndexHandles::new();
        index_handles.add(b"a".to_vec(), index_handle1);
        index_handles.add(b"b".to_vec(), index_handle2);
        index_handles.add(b"c".to_vec(), index_handle3);
        let size_prop = SizeProperties {
            total_size: 12 * 1024,
            index_handles,
        };
        let event = CompactedEvent {
            cf: "default".to_owned(),
            output_level: 3,
            total_input_bytes: 12 * 1024,
            total_output_bytes: 0,
            start_key: size_prop.smallest_key().unwrap(),
            end_key: size_prop.largest_key().unwrap(),
            input_props: vec![size_prop.into()],
            output_props: vec![],
        };

        let mut region_ranges = BTreeMap::new();
        region_ranges.insert(b"a".to_vec(), 1);
        region_ranges.insert(b"b".to_vec(), 2);
        region_ranges.insert(b"c".to_vec(), 3);

        let declined_bytes = calc_region_declined_bytes(event, &region_ranges, 1024);
        let expected_declined_bytes = vec![(2, 8192), (3, 4096)];
        assert_eq!(declined_bytes, expected_declined_bytes);
    }

    #[test]
    fn test_is_range_covered() {
        let meta = vec![(b"b", b"d"), (b"d", b"e"), (b"e", b"f"), (b"f", b"h")];
        let mut region_ranges = BTreeMap::new();
        let mut region_peers = HashMap::new();

        {
            for (i, (start, end)) in meta.into_iter().enumerate() {
                let mut region = metapb::Region::new();
                let peer = metapb::Peer::new();
                region.set_peers(RepeatedField::from_vec(vec![peer]));
                region.set_start_key(start.to_vec());
                region.set_end_key(end.to_vec());

                region_ranges.insert(enc_end_key(&region), i as u64);
                region_peers.insert(i as u64, region);
            }

            let check_range = |start: &[u8], end: &[u8]| {
                is_range_covered(
                    &region_ranges,
                    |id: u64| &region_peers[&id],
                    data_key(start),
                    data_end_key(end),
                )
            };

            assert!(!check_range(b"a", b"c"));
            assert!(check_range(b"b", b"d"));
            assert!(check_range(b"b", b"e"));
            assert!(check_range(b"e", b"f"));
            assert!(check_range(b"b", b"g"));
            assert!(check_range(b"e", b"h"));
            assert!(!check_range(b"e", b"n"));
            assert!(!check_range(b"g", b"n"));
            assert!(!check_range(b"o", b"z"));
            assert!(!check_range(b"", b""));
        }

        let meta = vec![(b"b", b"d"), (b"e", b"f"), (b"f", b"h")];
        region_ranges.clear();
        region_peers.clear();
        {
            for (i, (start, end)) in meta.into_iter().enumerate() {
                let mut region = metapb::Region::new();
                let peer = metapb::Peer::new();
                region.set_peers(RepeatedField::from_vec(vec![peer]));
                region.set_start_key(start.to_vec());
                region.set_end_key(end.to_vec());

                region_ranges.insert(enc_end_key(&region), i as u64);
                region_peers.insert(i as u64, region);
            }

            let check_range = |start: &[u8], end: &[u8]| {
                is_range_covered(
                    &region_ranges,
                    |id: u64| &region_peers[&id],
                    data_key(start),
                    data_end_key(end),
                )
            };

            assert!(!check_range(b"a", b"c"));
            assert!(check_range(b"b", b"d"));
            assert!(!check_range(b"b", b"e"));
            assert!(check_range(b"e", b"f"));
            assert!(!check_range(b"b", b"g"));
            assert!(check_range(b"e", b"g"));
            assert!(check_range(b"e", b"h"));
            assert!(!check_range(b"e", b"n"));
            assert!(!check_range(b"g", b"n"));
            assert!(!check_range(b"o", b"z"));
            assert!(!check_range(b"", b""));
        }
    }
}<|MERGE_RESOLUTION|>--- conflicted
+++ resolved
@@ -65,10 +65,7 @@
 const KV_WB_SHRINK_SIZE: usize = 256 * 1024;
 const RAFT_WB_SHRINK_SIZE: usize = 1024 * 1024;
 pub const PENDING_VOTES_CAP: usize = 20;
-<<<<<<< HEAD
-=======
 const UNREACHABLE_BACKOFF: Duration = Duration::from_secs(10);
->>>>>>> 9c804a89
 
 pub struct StoreInfo {
     pub engine: Arc<DB>,
