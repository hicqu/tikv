--- conflicted
+++ resolved
@@ -253,16 +253,14 @@
     /// This function is called at the end of every round.
     fn end(&mut self, batch: &mut [Box<N>]);
 
-<<<<<<< HEAD
+    /// This function is called when batch system is going to sleep.
+    fn pause(&mut self) {}
+
     /// Call before handle any tasks.
     fn after_start(&mut self) {}
 
     /// Call when the poller thread exits.
     fn cleanup(&mut self) {}
-=======
-    /// This function is called when batch system is going to sleep.
-    fn pause(&mut self) {}
->>>>>>> 38e8e07b
 }
 
 /// Internal poller that fetches batch and call handler hooks for readiness.
