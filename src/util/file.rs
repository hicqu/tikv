// Copyright 2017 PingCAP, Inc.
//
// Licensed under the Apache License, Version 2.0 (the "License");
// you may not use this file except in compliance with the License.
// You may obtain a copy of the License at
//
//     http://www.apache.org/licenses/LICENSE-2.0
//
// Unless required by applicable law or agreed to in writing, software
// distributed under the License is distributed on an "AS IS" BASIS,
// See the License for the specific language governing permissions and
// limitations under the License.

use std::fs::{self, File, OpenOptions};
use std::io::{self, ErrorKind, Read};
use std::path::Path;

use crc::crc32::{self, Digest, Hasher32};

pub fn get_file_size<P: AsRef<Path>>(path: P) -> io::Result<u64> {
    let meta = fs::metadata(path)?;
    Ok(meta.len())
}

pub fn file_exists<P: AsRef<Path>>(file: P) -> bool {
    let path = file.as_ref();
    path.exists() && path.is_file()
}

<<<<<<< HEAD
/// Delete given path from file system. Return `true` for success.
pub fn delete_file_if_exist<P: AsRef<Path>>(file: P) -> bool {
    match fs::remove_file(&file) {
        Ok(_) => return true,
        Err(ref e) if e.kind() == ErrorKind::NotFound => {}
        Err(e) => warn!("failed to delete file {}: {:?}", file.as_ref().display(), e),
=======
/// Delete given path from file system. Return `true` for success, `false` means there is no such
/// file. Otherwise the raw error will be returned.
pub fn delete_file_if_exist<P: AsRef<Path>>(file: P) -> io::Result<bool> {
    match fs::remove_file(&file) {
        Ok(_) => Ok(true),
        Err(ref e) if e.kind() == ErrorKind::NotFound => Ok(false),
        Err(e) => Err(e),
    }
}

/// Delete given path from file system. Return `true` for success, `false` means there is no such
/// directory. Otherwise the raw error will be returned.
pub fn delete_dir_if_exist<P: AsRef<Path>>(dir: P) -> io::Result<bool> {
    match fs::remove_dir_all(&dir) {
        Ok(_) => Ok(true),
        Err(ref e) if e.kind() == ErrorKind::NotFound => Ok(false),
        Err(e) => Err(e),
    }
}

/// Delete given path from file system. Return `true` for new created.
pub fn create_dir_if_not_exist<P: AsRef<Path>>(dir: P) -> io::Result<bool> {
    match fs::create_dir(&dir) {
        Ok(_) => Ok(true),
        Err(ref e) if e.kind() == ErrorKind::AlreadyExists => Ok(false),
        Err(e) => Err(e),
>>>>>>> 990fc8f5
    }
}

/// Delete given path from file system. Return `true` for success.
pub fn delete_dir_if_exist<P: AsRef<Path>>(dir: P) -> bool {
    match fs::remove_dir_all(&dir) {
        Ok(_) => return true,
        Err(ref e) if e.kind() == ErrorKind::NotFound => {}
        Err(e) => warn!("failed to delete dir {}: {:?}", dir.as_ref().display(), e),
    }
    false
}

/// Delete given path from file system. Return `true` for new created.
pub fn create_dir_if_not_exists<P: AsRef<Path>>(dir: P) -> io::Result<bool> {
    match fs::create_dir(&dir) {
        Ok(_) => Ok(true),
        Err(ref e) if e.kind() == ErrorKind::AlreadyExists => Ok(false),
        Err(e) => Err(e),
    }
}

pub fn copy_and_sync<P: AsRef<Path>, Q: AsRef<Path>>(from: P, to: Q) -> io::Result<u64> {
    if !from.as_ref().is_file() {
        return Err(io::Error::new(
            ErrorKind::InvalidInput,
            "the source path is not an existing regular file",
        ));
    }

    let mut reader = File::open(from)?;
    let mut writer = File::create(to)?;

    let res = io::copy(&mut reader, &mut writer)?;
    writer.sync_all()?;
    Ok(res)
}

const DIGEST_BUFFER_SIZE: usize = 1024 * 1024;

pub fn calc_crc32<P: AsRef<Path>>(path: P) -> io::Result<u32> {
    let mut digest = Digest::new(crc32::IEEE);
    let mut f = OpenOptions::new().read(true).open(path)?;
    let mut buf = vec![0; DIGEST_BUFFER_SIZE];
    loop {
        match f.read(&mut buf[..]) {
            Ok(0) => {
                return Ok(digest.sum32());
            }
            Ok(n) => {
                digest.write(&buf[..n]);
            }
            Err(ref e) if e.kind() == ErrorKind::Interrupted => {}
            Err(err) => return Err(err),
        }
    }
}

#[cfg(test)]
mod test {
    use rand::{thread_rng, Rng};
    use std::fs::OpenOptions;
    use std::io::Write;
    use tempdir::TempDir;

    use super::*;

    #[test]
    fn test_get_file_size() {
        let tmp_dir = TempDir::new("").unwrap();
        let dir_path = tmp_dir.path().to_path_buf();

        // Ensure it works to get the size of an empty file.
        let empty_file = dir_path.join("empty_file");
        {
            let _ = OpenOptions::new()
                .write(true)
                .create_new(true)
                .open(&empty_file)
                .unwrap();
        }
        assert_eq!(get_file_size(&empty_file).unwrap(), 0);

        // Ensure it works to get the size of an non-empty file.
        let non_empty_file = dir_path.join("non_empty_file");
        let size = 5;
        let v = vec![0; size];
        {
            let mut f = OpenOptions::new()
                .write(true)
                .create_new(true)
                .open(&non_empty_file)
                .unwrap();
            f.write_all(&v[..]).unwrap();
        }
        assert_eq!(get_file_size(&non_empty_file).unwrap(), size as u64);

        // Ensure it works for non-existent file.
        let non_existent_file = dir_path.join("non_existent_file");
        assert!(get_file_size(&non_existent_file).is_err());
    }

    #[test]
    fn test_file_exists() {
        let tmp_dir = TempDir::new("").unwrap();
        let dir_path = tmp_dir.path().to_path_buf();

        assert_eq!(file_exists(&dir_path), false);

        let existent_file = dir_path.join("empty_file");
        {
            let _ = OpenOptions::new()
                .write(true)
                .create_new(true)
                .open(&existent_file)
                .unwrap();
        }
        assert_eq!(file_exists(&existent_file), true);

        let non_existent_file = dir_path.join("non_existent_file");
        assert_eq!(file_exists(&non_existent_file), false);
    }

    #[test]
    fn test_delete_file_if_exist() {
        let tmp_dir = TempDir::new("").unwrap();
        let dir_path = tmp_dir.path().to_path_buf();

        let existent_file = dir_path.join("empty_file");
        {
            let _ = OpenOptions::new()
                .write(true)
                .create_new(true)
                .open(&existent_file)
                .unwrap();
        }
        assert_eq!(file_exists(&existent_file), true);
        delete_file_if_exist(&existent_file).unwrap();
        assert_eq!(file_exists(&existent_file), false);

        let non_existent_file = dir_path.join("non_existent_file");
        delete_file_if_exist(&non_existent_file).unwrap();
    }

    fn gen_rand_file<P: AsRef<Path>>(path: P, size: usize) -> u32 {
        let s: String = thread_rng().gen_ascii_chars().take(size).collect();
        File::create(path).unwrap().write_all(s.as_bytes()).unwrap();
        let mut digest = Digest::new(crc32::IEEE);
        digest.write(s.as_bytes());
        digest.sum32()
    }

    #[test]
    fn test_calc_crc32() {
        let tmp_dir = TempDir::new("").unwrap();

        let small_file = tmp_dir.path().join("small.txt");
        let small_checksum = gen_rand_file(&small_file, 1024);
        assert_eq!(calc_crc32(&small_file).unwrap(), small_checksum);

        let large_file = tmp_dir.path().join("large.txt");
        let large_checksum = gen_rand_file(&large_file, DIGEST_BUFFER_SIZE * 4);
        assert_eq!(calc_crc32(&large_file).unwrap(), large_checksum);
    }

    #[test]
    fn test_create_delete_dir() {
        let tmp_dir = TempDir::new("").unwrap();
        let subdir = tmp_dir.path().join("subdir");

        assert!(!delete_dir_if_exist(&subdir).unwrap());
        assert!(create_dir_if_not_exist(&subdir).unwrap());
        assert!(!create_dir_if_not_exist(&subdir).unwrap());
        assert!(delete_dir_if_exist(&subdir).unwrap());
    }
}<|MERGE_RESOLUTION|>--- conflicted
+++ resolved
@@ -27,14 +27,6 @@
     path.exists() && path.is_file()
 }
 
-<<<<<<< HEAD
-/// Delete given path from file system. Return `true` for success.
-pub fn delete_file_if_exist<P: AsRef<Path>>(file: P) -> bool {
-    match fs::remove_file(&file) {
-        Ok(_) => return true,
-        Err(ref e) if e.kind() == ErrorKind::NotFound => {}
-        Err(e) => warn!("failed to delete file {}: {:?}", file.as_ref().display(), e),
-=======
 /// Delete given path from file system. Return `true` for success, `false` means there is no such
 /// file. Otherwise the raw error will be returned.
 pub fn delete_file_if_exist<P: AsRef<Path>>(file: P) -> io::Result<bool> {
@@ -57,26 +49,6 @@
 
 /// Delete given path from file system. Return `true` for new created.
 pub fn create_dir_if_not_exist<P: AsRef<Path>>(dir: P) -> io::Result<bool> {
-    match fs::create_dir(&dir) {
-        Ok(_) => Ok(true),
-        Err(ref e) if e.kind() == ErrorKind::AlreadyExists => Ok(false),
-        Err(e) => Err(e),
->>>>>>> 990fc8f5
-    }
-}
-
-/// Delete given path from file system. Return `true` for success.
-pub fn delete_dir_if_exist<P: AsRef<Path>>(dir: P) -> bool {
-    match fs::remove_dir_all(&dir) {
-        Ok(_) => return true,
-        Err(ref e) if e.kind() == ErrorKind::NotFound => {}
-        Err(e) => warn!("failed to delete dir {}: {:?}", dir.as_ref().display(), e),
-    }
-    false
-}
-
-/// Delete given path from file system. Return `true` for new created.
-pub fn create_dir_if_not_exists<P: AsRef<Path>>(dir: P) -> io::Result<bool> {
     match fs::create_dir(&dir) {
         Ok(_) => Ok(true),
         Err(ref e) if e.kind() == ErrorKind::AlreadyExists => Ok(false),
