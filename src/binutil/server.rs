//! Conveniences for creating a TiKV server

use super::setup::*;
use super::signal_handler;
use crate::binutil::setup::initial_logger;
use crate::config::{check_and_persist_critical_config, TiKvConfig};
use crate::coprocessor;
use crate::fatal;
use crate::import::{ImportSSTService, SSTImporter};
use crate::pd::{PdClient, RpcClient};
use crate::raftstore::coprocessor::{CoprocessorHost, RegionInfoAccessor};
use crate::raftstore::store::fsm::store::{StoreMeta, PENDING_VOTES_CAP};
use crate::raftstore::store::{fsm, LocalReader};
use crate::raftstore::store::{new_compaction_listener, SnapManagerBuilder};
use crate::server::resolve;
use crate::server::status_server::StatusServer;
use crate::server::transport::ServerRaftStoreRouter;
use crate::server::DEFAULT_CLUSTER_ID;
use crate::server::{create_raft_storage, Node, Server};
use crate::storage::{self, AutoGCConfig, RaftKv, DEFAULT_ROCKSDB_SUB_DIR};
use engine::rocks;
use engine::rocks::util::metrics_flusher::{MetricsFlusher, DEFAULT_FLUSHER_INTERVAL};
use engine::rocks::util::security::encrypted_env_from_cipher_file;
use engine::Engines;
use fs2::FileExt;
use std::fs::File;
use std::path::Path;
use std::sync::{Arc, Mutex};
use std::thread::JoinHandle;
use std::time::Duration;
use tikv_util::check_environment_variables;
use tikv_util::security::SecurityManager;
use tikv_util::time::Monitor;
use tikv_util::worker::FutureWorker;

const RESERVED_OPEN_FDS: u64 = 1000;

pub fn run_tikv(mut config: TiKvConfig) {
    if let Err(e) = check_and_persist_critical_config(&config) {
        fatal!("critical config check failed: {}", e);
    }

    // Sets the global logger ASAP.
    // It is okay to use the config w/o `validate()`,
    // because `initial_logger()` handles various conditions.
    initial_logger(&config);
    tikv_util::set_panic_hook(false, &config.storage.data_dir);

    // Print version information.
    super::log_tikv_info();

    config.compatible_adjust();
    if let Err(e) = config.validate() {
        fatal!("invalid configuration: {}", e.description());
    }
    info!(
        "using config";
        "config" => serde_json::to_string(&config).unwrap(),
    );

    config.write_into_metrics();
    // Do some prepare works before start.
    pre_start(&config);

    let security_mgr = Arc::new(
        SecurityManager::new(&config.security)
            .unwrap_or_else(|e| fatal!("failed to create security manager: {}", e.description())),
    );
    let pd_client = RpcClient::new(&config.pd, Arc::clone(&security_mgr))
        .unwrap_or_else(|e| fatal!("failed to create rpc client: {}", e));
    let cluster_id = pd_client
        .get_cluster_id()
        .unwrap_or_else(|e| fatal!("failed to get cluster id: {}", e));
    if cluster_id == DEFAULT_CLUSTER_ID {
        fatal!("cluster id can't be {}", DEFAULT_CLUSTER_ID);
    }
    config.server.cluster_id = cluster_id;
    info!(
        "connect to PD cluster";
        "cluster_id" => cluster_id
    );

    let _m = Monitor::default();
    run_raft_server(pd_client, &config, security_mgr);
}

fn run_raft_server(pd_client: RpcClient, cfg: &TiKvConfig, security_mgr: Arc<SecurityManager>) {
    let store_path = Path::new(&cfg.storage.data_dir);
    let lock_path = store_path.join(Path::new("LOCK"));
    let db_path = store_path.join(Path::new(DEFAULT_ROCKSDB_SUB_DIR));
    let snap_path = store_path.join(Path::new("snap"));
    let raft_db_path = Path::new(&cfg.raft_store.raftdb_path);
    let import_path = store_path.join("import");

    let f = File::create(lock_path.as_path())
        .unwrap_or_else(|e| fatal!("failed to create lock at {}: {}", lock_path.display(), e));
    if f.try_lock_exclusive().is_err() {
        fatal!(
            "lock {} failed, maybe another instance is using this directory.",
            store_path.display()
        );
    }

    if tikv_util::panic_mark_file_exists(&cfg.storage.data_dir) {
        fatal!(
            "panic_mark_file {} exists, there must be something wrong with the db.",
            tikv_util::panic_mark_file_path(&cfg.storage.data_dir).display()
        );
    }

    // Initialize raftstore channels.
    let (router, system) = fsm::create_raft_batch_system(&cfg.raft_store);

    let compaction_listener = new_compaction_listener(router.clone());

    // Create pd client and pd worker
    let pd_client = Arc::new(pd_client);
    let pd_worker = FutureWorker::new("pd-worker");
    let (mut worker, resolver) = resolve::new_resolver(Arc::clone(&pd_client))
        .unwrap_or_else(|e| fatal!("failed to start address resolver: {}", e));
    let pd_sender = pd_worker.scheduler();

    // Create encrypted env from cipher file
    let encrypted_env = if !cfg.security.cipher_file.is_empty() {
        match encrypted_env_from_cipher_file(&cfg.security.cipher_file, None) {
            Err(e) => fatal!(
                "failed to create encrypted env from cipher file, err {:?}",
                e
            ),
            Ok(env) => Some(env),
        }
    } else {
        None
    };

    // Create block cache.
    let cache = cfg.storage.block_cache.build_shared_cache();

    // Create raft engine.
    let mut raft_db_opts = cfg.raftdb.build_opt();
    if let Some(ref ec) = encrypted_env {
        raft_db_opts.set_env(ec.clone());
    }
    let raft_db_cf_opts = cfg.raftdb.build_cf_opts(&cache);
    let raft_engine = rocks::util::new_engine_opt(
        raft_db_path.to_str().unwrap(),
        raft_db_opts,
        raft_db_cf_opts,
    )
    .unwrap_or_else(|s| fatal!("failed to create raft engine: {}", s));

    // Create kv engine, storage.
    let mut kv_db_opts = cfg.rocksdb.build_opt();
    kv_db_opts.add_event_listener(compaction_listener);
    if let Some(ec) = encrypted_env {
        kv_db_opts.set_env(ec);
    }

    // Before create kv engine we need to check whether it needs to upgrade from v2.x to v3.x.
    // if let Err(e) = tikv::raftstore::store::maybe_upgrade_from_2_to_3(
    //     &raft_engine,
    //     db_path.to_str().unwrap(),
    //     kv_db_opts.clone(),
    //     &cfg.rocksdb,
    //     &cache,
    // ) {
    //     fatal!("failed to upgrade from v2.x to v3.x: {:?}", e);
    // };

    // Create kv engine, storage.
    let kv_cfs_opts = cfg.rocksdb.build_cf_opts(&cache);
    let kv_engine = rocks::util::new_engine_opt(db_path.to_str().unwrap(), kv_db_opts, kv_cfs_opts)
        .unwrap_or_else(|s| fatal!("failed to create kv engine: {}", s));

<<<<<<< HEAD
    let engines = Engines::new(Arc::new(kv_engine), Arc::new(raft_engine));
    let store_meta = Arc::new(Mutex::new(StoreMeta::new(PENDING_VOTES_CAP)));
    let local_reader = LocalReader::new(engines.kv.clone(), store_meta.clone(), router.clone());

    let raft_router = ServerRaftStoreRouter::new(router.clone(), local_reader);
    let raft_engine = RaftKv::new(raft_router.clone());
=======
    let engines = Engines::new(Arc::new(kv_engine), Arc::new(raft_engine), cache.is_some());
>>>>>>> af12d7d5

    let storage_read_pool = storage::readpool_impl::build_read_pool(
        &cfg.readpool.storage.build_config(),
        pd_sender.clone(),
        raft_engine.clone(),
    );

    let storage = create_raft_storage(
        raft_engine.clone(),
        &cfg.storage,
        storage_read_pool,
        Some(engines.kv.clone()),
        Some(raft_router.clone()),
    )
    .unwrap_or_else(|e| fatal!("failed to create raft storage: {}", e));

    // Create snapshot manager, server.
    let snap_mgr = SnapManagerBuilder::default()
        .max_write_bytes_per_sec(cfg.server.snap_max_write_bytes_per_sec.0)
        .max_total_size(cfg.server.snap_max_total_size.0)
        .build(
            snap_path.as_path().to_str().unwrap().to_owned(),
            Some(router.clone()),
        );

    let importer = Arc::new(SSTImporter::new(import_path).unwrap());
    let import_service = ImportSSTService::new(
        cfg.import.clone(),
        raft_router.clone(),
        engines.kv.clone(),
        Arc::clone(&importer),
    );

    let server_cfg = Arc::new(cfg.server.clone());
    // Create server
    let cop_read_pool = coprocessor::readpool_impl::build_read_pool(
        &cfg.readpool.coprocessor.build_config(),
        pd_sender.clone(),
        raft_engine.clone(),
    );
    let cop = coprocessor::Endpoint::new(&server_cfg, raft_engine, cop_read_pool);
    let mut server = Server::new(
        &server_cfg,
        &security_mgr,
        storage.clone(),
        cop,
        raft_router,
        resolver,
        snap_mgr.clone(),
        Some(engines.clone()),
        Some(import_service),
    )
    .unwrap_or_else(|e| fatal!("failed to create server: {}", e));
    let trans = server.transport();

    // Create node.
    let mut node = Node::new(system, &server_cfg, &cfg.raft_store, pd_client.clone());

    // Create CoprocessorHost.
    let mut coprocessor_host = CoprocessorHost::new(cfg.coprocessor.clone(), router);

    // Create region collection.
    let region_info_accessor = RegionInfoAccessor::new(&mut coprocessor_host);
    region_info_accessor.start();

    node.start(
        engines.clone(),
        trans,
        snap_mgr,
        pd_worker,
        store_meta,
        coprocessor_host,
        importer,
    )
    .unwrap_or_else(|e| fatal!("failed to start node: {}", e));
    initial_metric(&cfg.metric, Some(node.id()));

    // Start auto gc
    let auto_gc_cfg = AutoGCConfig::new(pd_client, region_info_accessor.clone(), node.id());
    if let Err(e) = storage.start_auto_gc(auto_gc_cfg) {
        fatal!("failed to start auto_gc on storage, error: {}", e);
    }

    let mut metrics_flusher = MetricsFlusher::new(
        engines.clone(),
        Duration::from_millis(DEFAULT_FLUSHER_INTERVAL),
    );

    // Start metrics flusher
    if let Err(e) = metrics_flusher.start() {
        error!(
            "failed to start metrics flusher";
            "err" => %e
        );
    }

    // Run server.
    server
        .start(server_cfg, security_mgr)
        .unwrap_or_else(|e| fatal!("failed to start server: {}", e));

    let server_cfg = cfg.server.clone();
    let mut status_enabled = cfg.metric.address.is_empty() && !server_cfg.status_addr.is_empty();

    // Create a status server.
    let mut status_server = StatusServer::new(server_cfg.status_thread_pool_size);
    if status_enabled {
        // Start the status server.
        if let Err(e) = status_server.start(server_cfg.status_addr) {
            error!(
                "failed to bind addr for status service";
                "err" => %e
            );
            status_enabled = false;
        }
    }

    signal_handler::handle_signal(Some(engines));

    // Stop.
    server
        .stop()
        .unwrap_or_else(|e| fatal!("failed to stop server: {}", e));

    if status_enabled {
        // Stop the status server.
        status_server.stop()
    }

    metrics_flusher.stop();

    node.stop();

    region_info_accessor.stop();

    if let Some(Err(e)) = worker.stop().map(JoinHandle::join) {
        info!(
            "ignore failure when stopping resolver";
            "err" => ?e
        );
    }
}

/// Various sanity-checks and logging before running a server.
///
/// Warnings are logged and fatal errors exit.
///
/// # Logs
///
/// The presense of these environment variables that affect the database
/// behavior is logged.
///
/// - `GRPC_POLL_STRATEGY`
/// - `http_proxy` and `https_proxy`
///
/// # Warnings
///
/// - if `net.core.somaxconn` < 32768
/// - if `net.ipv4.tcp_syncookies` is not 0
/// - if `vm.swappiness` is not 0
/// - if data directories are not on SSDs
/// - if the "TZ" environment variable is not set on unix
///
/// # Fatal errors
///
/// If the max open file descriptor limit is not high enough to support
/// the main database and the raft database.
fn pre_start(cfg: &TiKvConfig) {
    // Before any startup, check system configuration and environment variables.
    check_system_config(&cfg);
    check_environment_variables();

    if cfg.panic_when_unexpected_key_or_data {
        info!("panic-when-unexpected-key-or-data is on");
        tikv_util::set_panic_when_unexpected_key_or_data(true);
    }
}

fn check_system_config(config: &TiKvConfig) {
    if let Err(e) = tikv_util::config::check_max_open_fds(
        RESERVED_OPEN_FDS + (config.rocksdb.max_open_files + config.raftdb.max_open_files) as u64,
    ) {
        fatal!("{}", e);
    }

    for e in tikv_util::config::check_kernel() {
        warn!(
            "check-kernel";
            "err" => %e
        );
    }

    // Check RocksDB data dir
    if let Err(e) = tikv_util::config::check_data_dir(&config.storage.data_dir) {
        warn!(
            "rocksdb check data dir";
            "err" => %e
        );
    }
    // Check raft data dir
    if let Err(e) = tikv_util::config::check_data_dir(&config.raft_store.raftdb_path) {
        warn!(
            "raft check data dir";
            "err" => %e
        );
    }
}<|MERGE_RESOLUTION|>--- conflicted
+++ resolved
@@ -172,16 +172,11 @@
     let kv_engine = rocks::util::new_engine_opt(db_path.to_str().unwrap(), kv_db_opts, kv_cfs_opts)
         .unwrap_or_else(|s| fatal!("failed to create kv engine: {}", s));
 
-<<<<<<< HEAD
-    let engines = Engines::new(Arc::new(kv_engine), Arc::new(raft_engine));
+    let engines = Engines::new(Arc::new(kv_engine), Arc::new(raft_engine), cache.is_some());
     let store_meta = Arc::new(Mutex::new(StoreMeta::new(PENDING_VOTES_CAP)));
     let local_reader = LocalReader::new(engines.kv.clone(), store_meta.clone(), router.clone());
-
     let raft_router = ServerRaftStoreRouter::new(router.clone(), local_reader);
     let raft_engine = RaftKv::new(raft_router.clone());
-=======
-    let engines = Engines::new(Arc::new(kv_engine), Arc::new(raft_engine), cache.is_some());
->>>>>>> af12d7d5
 
     let storage_read_pool = storage::readpool_impl::build_read_pool(
         &cfg.readpool.storage.build_config(),
