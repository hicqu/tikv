// Copyright 2018 PingCAP, Inc.
//
// Licensed under the Apache License, Version 2.0 (the "License");
// you may not use this file except in compliance with the License.
// You may obtain a copy of the License at
//
//     http://www.apache.org/licenses/LICENSE-2.0
//
// Unless required by applicable law or agreed to in writing, software
// distributed under the License is distributed on an "AS IS" BASIS,
// See the License for the specific language governing permissions and
// limitations under the License.

use std::cmp;
use std::fmt;
use std::i32;
use std::io::Read;
use std::mem::uninitialized;
use std::ops::Deref;
use std::path::{Path, PathBuf, MAIN_SEPARATOR};
use std::sync::Arc;

use crc::crc32::{self, Hasher32};
use uuid::Uuid;

use kvproto::import_kvpb::*;
use kvproto::import_sstpb::*;
use rocksdb::{
    BlockBasedOptions, ColumnFamilyOptions, DBIterator, DBOptions, Env, EnvOptions,
    ExternalSstFileInfo, ReadOptions, SequentialFile, SstFileWriter, Writable,
    WriteBatch as RawBatch, DB,
};

use crate::config::DbConfig;
use crate::raftstore::store::keys;
use crate::storage::mvcc::{Write, WriteType};
use crate::storage::types::Key;
use crate::storage::{is_short_value, CF_DEFAULT, CF_WRITE};
use crate::util::config::MB;
use crate::util::rocksdb_util::{
    new_engine_opt,
    properties::{SizeProperties, SizePropertiesCollectorFactory},
    CFOptions,
};

use super::common::*;
use super::Result;
<<<<<<< HEAD
=======
use crate::import::stream::SSTFile;
>>>>>>> 0a708ae0
use crate::util::security;
use crate::util::security::SecurityConfig;

/// Engine wraps rocksdb::DB with customized options to support efficient bulk
/// write.
pub struct Engine {
    db: Arc<DB>,
    uuid: Uuid,
    db_cfg: DbConfig,
    security_cfg: SecurityConfig,
}

impl Engine {
    pub fn new<P: AsRef<Path>>(
        path: P,
        uuid: Uuid,
        db_cfg: DbConfig,
        security_cfg: SecurityConfig,
    ) -> Result<Engine> {
        let db = {
            let (db_opts, cf_opts) = tune_dboptions_for_bulk_load(&db_cfg);
            new_engine_opt(path.as_ref().to_str().unwrap(), db_opts, vec![cf_opts])?
        };
        Ok(Engine {
            db: Arc::new(db),
            uuid,
            db_cfg,
            security_cfg,
        })
    }

    pub fn uuid(&self) -> Uuid {
        self.uuid
    }

    pub fn write(&self, mut batch: WriteBatch) -> Result<usize> {
        // Just a guess.
        let wb_cap = cmp::min(batch.get_mutations().len() * 128, MB as usize);
        let wb = RawBatch::with_capacity(wb_cap);
        let commit_ts = batch.get_commit_ts();
        for m in batch.take_mutations().iter_mut() {
            match m.get_op() {
                Mutation_OP::Put => {
                    let k = Key::from_raw(m.get_key()).append_ts(commit_ts);
                    wb.put(k.as_encoded(), m.get_value()).unwrap();
                }
            }
        }

        let size = wb.data_size();
        self.write_without_wal(wb)?;

        Ok(size)
    }

    pub fn new_iter(&self, verify_checksum: bool) -> DBIterator<Arc<DB>> {
        let mut ropts = ReadOptions::new();
        ropts.fill_cache(false);
        ropts.set_verify_checksums(verify_checksum);
        DBIterator::new(Arc::clone(&self.db), ropts)
    }

    pub fn new_sst_writer(&self) -> Result<SSTWriter> {
<<<<<<< HEAD
        SSTWriter::new(&self.db_cfg, &self.security_cfg)
=======
        SSTWriter::new(&self.db_cfg, &self.security_cfg, self.db.path())
>>>>>>> 0a708ae0
    }

    pub fn get_size_properties(&self) -> Result<SizeProperties> {
        let mut res = SizeProperties::default();
        let collection = self.get_properties_of_all_tables()?;
        for (_, v) in &*collection {
            let props = SizeProperties::decode(v.user_collected_properties())?;
            res.total_size += props.total_size;
            res.index_handles.extend(props.index_handles.clone());
        }
        Ok(res)
    }
}

impl Deref for Engine {
    type Target = DB;

    fn deref(&self) -> &Self::Target {
        &self.db
    }
}

impl fmt::Debug for Engine {
    fn fmt(&self, f: &mut fmt::Formatter<'_>) -> fmt::Result {
        f.debug_struct("Engine")
            .field("uuid", &self.uuid())
            .field("path", &self.path().to_owned())
            .finish()
    }
}

pub struct LazySSTInfo {
    env: Arc<Env>,
    file_path: PathBuf,
    pub(crate) file_size: u64,
    pub(crate) range: Range,
    pub(crate) cf_name: &'static str,
}

<<<<<<< HEAD
impl SSTInfo {
    pub fn new(env: Arc<Env>, info: ExternalSstFileInfo, cf_name: &str) -> Result<SSTInfo> {
        let mut data = Vec::new();
        let path = info.file_path();
        let mut f = env.new_sequential_file(path.to_str().unwrap(), EnvOptions::new())?;
        f.read_to_end(&mut data)?;
=======
impl fmt::Debug for LazySSTInfo {
    fn fmt(&self, f: &mut fmt::Formatter<'_>) -> fmt::Result {
        f.debug_struct("LazySSTInfo")
            .field("file_path", &self.file_path)
            .field("file_size", &self.file_size)
            .field("range", &self.range)
            .field("cf_name", &self.cf_name)
            .finish()
    }
}
>>>>>>> 0a708ae0

impl LazySSTInfo {
    fn new(env: Arc<Env>, info: ExternalSstFileInfo, cf_name: &'static str) -> Self {
        // This range doesn't contain the data prefix, like the region range.
        let mut range = Range::new();
        range.set_start(keys::origin_key(info.smallest_key()).to_owned());
        range.set_end(keys::origin_key(info.largest_key()).to_owned());

        Self {
            env,
            file_path: info.file_path(),
            file_size: info.file_size(),
            range,
            cf_name,
        }
    }

    pub fn open(&self) -> Result<SequentialFile> {
        Ok(self
            .env
            .new_sequential_file(self.file_path.to_str().unwrap(), EnvOptions::new())?)
    }

    pub(crate) fn into_sst_file(self) -> Result<SSTFile> {
        let mut seq_file = self.open()?;
        let mut buf: [u8; 65536] = unsafe { uninitialized() };

        // TODO: If we can compute the CRC simultaneously with upload, we don't
        // need to open() and read() the file twice.
        let mut digest = crc32::Digest::new(crc32::IEEE);
        let mut length = 0u64;
        loop {
            let size = seq_file.read(&mut buf)?;
            if size == 0 {
                break;
            }
            digest.write(&buf[..size]);
            length += size as u64;
        }

        let mut meta = SSTMeta::new();
        meta.set_uuid(Uuid::new_v4().as_bytes().to_vec());
        meta.set_range(self.range.clone());
        meta.set_crc32(digest.sum32());
        meta.set_length(length);
        meta.set_cf_name(self.cf_name.to_owned());

        Ok(SSTFile { meta, info: self })
    }
}

impl Drop for LazySSTInfo {
    fn drop(&mut self) {
        match self.env.delete_file(self.file_path.to_str().unwrap()) {
            Ok(()) => {
                info!("cleanup SST"; "file_path" => ?self.file_path);
            }
            Err(err) => {
                warn!("cleanup SST failed"; "file_path" => ?self.file_path, "err" => %err);
            }
        }
    }
}

pub struct SSTWriter {
    env: Arc<Env>,
    // we need to preserve base env for reading raw file while env is an encrypted env
    base_env: Option<Arc<Env>>,
    default: SstFileWriter,
    default_entries: u64,
    write: SstFileWriter,
    write_entries: u64,
}

impl SSTWriter {
<<<<<<< HEAD
    pub fn new(db_cfg: &DbConfig, security_cfg: &SecurityConfig) -> Result<SSTWriter> {
        // Using a memory environment to generate SST in memory
        let mut env = Arc::new(Env::new_mem());
=======
    pub fn new(db_cfg: &DbConfig, security_cfg: &SecurityConfig, path: &str) -> Result<SSTWriter> {
        let mut env = Arc::new(Env::default());
>>>>>>> 0a708ae0
        let mut base_env = None;
        if !security_cfg.cipher_file.is_empty() {
            base_env = Some(Arc::clone(&env));
            env = security::encrypted_env_from_cipher_file(&security_cfg.cipher_file, Some(env))?;
        }
<<<<<<< HEAD
=======
        let uuid = Uuid::new_v4().to_string();
>>>>>>> 0a708ae0

        // Creates a writer for default CF
        // Here is where we set table_properties_collector_factory, so that we can collect
        // some properties about SST
        let mut default_opts = db_cfg.defaultcf.build_opt();
        default_opts.set_env(Arc::clone(&env));
        let mut default = SstFileWriter::new(EnvOptions::new(), default_opts);
        default.open(&format!("{}{}.{}:default", path, MAIN_SEPARATOR, uuid))?;

        // Creates a writer for write CF
        let mut write_opts = db_cfg.writecf.build_opt();
        write_opts.set_env(Arc::clone(&env));
        let mut write = SstFileWriter::new(EnvOptions::new(), write_opts);
        write.open(&format!("{}{}.{}:write", path, MAIN_SEPARATOR, uuid))?;

        Ok(SSTWriter {
            env,
            base_env,
            default,
            default_entries: 0,
            write,
            write_entries: 0,
        })
    }

    pub fn put(&mut self, key: &[u8], value: &[u8]) -> Result<()> {
        let k = keys::data_key(key);
        let (_, commit_ts) = Key::split_on_ts_for(key)?;
        if is_short_value(value) {
            let w = Write::new(WriteType::Put, commit_ts, Some(value.to_vec()));
            self.write.put(&k, &w.to_bytes())?;
            self.write_entries += 1;
        } else {
            let w = Write::new(WriteType::Put, commit_ts, None);
            self.write.put(&k, &w.to_bytes())?;
            self.write_entries += 1;
            self.default.put(&k, value)?;
            self.default_entries += 1;
        }
        Ok(())
    }

    pub fn finish(&mut self) -> Result<Vec<LazySSTInfo>> {
        let mut infos = Vec::with_capacity(2);
        if self.default_entries > 0 {
            let info = self.default.finish()?;
<<<<<<< HEAD
            infos.push(SSTInfo::new(
                Arc::clone(self.base_env.as_ref().unwrap_or_else(|| &self.env)),
                info,
                CF_DEFAULT,
            )?);
        }
        if self.write_entries > 0 {
            let info = self.write.finish()?;
            infos.push(SSTInfo::new(
                Arc::clone(self.base_env.as_ref().unwrap_or_else(|| &self.env)),
                info,
                CF_WRITE,
            )?);
=======
            infos.push(LazySSTInfo::new(
                Arc::clone(self.base_env.as_ref().unwrap_or_else(|| &self.env)),
                info,
                CF_DEFAULT,
            ));
        }
        if self.write_entries > 0 {
            let info = self.write.finish()?;
            infos.push(LazySSTInfo::new(
                Arc::clone(self.base_env.as_ref().unwrap_or_else(|| &self.env)),
                info,
                CF_WRITE,
            ));
>>>>>>> 0a708ae0
        }
        Ok(infos)
    }
}

/// Gets a set of approximately equal size ranges from `props`.
/// The maximum number of ranges cannot exceed `max_ranges`,
/// and the minimum number of ranges cannot be smaller than `min_range_size`
pub fn get_approximate_ranges(
    props: &SizeProperties,
    max_ranges: usize,
    min_range_size: usize,
) -> Vec<RangeInfo> {
    let range_size = (props.total_size as usize + max_ranges - 1) / max_ranges;
    let range_size = cmp::max(range_size, min_range_size);

    let mut size = 0;
    let mut start = RANGE_MIN;
    let mut ranges = Vec::new();
    for (i, (k, v)) in props.index_handles.iter().enumerate() {
        size += v.size as usize;
        let end = if i == (props.index_handles.len() - 1) {
            // Index range end is inclusive, so we need to use RANGE_MAX as
            // the last range end.
            RANGE_MAX
        } else {
            k
        };
        if size >= range_size || i == (props.index_handles.len() - 1) {
            let range = RangeInfo::new(start, end, size);
            ranges.push(range);
            size = 0;
            start = end;
        }
    }

    ranges
}

fn tune_dboptions_for_bulk_load(opts: &DbConfig) -> (DBOptions, CFOptions<'_>) {
    const DISABLED: i32 = i32::MAX;

    let mut db_opts = DBOptions::new();
    db_opts.create_if_missing(true);
    db_opts.enable_statistics(false);
    // Vector memtable doesn't support concurrent write.
    db_opts.allow_concurrent_memtable_write(false);
    // RocksDB preserves `max_background_jobs/4` for flush.
    db_opts.set_max_background_jobs(opts.max_background_jobs);

    // Put index and filter in block cache to restrict memory usage.
    let mut block_base_opts = BlockBasedOptions::new();
    block_base_opts.set_lru_cache(128 * MB as usize, -1, 0, 0.0);
    block_base_opts.set_cache_index_and_filter_blocks(true);
    let mut cf_opts = ColumnFamilyOptions::new();
    cf_opts.set_block_based_table_factory(&block_base_opts);
    cf_opts.compression_per_level(&opts.defaultcf.compression_per_level);
    // Consider using a large write buffer but be careful about OOM.
    cf_opts.set_write_buffer_size(opts.defaultcf.write_buffer_size.0);
    cf_opts.set_target_file_size_base(opts.defaultcf.write_buffer_size.0);
    cf_opts.set_vector_memtable_factory(opts.defaultcf.write_buffer_size.0);
    cf_opts.set_max_write_buffer_number(opts.defaultcf.max_write_buffer_number);
    // Disable compaction and rate limit.
    cf_opts.set_disable_auto_compactions(true);
    cf_opts.set_soft_pending_compaction_bytes_limit(0);
    cf_opts.set_hard_pending_compaction_bytes_limit(0);
    cf_opts.set_level_zero_stop_writes_trigger(DISABLED);
    cf_opts.set_level_zero_slowdown_writes_trigger(DISABLED);
    // Add size properties to get approximate ranges wihout scan.
    let f = Box::new(SizePropertiesCollectorFactory::default());
    cf_opts.add_table_properties_collector_factory("tikv.size-properties-collector", f);
    (db_opts, CFOptions::new(CF_DEFAULT, cf_opts))
}

#[cfg(test)]
mod tests {
    use super::*;

    use kvproto::kvrpcpb::IsolationLevel;
    use kvproto::metapb::{Peer, Region};
    use rocksdb::IngestExternalFileOptions;
    use std::fs::File;
    use std::io::{self, Write};
    use tempdir::TempDir;

    use crate::raftstore::store::RegionSnapshot;
    use crate::storage::mvcc::MvccReader;
    use crate::util::file::file_exists;
    use crate::util::rocksdb_util::new_engine_opt;
    use crate::util::security::encrypted_env_from_cipher_file;

    fn new_engine() -> (TempDir, Engine) {
        let dir = TempDir::new("test_import_engine").unwrap();
        let uuid = Uuid::new_v4();
        let db_cfg = DbConfig::default();
        let security_cfg = SecurityConfig::default();
        let engine = Engine::new(dir.path(), uuid, db_cfg, security_cfg).unwrap();
        (dir, engine)
    }

    fn new_write_batch(n: u8, ts: u64) -> WriteBatch {
        let mut wb = WriteBatch::new();
        for i in 0..n {
            let mut m = Mutation::new();
            m.set_op(Mutation_OP::Put);
            m.set_key(vec![i]);
            m.set_value(vec![i]);
            wb.mut_mutations().push(m);
        }
        wb.set_commit_ts(ts);
        wb
    }

    fn new_encoded_key(i: u8, ts: u64) -> Vec<u8> {
        Key::from_raw(&[i]).append_ts(ts).into_encoded()
    }

    #[test]
    fn test_write() {
        let (_dir, engine) = new_engine();

        let n = 10;
        let commit_ts = 10;
        let wb = new_write_batch(n, commit_ts);
        engine.write(wb).unwrap();

        for i in 0..n {
            let key = new_encoded_key(i, commit_ts);
            assert_eq!(engine.get(&key).unwrap().unwrap(), &[i]);
        }
    }

    #[test]
    fn test_sst_writer() {
        test_sst_writer_with(1, &[CF_WRITE], &SecurityConfig::default());
        test_sst_writer_with(1024, &[CF_DEFAULT, CF_WRITE], &SecurityConfig::default());

        let temp_dir = TempDir::new("/tmp/encrypted_env_from_cipher_file").unwrap();
        let security_cfg = create_security_cfg(&temp_dir);
        test_sst_writer_with(1, &[CF_WRITE], &security_cfg);
        test_sst_writer_with(1024, &[CF_DEFAULT, CF_WRITE], &security_cfg);
    }

    fn create_security_cfg(temp_dir: &TempDir) -> SecurityConfig {
        let path = temp_dir.path().join("cipher_file");
        let mut cipher_file = File::create(&path).unwrap();
        cipher_file.write_all(b"ACFFDBCC").unwrap();
        cipher_file.sync_all().unwrap();
        let mut security_cfg = SecurityConfig::default();
        security_cfg.cipher_file = path.to_str().unwrap().to_owned();
        assert_eq!(file_exists(&security_cfg.cipher_file), true);
        security_cfg
    }

    fn test_sst_writer_with(value_size: usize, cf_names: &[&str], security_cfg: &SecurityConfig) {
        let temp_dir = TempDir::new("_test_sst_writer").unwrap();

        let cfg = DbConfig::default();
        let mut db_opts = cfg.build_opt();
        if !security_cfg.cipher_file.is_empty() {
            let env = encrypted_env_from_cipher_file(&security_cfg.cipher_file, None).unwrap();
            db_opts.set_env(env);
        }
        let cfs_opts = cfg.build_cf_opts();
        let db = new_engine_opt(temp_dir.path().to_str().unwrap(), db_opts, cfs_opts).unwrap();
        let db = Arc::new(db);

        let n = 10;
        let commit_ts = 10;
<<<<<<< HEAD
        let mut w = SSTWriter::new(&cfg, &security_cfg).unwrap();
=======
        let mut w = SSTWriter::new(&cfg, &security_cfg, temp_dir.path().to_str().unwrap()).unwrap();
>>>>>>> 0a708ae0

        // Write some keys.
        let value = vec![1u8; value_size];
        for i in 0..n {
            let key = new_encoded_key(i, commit_ts);
            w.put(&key, &value).unwrap();
        }

        let infos = w.finish().unwrap();
        assert_eq!(infos.len(), cf_names.len());

        for (info, cf_name) in infos.iter().zip(cf_names.iter()) {
            // Check SSTInfo
            let start = new_encoded_key(0, commit_ts);
            let end = new_encoded_key(n - 1, commit_ts);
            assert_eq!(info.range.get_start(), start.as_slice());
            assert_eq!(info.range.get_end(), end.as_slice());
            assert_eq!(info.cf_name, cf_name.to_owned());

            // Write the data to a file and ingest it to the engine.
            let path = Path::new(db.path()).join("test.sst");
            {
                let mut src = info.open().unwrap();
                let mut dest = File::create(&path).unwrap();
                io::copy(&mut src, &mut dest).unwrap();
            }
            let mut opts = IngestExternalFileOptions::new();
            opts.move_files(true);
            let handle = db.cf_handle(cf_name).unwrap();
            db.ingest_external_file_cf(handle, &opts, &[path.to_str().unwrap()])
                .unwrap();
        }

        // Make a fake region snapshot.
        let mut region = Region::new();
        region.set_id(1);
        region.mut_peers().push(Peer::new());
        let snap = RegionSnapshot::from_raw(Arc::clone(&db), region);

        let mut reader = MvccReader::new(snap, None, false, None, None, IsolationLevel::SI);
        // Make sure that all kvs are right.
        for i in 0..n {
            let k = Key::from_raw(&[i]);
            let v = reader.get(&k, commit_ts).unwrap().unwrap();
            assert_eq!(&v, &value);
        }
        // Make sure that no extra keys are added.
        let (keys, _) = reader.scan_keys(None, (n + 1) as usize).unwrap();
        assert_eq!(keys.len(), n as usize);
        for (i, expected) in keys.iter().enumerate() {
            let k = Key::from_raw(&[i as u8]);
            assert_eq!(k.as_encoded(), expected.as_encoded());
        }
    }

    const SIZE_INDEX_DISTANCE: usize = 4 * 1024 * 1024;

    #[test]
    fn test_approximate_ranges() {
        let (_dir, engine) = new_engine();

        let num_files = 3;
        let num_entries = 3;
        for i in 0..num_files {
            for j in 0..num_entries {
                // (0, 3, 6), (1, 4, 7), (2, 5, 8)
                let k = [i + j * num_files];
                let v = vec![0u8; SIZE_INDEX_DISTANCE - k.len()];
                engine.put(&k, &v).unwrap();
                engine.flush(true).unwrap();
            }
        }

        let props = engine.get_size_properties().unwrap();

        let ranges = get_approximate_ranges(&props, 1, 0);
        assert_eq!(ranges.len(), 1);
        assert_eq!(ranges[0].start, RANGE_MIN.to_owned());
        assert_eq!(ranges[0].end, RANGE_MAX.to_owned());

        let ranges = get_approximate_ranges(&props, 3, 0);
        assert_eq!(ranges.len(), 3);
        assert_eq!(ranges[0].start, RANGE_MIN.to_owned());
        assert_eq!(ranges[0].end, vec![2]);
        assert_eq!(ranges[1].start, vec![2]);
        assert_eq!(ranges[1].end, vec![5]);
        assert_eq!(ranges[2].start, vec![5]);
        assert_eq!(ranges[2].end, RANGE_MAX.to_owned());

        let ranges = get_approximate_ranges(&props, 4, SIZE_INDEX_DISTANCE * 4);
        assert_eq!(ranges.len(), 3);
        assert_eq!(ranges[0].start, RANGE_MIN.to_owned());
        assert_eq!(ranges[0].end, vec![3]);
        assert_eq!(ranges[1].start, vec![3]);
        assert_eq!(ranges[1].end, vec![7]);
        assert_eq!(ranges[2].start, vec![7]);
        assert_eq!(ranges[2].end, RANGE_MAX.to_owned());
    }
}<|MERGE_RESOLUTION|>--- conflicted
+++ resolved
@@ -45,10 +45,7 @@
 
 use super::common::*;
 use super::Result;
-<<<<<<< HEAD
-=======
 use crate::import::stream::SSTFile;
->>>>>>> 0a708ae0
 use crate::util::security;
 use crate::util::security::SecurityConfig;
 
@@ -112,11 +109,7 @@
     }
 
     pub fn new_sst_writer(&self) -> Result<SSTWriter> {
-<<<<<<< HEAD
-        SSTWriter::new(&self.db_cfg, &self.security_cfg)
-=======
         SSTWriter::new(&self.db_cfg, &self.security_cfg, self.db.path())
->>>>>>> 0a708ae0
     }
 
     pub fn get_size_properties(&self) -> Result<SizeProperties> {
@@ -156,14 +149,6 @@
     pub(crate) cf_name: &'static str,
 }
 
-<<<<<<< HEAD
-impl SSTInfo {
-    pub fn new(env: Arc<Env>, info: ExternalSstFileInfo, cf_name: &str) -> Result<SSTInfo> {
-        let mut data = Vec::new();
-        let path = info.file_path();
-        let mut f = env.new_sequential_file(path.to_str().unwrap(), EnvOptions::new())?;
-        f.read_to_end(&mut data)?;
-=======
 impl fmt::Debug for LazySSTInfo {
     fn fmt(&self, f: &mut fmt::Formatter<'_>) -> fmt::Result {
         f.debug_struct("LazySSTInfo")
@@ -174,7 +159,6 @@
             .finish()
     }
 }
->>>>>>> 0a708ae0
 
 impl LazySSTInfo {
     fn new(env: Arc<Env>, info: ExternalSstFileInfo, cf_name: &'static str) -> Self {
@@ -250,23 +234,14 @@
 }
 
 impl SSTWriter {
-<<<<<<< HEAD
-    pub fn new(db_cfg: &DbConfig, security_cfg: &SecurityConfig) -> Result<SSTWriter> {
-        // Using a memory environment to generate SST in memory
-        let mut env = Arc::new(Env::new_mem());
-=======
     pub fn new(db_cfg: &DbConfig, security_cfg: &SecurityConfig, path: &str) -> Result<SSTWriter> {
         let mut env = Arc::new(Env::default());
->>>>>>> 0a708ae0
         let mut base_env = None;
         if !security_cfg.cipher_file.is_empty() {
             base_env = Some(Arc::clone(&env));
             env = security::encrypted_env_from_cipher_file(&security_cfg.cipher_file, Some(env))?;
         }
-<<<<<<< HEAD
-=======
         let uuid = Uuid::new_v4().to_string();
->>>>>>> 0a708ae0
 
         // Creates a writer for default CF
         // Here is where we set table_properties_collector_factory, so that we can collect
@@ -313,21 +288,6 @@
         let mut infos = Vec::with_capacity(2);
         if self.default_entries > 0 {
             let info = self.default.finish()?;
-<<<<<<< HEAD
-            infos.push(SSTInfo::new(
-                Arc::clone(self.base_env.as_ref().unwrap_or_else(|| &self.env)),
-                info,
-                CF_DEFAULT,
-            )?);
-        }
-        if self.write_entries > 0 {
-            let info = self.write.finish()?;
-            infos.push(SSTInfo::new(
-                Arc::clone(self.base_env.as_ref().unwrap_or_else(|| &self.env)),
-                info,
-                CF_WRITE,
-            )?);
-=======
             infos.push(LazySSTInfo::new(
                 Arc::clone(self.base_env.as_ref().unwrap_or_else(|| &self.env)),
                 info,
@@ -341,7 +301,6 @@
                 info,
                 CF_WRITE,
             ));
->>>>>>> 0a708ae0
         }
         Ok(infos)
     }
@@ -511,11 +470,7 @@
 
         let n = 10;
         let commit_ts = 10;
-<<<<<<< HEAD
-        let mut w = SSTWriter::new(&cfg, &security_cfg).unwrap();
-=======
         let mut w = SSTWriter::new(&cfg, &security_cfg, temp_dir.path().to_str().unwrap()).unwrap();
->>>>>>> 0a708ae0
 
         // Write some keys.
         let value = vec![1u8; value_size];
