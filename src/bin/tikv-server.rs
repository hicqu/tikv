// Copyright 2016 TiKV Project Authors. Licensed under Apache-2.0.

#![feature(slice_patterns)]
#![feature(proc_macro_hygiene)]

#[macro_use(
    kv,
    slog_kv,
    slog_crit,
    slog_error,
    slog_warn,
    slog_info,
    slog_log,
    slog_record,
    slog_b,
    slog_record_static
)]
extern crate slog;
#[macro_use]
extern crate slog_global;

#[cfg(unix)]
#[macro_use]
mod util;
use crate::util::setup::*;
use crate::util::signal_handler;

use std::fs::File;
use std::path::Path;
use std::process;
<<<<<<< HEAD
use std::sync::atomic::Ordering;
=======
use std::sync::atomic::{AtomicPtr, Ordering};
>>>>>>> 9c804a89
use std::sync::{Arc, Mutex};
use std::thread::JoinHandle;
use std::time::Duration;

use clap::{crate_authors, crate_version, App, Arg};
use fs2::FileExt;

use engine::rocks::util::metrics_flusher::{MetricsFlusher, DEFAULT_FLUSHER_INTERVAL};
use engine::rocks::util::security::encrypted_env_from_cipher_file;
use engine::rocks::{self, Snapshot};
use engine::Engines;
use tikv::config::{check_and_persist_critical_config, TiKvConfig};
use tikv::coprocessor;
use tikv::import::{ImportSSTService, SSTImporter};
use tikv::pd::{PdClient, RpcClient};
use tikv::raftstore::coprocessor::{CoprocessorHost, RegionInfoAccessor};
use tikv::raftstore::store::fsm::store::{StoreMeta, PENDING_VOTES_CAP};
use tikv::raftstore::store::{fsm, LocalReader};
use tikv::raftstore::store::{new_compaction_listener, SnapManagerBuilder};
use tikv::server::resolve;
use tikv::server::status_server::StatusServer;
use tikv::server::transport::ServerRaftStoreRouter;
use tikv::server::{create_raft_storage, Node, Server, DEFAULT_CLUSTER_ID};
use tikv::storage::{self, AutoGCConfig, RaftKv, DEFAULT_ROCKSDB_SUB_DIR};
use tikv_util::security::SecurityManager;
use tikv_util::time::Monitor;
use tikv_util::worker::FutureWorker;
use tikv_util::{self as tikv_util, check_environment_variables};

const RESERVED_OPEN_FDS: u64 = 1000;

fn check_system_config(config: &TiKvConfig) {
    if let Err(e) = tikv_util::config::check_max_open_fds(
        RESERVED_OPEN_FDS + (config.rocksdb.max_open_files + config.raftdb.max_open_files) as u64,
    ) {
        fatal!("{}", e);
    }

    for e in tikv_util::config::check_kernel() {
        warn!(
            "check-kernel";
            "err" => %e
        );
    }

    // Check RocksDB data dir
    if let Err(e) = tikv_util::config::check_data_dir(&config.storage.data_dir) {
        warn!(
            "rocksdb check data dir";
            "err" => %e
        );
    }
    // Check raft data dir
    if let Err(e) = tikv_util::config::check_data_dir(&config.raft_store.raftdb_path) {
        warn!(
            "raft check data dir";
            "err" => %e
        );
    }
}

fn pre_start(cfg: &TiKvConfig) {
    // Before any startup, check system configuration and environment variables.
    check_system_config(&cfg);
    check_environment_variables();

    if cfg.panic_when_unexpected_key_or_data {
        info!("panic-when-unexpected-key-or-data is on");
        tikv_util::set_panic_when_unexpected_key_or_data(true);
    }
}

fn run_raft_server(pd_client: RpcClient, cfg: &TiKvConfig, security_mgr: Arc<SecurityManager>) {
    let store_path = Path::new(&cfg.storage.data_dir);
    let lock_path = store_path.join(Path::new("LOCK"));
    let db_path = store_path.join(Path::new(DEFAULT_ROCKSDB_SUB_DIR));
    let snap_path = store_path.join(Path::new("snap"));
    let raft_db_path = Path::new(&cfg.raft_store.raftdb_path);
    let import_path = store_path.join("import");

    let f = File::create(lock_path.as_path())
        .unwrap_or_else(|e| fatal!("failed to create lock at {}: {}", lock_path.display(), e));
    if f.try_lock_exclusive().is_err() {
        fatal!(
            "lock {} failed, maybe another instance is using this directory.",
            store_path.display()
        );
    }

    if tikv_util::panic_mark_file_exists(&cfg.storage.data_dir) {
        fatal!(
            "panic_mark_file {} exists, there must be something wrong with the db.",
            tikv_util::panic_mark_file_path(&cfg.storage.data_dir).display()
        );
    }

    // Initialize raftstore channels.
    let (router, system) = fsm::create_raft_batch_system(&cfg.raft_store);

    // Create router.
    let compaction_listener = new_compaction_listener(router.clone());

    // Create pd client and pd worker
    let pd_client = Arc::new(pd_client);
    let pd_worker = FutureWorker::new("pd-worker");
    let (mut worker, resolver) = resolve::new_resolver(Arc::clone(&pd_client))
        .unwrap_or_else(|e| fatal!("failed to start address resolver: {}", e));
    let pd_sender = pd_worker.scheduler();

    // Create encrypted env from cipher file
    let encrypted_env = if !cfg.security.cipher_file.is_empty() {
        match encrypted_env_from_cipher_file(&cfg.security.cipher_file, None) {
            Err(e) => fatal!(
                "failed to create encrypted env from cipher file, err {:?}",
                e
            ),
            Ok(env) => Some(env),
        }
    } else {
        None
    };

    // Create block cache.
    let cache = cfg.storage.block_cache.build_shared_cache();

    // Create raft engine.
    let mut raft_db_opts = cfg.raftdb.build_opt();
    if let Some(ref ec) = encrypted_env {
        raft_db_opts.set_env(ec.clone());
    }
    let raft_db_cf_opts = cfg.raftdb.build_cf_opts(&cache);
    let raft_engine = rocks::util::new_engine_opt(
        raft_db_path.to_str().unwrap(),
        raft_db_opts,
        raft_db_cf_opts,
    )
    .unwrap_or_else(|s| fatal!("failed to create raft engine: {}", s));

    // Create kv engine, storage.
    let mut kv_db_opts = cfg.rocksdb.build_opt();
    kv_db_opts.add_event_listener(compaction_listener);
    if let Some(ec) = encrypted_env {
        kv_db_opts.set_env(ec);
    }

    // Before create kv engine we need to check whether it needs to upgrade from v2.x to v3.x.
    // if let Err(e) = tikv::raftstore::store::maybe_upgrade_from_2_to_3(
    //     &raft_engine,
    //     db_path.to_str().unwrap(),
    //     kv_db_opts.clone(),
    //     &cfg.rocksdb,
    //     &cache,
    // ) {
    //     fatal!("failed to upgrade from v2.x to v3.x: {:?}", e);
    // };

    // Create kv engine, storage.
    let kv_cfs_opts = cfg.rocksdb.build_cf_opts(&cache);
    let kv_engine = rocks::util::new_engine_opt(db_path.to_str().unwrap(), kv_db_opts, kv_cfs_opts)
        .unwrap_or_else(|s| fatal!("failed to create kv engine: {}", s));

    let engines = Engines::new(Arc::new(kv_engine), Arc::new(raft_engine));
    let store_meta = Arc::new(Mutex::new(StoreMeta::new(PENDING_VOTES_CAP)));
<<<<<<< HEAD
    let local_reader = LocalReader::new(engines.kv.clone(), store_meta.clone(), router.clone());
=======
    let engine_snapshot = Arc::new(AtomicPtr::new(Box::into_raw(Box::new(
        Snapshot::new(engines.kv.clone()).into_sync(),
    ))));
    let local_reader = LocalReader::new(
        engines.kv.clone(),
        engine_snapshot.clone(),
        store_meta.clone(),
        router.clone(),
    );
>>>>>>> 9c804a89

    let raft_router = ServerRaftStoreRouter::new(router.clone(), local_reader);
    let raft_engine = RaftKv::new(raft_router.clone());

    let storage_read_pool = storage::readpool_impl::build_read_pool(
        &cfg.readpool.storage.build_config(),
        pd_sender.clone(),
        raft_engine.clone(),
    );

    let storage = create_raft_storage(
        raft_engine.clone(),
        &cfg.storage,
        storage_read_pool,
        Some(engines.kv.clone()),
        Some(raft_router.clone()),
    )
    .unwrap_or_else(|e| fatal!("failed to create raft storage: {}", e));

    // Create snapshot manager, server.
    let snap_mgr = SnapManagerBuilder::default()
        .max_write_bytes_per_sec(cfg.server.snap_max_write_bytes_per_sec.0)
        .max_total_size(cfg.server.snap_max_total_size.0)
        .build(
            snap_path.as_path().to_str().unwrap().to_owned(),
            Some(router.clone()),
        );

    let importer = Arc::new(SSTImporter::new(import_path).unwrap());
    let import_service = ImportSSTService::new(
        cfg.import.clone(),
        raft_router.clone(),
        engines.kv.clone(),
        Arc::clone(&importer),
    );

    let server_cfg = Arc::new(cfg.server.clone());
    // Create server
    let cop_read_pool = coprocessor::readpool_impl::build_read_pool(
        &cfg.readpool.coprocessor.build_config(),
        pd_sender.clone(),
        raft_engine.clone(),
    );
    let cop = coprocessor::Endpoint::new(&server_cfg, raft_engine, cop_read_pool);
    let mut server = Server::new(
        &server_cfg,
        &security_mgr,
        storage.clone(),
        cop,
        raft_router,
        resolver,
        snap_mgr.clone(),
        Some(engines.clone()),
        Some(import_service),
    )
    .unwrap_or_else(|e| fatal!("failed to create server: {}", e));
    let trans = server.transport();

    // Create node.
    let mut node = Node::new(system, &server_cfg, &cfg.raft_store, pd_client.clone());

    // Create CoprocessorHost.
    let mut coprocessor_host = CoprocessorHost::new(cfg.coprocessor.clone(), router);

    // Create region collection.
    let region_info_accessor = RegionInfoAccessor::new(&mut coprocessor_host);
    region_info_accessor.start();

    node.start(
        engines.clone(),
        engine_snapshot,
        trans,
        snap_mgr,
        pd_worker,
        store_meta,
        coprocessor_host,
        importer,
    )
    .unwrap_or_else(|e| fatal!("failed to start node: {}", e));
    initial_metric(&cfg.metric, Some(node.id()));

    // Start auto gc
    let auto_gc_cfg = AutoGCConfig::new(pd_client, region_info_accessor.clone(), node.id());
    if let Err(e) = storage.start_auto_gc(auto_gc_cfg) {
        fatal!("failed to start auto_gc on storage, error: {}", e);
    }

    let mut metrics_flusher = MetricsFlusher::new(
        engines.clone(),
        Duration::from_millis(DEFAULT_FLUSHER_INTERVAL),
    );

    // Start metrics flusher
    if let Err(e) = metrics_flusher.start() {
        error!(
            "failed to start metrics flusher";
            "err" => %e
        );
    }

    // Run server.
    server
        .start(server_cfg, security_mgr)
        .unwrap_or_else(|e| fatal!("failed to start server: {}", e));

    let server_cfg = cfg.server.clone();
    let mut status_enabled = cfg.metric.address.is_empty() && !server_cfg.status_addr.is_empty();

    // Create a status server.
    let mut status_server = StatusServer::new(server_cfg.status_thread_pool_size);
    if status_enabled {
        // Start the status server.
        if let Err(e) = status_server.start(server_cfg.status_addr) {
            error!(
                "failed to bind addr for status service";
                "err" => %e
            );
            status_enabled = false;
        }
    }

    signal_handler::handle_signal(Some(engines));

    // Stop.
    server
        .stop()
        .unwrap_or_else(|e| fatal!("failed to stop server: {}", e));

    if status_enabled {
        // Stop the status server.
        status_server.stop()
    }

    metrics_flusher.stop();

    node.stop();

    region_info_accessor.stop();

    if let Some(Err(e)) = worker.stop().map(JoinHandle::join) {
        info!(
            "ignore failure when stopping resolver";
            "err" => ?e
        );
    }
}

fn main() {
    let matches = App::new("TiKV")
        .about("A distributed transactional key-value database powered by Rust and Raft")
        .author(crate_authors!())
        .version(crate_version!())
        .long_version(util::tikv_version_info().as_ref())
        .arg(
            Arg::with_name("config")
                .short("C")
                .long("config")
                .value_name("FILE")
                .help("Set the configuration file")
                .takes_value(true),
        )
        .arg(
            Arg::with_name("log-level")
                .short("L")
                .long("log-level")
                .alias("log")
                .takes_value(true)
                .value_name("LEVEL")
                .possible_values(&[
                    "trace", "debug", "info", "warn", "warning", "error", "critical",
                ])
                .help("Set the log level"),
        )
        .arg(
            Arg::with_name("log-file")
                .short("f")
                .long("log-file")
                .takes_value(true)
                .value_name("FILE")
                .help("Sets log file")
                .long_help("Set the log file path. If not set, logs will output to stderr"),
        )
        .arg(
            Arg::with_name("addr")
                .short("A")
                .long("addr")
                .takes_value(true)
                .value_name("IP:PORT")
                .help("Set the listening address"),
        )
        .arg(
            Arg::with_name("advertise-addr")
                .long("advertise-addr")
                .takes_value(true)
                .value_name("IP:PORT")
                .help("Set the advertise listening address for client communication"),
        )
        .arg(
            Arg::with_name("status-addr")
                .long("status-addr")
                .takes_value(true)
                .value_name("IP:PORT")
                .help("Set the HTTP listening address for the status report service"),
        )
        .arg(
            Arg::with_name("data-dir")
                .long("data-dir")
                .short("s")
                .alias("store")
                .takes_value(true)
                .value_name("PATH")
                .help("Set the directory used to store data"),
        )
        .arg(
            Arg::with_name("capacity")
                .long("capacity")
                .takes_value(true)
                .value_name("CAPACITY")
                .help("Set the store capacity")
                .long_help("Set the store capacity to use. If not set, use entire partition"),
        )
        .arg(
            Arg::with_name("pd-endpoints")
                .long("pd-endpoints")
                .aliases(&["pd", "pd-endpoint"])
                .takes_value(true)
                .value_name("PD_URL")
                .multiple(true)
                .use_delimiter(true)
                .require_delimiter(true)
                .value_delimiter(",")
                .help("Sets PD endpoints")
                .long_help("Set the PD endpoints to use. Use `,` to separate multiple PDs"),
        )
        .arg(
            Arg::with_name("labels")
                .long("labels")
                .alias("label")
                .takes_value(true)
                .value_name("KEY=VALUE")
                .multiple(true)
                .use_delimiter(true)
                .require_delimiter(true)
                .value_delimiter(",")
                .help("Sets server labels")
                .long_help(
                    "Set the server labels. Uses `,` to separate kv pairs, like \
                     `zone=cn,disk=ssd`",
                ),
        )
        .arg(
            Arg::with_name("print-sample-config")
                .long("print-sample-config")
                .help("Print a sample config to stdout"),
        )
        .arg(
            Arg::with_name("metrics-addr")
                .long("metrics-addr")
                .value_name("IP:PORT")
                .help("Sets Prometheus Pushgateway address")
                .long_help(
                    "Sets push address to the Prometheus Pushgateway, \
                     leaves it empty will disable Prometheus push",
                ),
        )
        .get_matches();

    if matches.is_present("print-sample-config") {
        let config = TiKvConfig::default();
        println!("{}", toml::to_string_pretty(&config).unwrap());
        process::exit(0);
    }

    let mut config = matches
        .value_of("config")
        .map_or_else(TiKvConfig::default, |path| TiKvConfig::from_file(&path));

    overwrite_config_with_cmd_args(&mut config, &matches);

    if let Err(e) = check_and_persist_critical_config(&config) {
        fatal!("critical config check failed: {}", e);
    }

    // Sets the global logger ASAP.
    // It is okay to use the config w/o `validate()`,
    // because `initial_logger()` handles various conditions.
    initial_logger(&config);
    tikv_util::set_panic_hook(false, &config.storage.data_dir);

    // Print version information.
    util::log_tikv_info();

    config.compatible_adjust();
    if let Err(e) = config.validate() {
        fatal!("invalid configuration: {}", e.description());
    }
    info!(
        "using config";
        "config" => serde_json::to_string(&config).unwrap(),
    );

    config.write_into_metrics();
    // Do some prepare works before start.
    pre_start(&config);

    let security_mgr = Arc::new(
        SecurityManager::new(&config.security)
            .unwrap_or_else(|e| fatal!("failed to create security manager: {}", e.description())),
    );
    let pd_client = RpcClient::new(&config.pd, Arc::clone(&security_mgr))
        .unwrap_or_else(|e| fatal!("failed to create rpc client: {}", e));
    let cluster_id = pd_client
        .get_cluster_id()
        .unwrap_or_else(|e| fatal!("failed to get cluster id: {}", e));
    if cluster_id == DEFAULT_CLUSTER_ID {
        fatal!("cluster id can't be {}", DEFAULT_CLUSTER_ID);
    }
    config.server.cluster_id = cluster_id;
    info!(
        "connect to PD cluster";
        "cluster_id" => cluster_id
    );

    let _m = Monitor::default();
    run_raft_server(pd_client, &config, security_mgr);
}<|MERGE_RESOLUTION|>--- conflicted
+++ resolved
@@ -28,11 +28,7 @@
 use std::fs::File;
 use std::path::Path;
 use std::process;
-<<<<<<< HEAD
-use std::sync::atomic::Ordering;
-=======
 use std::sync::atomic::{AtomicPtr, Ordering};
->>>>>>> 9c804a89
 use std::sync::{Arc, Mutex};
 use std::thread::JoinHandle;
 use std::time::Duration;
@@ -196,9 +192,6 @@
 
     let engines = Engines::new(Arc::new(kv_engine), Arc::new(raft_engine));
     let store_meta = Arc::new(Mutex::new(StoreMeta::new(PENDING_VOTES_CAP)));
-<<<<<<< HEAD
-    let local_reader = LocalReader::new(engines.kv.clone(), store_meta.clone(), router.clone());
-=======
     let engine_snapshot = Arc::new(AtomicPtr::new(Box::into_raw(Box::new(
         Snapshot::new(engines.kv.clone()).into_sync(),
     ))));
@@ -208,7 +201,6 @@
         store_meta.clone(),
         router.clone(),
     );
->>>>>>> 9c804a89
 
     let raft_router = ServerRaftStoreRouter::new(router.clone(), local_reader);
     let raft_engine = RaftKv::new(raft_router.clone());
