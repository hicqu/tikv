--- conflicted
+++ resolved
@@ -60,14 +60,9 @@
 use tikv::coprocessor;
 use tikv::import::{ImportSSTService, SSTImporter};
 use tikv::pd::{PdClient, RpcClient};
-<<<<<<< HEAD
 use tikv::raftstore::coprocessor::{CoprocessorHost, RegionInfoAccessor};
-use tikv::raftstore::store::{self, new_compaction_listener, Engines, SnapManagerBuilder};
-=======
-use tikv::raftstore::coprocessor::CoprocessorHost;
 use tikv::raftstore::store::fsm::transport::create_router;
 use tikv::raftstore::store::{new_compaction_listener, Engines, SnapManagerBuilder};
->>>>>>> 885cf951
 use tikv::server::readpool::ReadPool;
 use tikv::server::resolve;
 use tikv::server::transport::ServerRaftStoreRouter;
@@ -217,26 +212,14 @@
     let trans = server.transport();
 
     // Create node.
-<<<<<<< HEAD
-    let mut node = Node::new(
-        &mut event_loop,
-        &server_cfg,
-        &cfg.raft_store,
-        pd_client.clone(),
-    );
+    let mut node = Node::new(router.clone(), &server_cfg, &cfg.raft_store, pd_client);
 
     // Create CoprocessorHost.
-    let mut coprocessor_host = CoprocessorHost::new(cfg.coprocessor.clone(), node.get_sendch());
+    let mut coprocessor_host = CoprocessorHost::new(cfg.coprocessor.clone(), node.router());
 
     // Create region collection
     let region_info_accessor = RegionInfoAccessor::new(&mut coprocessor_host);
     region_info_accessor.start();
-=======
-    let mut node = Node::new(router.clone(), &server_cfg, &cfg.raft_store, pd_client);
-
-    // Create CoprocessorHost.
-    let coprocessor_host = CoprocessorHost::new(cfg.coprocessor.clone(), node.router());
->>>>>>> 885cf951
 
     node.start(
         engines.clone(),
