// Copyright 2016 TiKV Project Authors. Licensed under Apache-2.0.

use std::path::Path;
use std::ptr;
use std::sync::{Arc, Mutex, RwLock};
use std::time::Duration;
use std::{thread, usize};

use grpcio::{EnvBuilder, Error as GrpcError};
use kvproto::raft_cmdpb::*;
use kvproto::raft_serverpb;
use tempdir::TempDir;

use engine::Engines;
use tikv::config::TiKvConfig;
use tikv::coprocessor;
use tikv::import::{ImportSSTService, SSTImporter};
use tikv::raftstore::coprocessor::{CoprocessorHost, RegionInfoAccessor};
use tikv::raftstore::store::fsm::{RaftBatchSystem, RaftRouter};
use tikv::raftstore::store::{Callback, LocalReader, SnapManager};
use tikv::raftstore::Result;
use tikv::server::load_statistics::ThreadLoad;
use tikv::server::resolve::{self, Task as ResolveTask};
use tikv::server::transport::ServerRaftStoreRouter;
use tikv::server::transport::{RaftStoreBlackHole, RaftStoreRouter};
use tikv::server::Result as ServerResult;
use tikv::server::{
    create_raft_storage, Config, Error, Node, PdStoreAddrResolver, RaftClient, Server,
    ServerTransport,
};

use tikv::storage::{self, RaftKv};
use tikv_util::collections::{HashMap, HashSet};
use tikv_util::security::SecurityManager;
use tikv_util::worker::{FutureWorker, Worker};

use super::*;
use std::sync::atomic::AtomicPtr;
use tikv::raftstore::store::fsm::store::{StoreMeta, PENDING_VOTES_CAP};

type SimulateStoreTransport = SimulateTransport<ServerRaftStoreRouter>;
type SimulateServerTransport =
    SimulateTransport<ServerTransport<SimulateStoreTransport, PdStoreAddrResolver>>;

pub type SimulateEngine = RaftKv<SimulateStoreTransport>;

struct ServerMeta {
    node: Node<TestPdClient>,
    server: Server<SimulateStoreTransport, PdStoreAddrResolver>,
    sim_router: SimulateStoreTransport,
    sim_trans: SimulateServerTransport,
    raw_router: RaftRouter,
    worker: Worker<ResolveTask>,
}

pub struct ServerCluster {
    metas: HashMap<u64, ServerMeta>,
    addrs: HashMap<u64, String>,
    pub storages: HashMap<u64, SimulateEngine>,
    pub region_info_accessors: HashMap<u64, RegionInfoAccessor>,
    snap_paths: HashMap<u64, TempDir>,
    pd_client: Arc<TestPdClient>,
    raft_client: RaftClient<RaftStoreBlackHole>,
    _stats_pool: tokio_threadpool::ThreadPool,
}

impl ServerCluster {
    pub fn new(pd_client: Arc<TestPdClient>) -> ServerCluster {
        let env = Arc::new(
            EnvBuilder::new()
                .cq_count(1)
                .name_prefix(thd_name!("server-cluster"))
                .build(),
        );
        let security_mgr = Arc::new(SecurityManager::new(&Default::default()).unwrap());
        let stats_pool = tokio_threadpool::Builder::new().pool_size(1).build();
        let raft_client = RaftClient::new(
            env,
            Arc::new(Config::default()),
            security_mgr,
            RaftStoreBlackHole,
            Arc::new(ThreadLoad::with_threshold(usize::MAX)),
            stats_pool.sender().clone(),
        );
        ServerCluster {
            metas: HashMap::default(),
            addrs: HashMap::default(),
            pd_client,
            storages: HashMap::default(),
            region_info_accessors: HashMap::default(),
            snap_paths: HashMap::default(),
            raft_client,
            _stats_pool: stats_pool,
        }
    }

    pub fn get_addr(&self, node_id: u64) -> &str {
        &self.addrs[&node_id]
    }
}

impl Simulator for ServerCluster {
    fn run_node(
        &mut self,
        node_id: u64,
        mut cfg: TiKvConfig,
        engines: Engines,
        router: RaftRouter,
        system: RaftBatchSystem,
    ) -> ServerResult<u64> {
        let (tmp_str, tmp) = if node_id == 0 || !self.snap_paths.contains_key(&node_id) {
            let p = TempDir::new("test_cluster").unwrap();
            (p.path().to_str().unwrap().to_owned(), Some(p))
        } else {
            let p = self.snap_paths[&node_id].path().to_str().unwrap();
            (p.to_owned(), None)
        };

        // Now we cache the store address, so here we should re-use last
        // listening address for the same store.
        if let Some(addr) = self.addrs.get(&node_id) {
            cfg.server.addr = addr.clone();
        }

        let store_meta = Arc::new(Mutex::new(StoreMeta::new(PENDING_VOTES_CAP)));
        let engine_snapshot = Arc::new(AtomicPtr::new(ptr::null_mut()));
        let local_reader = LocalReader::new(
            engines.kv.clone(),
            engine_snapshot.clone(),
            store_meta.clone(),
            router.clone(),
        );
        let raft_router = ServerRaftStoreRouter::new(router.clone(), local_reader);
        let sim_router = SimulateTransport::new(raft_router);

        let raft_engine = RaftKv::new(sim_router.clone());

        // Create storage.
        let pd_worker = FutureWorker::new("test-pd-worker");
        let storage_read_pool =
            storage::readpool_impl::build_read_pool_for_test(raft_engine.clone());
        let store = create_raft_storage(
<<<<<<< HEAD
            raft_engine.clone(),
=======
            RaftKv::new(sim_router.clone()),
>>>>>>> e8e83da7
            &cfg.storage,
            storage_read_pool,
            None,
            None,
            None,
            None,
        )?;
        self.storages.insert(node_id, raft_engine.clone());

        // Create import service.
        let importer = {
            let dir = Path::new(engines.kv.path()).join("import-sst");
            Arc::new(SSTImporter::new(dir).unwrap())
        };
        let import_service = ImportSSTService::new(
            cfg.import.clone(),
            sim_router.clone(),
            Arc::clone(&engines.kv),
            Arc::clone(&importer),
        );

        // Create pd client, snapshot manager, server.
        let (worker, resolver) = resolve::new_resolver(Arc::clone(&self.pd_client)).unwrap();
        let snap_mgr = SnapManager::new(tmp_str, Some(router.clone()));
        let server_cfg = Arc::new(cfg.server.clone());
        let security_mgr = Arc::new(SecurityManager::new(&cfg.security).unwrap());
        let cop_read_pool =
            coprocessor::readpool_impl::build_read_pool_for_test(raft_engine.clone());
        let cop = coprocessor::Endpoint::new(&server_cfg, raft_engine, cop_read_pool);
        let mut server = None;
        for _ in 0..100 {
            server = Some(Server::new(
                &server_cfg,
                &security_mgr,
                store.clone(),
                cop.clone(),
                sim_router.clone(),
                resolver.clone(),
                snap_mgr.clone(),
                Some(engines.clone()),
                Some(import_service.clone()),
                None,
            ));
            match server {
                Some(Ok(_)) => break,
                Some(Err(Error::Grpc(GrpcError::BindFail(ref addr, ref port)))) => {
                    // Servers may meet the error, when we restart them.
                    debug!("fail to create a server: bind fail {:?}", (addr, port));
                    thread::sleep(Duration::from_millis(100));
                    continue;
                }
                Some(Err(ref e)) => panic!("fail to create a server: {:?}", e),
                None => unreachable!(),
            }
        }
        let mut server = server.unwrap().unwrap();
        let addr = server.listening_addr();
        cfg.server.addr = format!("{}", addr);
        let trans = server.transport();
        let simulate_trans = SimulateTransport::new(trans.clone());
        let server_cfg = Arc::new(cfg.server.clone());

        // Create node.
        let mut node = Node::new(
            system,
            &cfg.server,
            &cfg.raft_store,
            Arc::clone(&self.pd_client),
        );

        // Create coprocessor.
        let mut coprocessor_host = CoprocessorHost::new(cfg.coprocessor, router.clone());

        let region_info_accessor = RegionInfoAccessor::new(&mut coprocessor_host);
        region_info_accessor.start();

        self.region_info_accessors
            .insert(node_id, region_info_accessor);

        node.start(
            engines.clone(),
            engine_snapshot,
            simulate_trans.clone(),
            snap_mgr.clone(),
            pd_worker,
            store_meta,
            coprocessor_host,
            importer,
        )?;
        assert!(node_id == 0 || node_id == node.id());
        let node_id = node.id();
        if let Some(tmp) = tmp {
            self.snap_paths.insert(node_id, tmp);
        }

        server.start(server_cfg, security_mgr).unwrap();

        self.metas.insert(
            node_id,
            ServerMeta {
                raw_router: router,
                node,
                server,
                sim_router,
                sim_trans: simulate_trans,
                worker,
            },
        );
        self.addrs.insert(node_id, format!("{}", addr));

        Ok(node_id)
    }

    fn get_snap_dir(&self, node_id: u64) -> String {
        self.snap_paths[&node_id]
            .path()
            .to_str()
            .unwrap()
            .to_owned()
    }

    fn stop_node(&mut self, node_id: u64) {
        if let Some(mut meta) = self.metas.remove(&node_id) {
            meta.server.stop().unwrap();
            meta.node.stop();
            meta.worker.stop().unwrap().join().unwrap();
        }
    }

    fn get_node_ids(&self) -> HashSet<u64> {
        self.metas.keys().cloned().collect()
    }

    fn async_command_on_node(
        &self,
        node_id: u64,
        request: RaftCmdRequest,
        cb: Callback,
    ) -> Result<()> {
        let router = match self.metas.get(&node_id) {
            None => return Err(box_err!("missing sender for store {}", node_id)),
            Some(meta) => meta.sim_router.clone(),
        };
        router.send_command(request, cb)
    }

    fn send_raft_msg(&mut self, raft_msg: raft_serverpb::RaftMessage) -> Result<()> {
        let store_id = raft_msg.get_to_peer().get_store_id();
        let addr = self.get_addr(store_id).to_owned();
        self.raft_client.send(store_id, &addr, raft_msg).unwrap();
        self.raft_client.flush();
        Ok(())
    }

    fn add_send_filter(&mut self, node_id: u64, filter: Box<dyn Filter>) {
        self.metas
            .get_mut(&node_id)
            .unwrap()
            .sim_trans
            .add_filter(filter);
    }

    fn clear_send_filters(&mut self, node_id: u64) {
        self.metas
            .get_mut(&node_id)
            .unwrap()
            .sim_trans
            .clear_filters();
    }

    fn add_recv_filter(&mut self, node_id: u64, filter: Box<dyn Filter>) {
        self.metas
            .get_mut(&node_id)
            .unwrap()
            .sim_router
            .add_filter(filter);
    }

    fn clear_recv_filters(&mut self, node_id: u64) {
        self.metas
            .get_mut(&node_id)
            .unwrap()
            .sim_router
            .clear_filters();
    }

    fn get_router(&self, node_id: u64) -> Option<RaftRouter> {
        self.metas.get(&node_id).map(|m| m.raw_router.clone())
    }
}

pub fn new_server_cluster(id: u64, count: usize) -> Cluster<ServerCluster> {
    let pd_client = Arc::new(TestPdClient::new(id, false));
    let sim = Arc::new(RwLock::new(ServerCluster::new(Arc::clone(&pd_client))));
    Cluster::new(id, count, sim, pd_client)
}

pub fn new_incompatible_server_cluster(id: u64, count: usize) -> Cluster<ServerCluster> {
    let pd_client = Arc::new(TestPdClient::new(id, true));
    let sim = Arc::new(RwLock::new(ServerCluster::new(Arc::clone(&pd_client))));
    Cluster::new(id, count, sim, pd_client)
}<|MERGE_RESOLUTION|>--- conflicted
+++ resolved
@@ -140,11 +140,7 @@
         let storage_read_pool =
             storage::readpool_impl::build_read_pool_for_test(raft_engine.clone());
         let store = create_raft_storage(
-<<<<<<< HEAD
-            raft_engine.clone(),
-=======
             RaftKv::new(sim_router.clone()),
->>>>>>> e8e83da7
             &cfg.storage,
             storage_read_pool,
             None,
