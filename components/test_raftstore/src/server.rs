--- conflicted
+++ resolved
@@ -50,13 +50,8 @@
 pub type SimulateEngine = RaftKv<SimulateStoreTransport>;
 
 struct ServerMeta {
-<<<<<<< HEAD
-    node: Node<SimulateServerTransport, TestPdClient>,
-    server: Server<SimulateStoreTransport, PdStoreAddrResolver, SimulateEngine>,
-=======
     node: Node<TestPdClient>,
     server: Server<SimulateStoreTransport, PdStoreAddrResolver>,
->>>>>>> 7c8ed8fc
     router: SimulateStoreTransport,
     sim_trans: SimulateServerTransport,
     internal_router: Router,
