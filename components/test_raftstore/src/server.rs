// Copyright 2016 TiKV Project Authors. Licensed under Apache-2.0.

use std::path::Path;
<<<<<<< HEAD
use std::ptr;
=======
>>>>>>> 96a33548
use std::sync::{Arc, Mutex, RwLock};
use std::time::Duration;
use std::{thread, usize};

use grpcio::{EnvBuilder, Error as GrpcError};
use kvproto::raft_cmdpb::*;
use kvproto::raft_serverpb;
use tempdir::TempDir;

use engine::Engines;
use tikv::config::TiKvConfig;
use tikv::coprocessor;
use tikv::import::{ImportSSTService, SSTImporter};
use tikv::raftstore::coprocessor::{CoprocessorHost, RegionInfoAccessor};
use tikv::raftstore::store::fsm::{RaftBatchSystem, RaftRouter};
use tikv::raftstore::store::{Callback, LocalReader, SnapManager};
use tikv::raftstore::Result;
use tikv::server::load_statistics::ThreadLoad;
use tikv::server::resolve::{self, Task as ResolveTask};
use tikv::server::transport::ServerRaftStoreRouter;
use tikv::server::transport::{RaftStoreBlackHole, RaftStoreRouter};
use tikv::server::Result as ServerResult;
use tikv::server::{
    create_raft_storage, Config, Error, Node, PdStoreAddrResolver, RaftClient, Server,
    ServerTransport,
};

use tikv::storage::{self, RaftKv};
use tikv_util::collections::{HashMap, HashSet};
use tikv_util::security::SecurityManager;
use tikv_util::worker::{FutureWorker, Worker};

use super::*;
<<<<<<< HEAD
use std::sync::atomic::AtomicPtr;
=======
>>>>>>> 96a33548
use tikv::raftstore::store::fsm::store::{StoreMeta, PENDING_VOTES_CAP};

type SimulateStoreTransport = SimulateTransport<ServerRaftStoreRouter>;
type SimulateServerTransport =
    SimulateTransport<ServerTransport<SimulateStoreTransport, PdStoreAddrResolver>>;

pub type SimulateEngine = RaftKv<SimulateStoreTransport>;

struct ServerMeta {
    node: Node<TestPdClient>,
    server: Server<SimulateStoreTransport, PdStoreAddrResolver>,
    sim_router: SimulateStoreTransport,
    sim_trans: SimulateServerTransport,
    raw_router: RaftRouter,
    worker: Worker<ResolveTask>,
}

pub struct ServerCluster {
    metas: HashMap<u64, ServerMeta>,
    addrs: HashMap<u64, String>,
    pub storages: HashMap<u64, SimulateEngine>,
    pub region_info_accessors: HashMap<u64, RegionInfoAccessor>,
    snap_paths: HashMap<u64, TempDir>,
    pd_client: Arc<TestPdClient>,
    raft_client: RaftClient<RaftStoreBlackHole>,
    _stats_pool: tokio_threadpool::ThreadPool,
}

impl ServerCluster {
    pub fn new(pd_client: Arc<TestPdClient>) -> ServerCluster {
        let env = Arc::new(
            EnvBuilder::new()
                .cq_count(1)
                .name_prefix(thd_name!("server-cluster"))
                .build(),
        );
        let security_mgr = Arc::new(SecurityManager::new(&Default::default()).unwrap());
        let stats_pool = tokio_threadpool::Builder::new().pool_size(1).build();
        let raft_client = RaftClient::new(
            env,
            Arc::new(Config::default()),
            security_mgr,
            RaftStoreBlackHole,
            Arc::new(ThreadLoad::with_threshold(usize::MAX)),
            stats_pool.sender().clone(),
        );
        ServerCluster {
            metas: HashMap::default(),
            addrs: HashMap::default(),
            pd_client,
            storages: HashMap::default(),
            region_info_accessors: HashMap::default(),
            snap_paths: HashMap::default(),
            raft_client,
            _stats_pool: stats_pool,
        }
    }

    pub fn get_addr(&self, node_id: u64) -> &str {
        &self.addrs[&node_id]
    }
}

impl Simulator for ServerCluster {
    fn run_node(
        &mut self,
        node_id: u64,
        mut cfg: TiKvConfig,
        engines: Engines,
        router: RaftRouter,
        system: RaftBatchSystem,
    ) -> ServerResult<u64> {
        let (tmp_str, tmp) = if node_id == 0 || !self.snap_paths.contains_key(&node_id) {
            let p = TempDir::new("test_cluster").unwrap();
            (p.path().to_str().unwrap().to_owned(), Some(p))
        } else {
            let p = self.snap_paths[&node_id].path().to_str().unwrap();
            (p.to_owned(), None)
        };

        // Now we cache the store address, so here we should re-use last
        // listening address for the same store.
        if let Some(addr) = self.addrs.get(&node_id) {
            cfg.server.addr = addr.clone();
        }

        let store_meta = Arc::new(Mutex::new(StoreMeta::new(PENDING_VOTES_CAP)));
<<<<<<< HEAD
        let engine_snapshot = Arc::new(AtomicPtr::new(ptr::null_mut()));
        let local_reader = LocalReader::new(
            engines.kv.clone(),
            engine_snapshot.clone(),
            store_meta.clone(),
            router.clone(),
        );
=======
        let local_reader = LocalReader::new(engines.kv.clone(), store_meta.clone(), router.clone());
>>>>>>> 96a33548
        let raft_router = ServerRaftStoreRouter::new(router.clone(), local_reader);
        let sim_router = SimulateTransport::new(raft_router);

        let raft_engine = RaftKv::new(sim_router.clone());

        // Create storage.
        let pd_worker = FutureWorker::new("test-pd-worker");
        let storage_read_pool =
            storage::readpool_impl::build_read_pool_for_test(raft_engine.clone());
        let store = create_raft_storage(
            raft_engine.clone(),
            &cfg.storage,
            storage_read_pool,
            None,
            None,
            None,
            None,
        )?;
        self.storages.insert(node_id, raft_engine.clone());

        // Create import service.
        let importer = {
            let dir = Path::new(engines.kv.path()).join("import-sst");
            Arc::new(SSTImporter::new(dir).unwrap())
        };
        let import_service = ImportSSTService::new(
            cfg.import.clone(),
            sim_router.clone(),
            Arc::clone(&engines.kv),
            Arc::clone(&importer),
        );

        // Create pd client, snapshot manager, server.
        let (worker, resolver) = resolve::new_resolver(Arc::clone(&self.pd_client)).unwrap();
        let snap_mgr = SnapManager::new(tmp_str, Some(router.clone()));
        let server_cfg = Arc::new(cfg.server.clone());
        let security_mgr = Arc::new(SecurityManager::new(&cfg.security).unwrap());
        let cop_read_pool =
            coprocessor::readpool_impl::build_read_pool_for_test(raft_engine.clone());
        let cop = coprocessor::Endpoint::new(&server_cfg, raft_engine, cop_read_pool);
        let mut server = None;
        for _ in 0..100 {
            server = Some(Server::new(
                &server_cfg,
                &security_mgr,
                store.clone(),
                cop.clone(),
                sim_router.clone(),
                resolver.clone(),
                snap_mgr.clone(),
                Some(engines.clone()),
                Some(import_service.clone()),
                None,
            ));
            match server {
                Some(Ok(_)) => break,
                Some(Err(Error::Grpc(GrpcError::BindFail(ref addr, ref port)))) => {
                    // Servers may meet the error, when we restart them.
                    debug!("fail to create a server: bind fail {:?}", (addr, port));
                    thread::sleep(Duration::from_millis(100));
                    continue;
                }
                Some(Err(ref e)) => panic!("fail to create a server: {:?}", e),
                None => unreachable!(),
            }
        }
        let mut server = server.unwrap().unwrap();
        let addr = server.listening_addr();
        cfg.server.addr = format!("{}", addr);
        let trans = server.transport();
        let simulate_trans = SimulateTransport::new(trans.clone());
        let server_cfg = Arc::new(cfg.server.clone());

        // Create node.
        let mut node = Node::new(
            system,
            &cfg.server,
            &cfg.raft_store,
            Arc::clone(&self.pd_client),
        );

        // Create coprocessor.
        let mut coprocessor_host = CoprocessorHost::new(cfg.coprocessor, router.clone());

        let region_info_accessor = RegionInfoAccessor::new(&mut coprocessor_host);
        region_info_accessor.start();

        self.region_info_accessors
            .insert(node_id, region_info_accessor);

        node.start(
            engines.clone(),
            engine_snapshot,
            simulate_trans.clone(),
            snap_mgr.clone(),
            pd_worker,
            store_meta,
            coprocessor_host,
            importer,
        )?;
        assert!(node_id == 0 || node_id == node.id());
        let node_id = node.id();
        if let Some(tmp) = tmp {
            self.snap_paths.insert(node_id, tmp);
        }

        server.start(server_cfg, security_mgr).unwrap();

        self.metas.insert(
            node_id,
            ServerMeta {
                raw_router: router,
                node,
                server,
                sim_router,
                sim_trans: simulate_trans,
                worker,
            },
        );
        self.addrs.insert(node_id, format!("{}", addr));

        Ok(node_id)
    }

    fn get_snap_dir(&self, node_id: u64) -> String {
        self.snap_paths[&node_id]
            .path()
            .to_str()
            .unwrap()
            .to_owned()
    }

    fn stop_node(&mut self, node_id: u64) {
        if let Some(mut meta) = self.metas.remove(&node_id) {
            meta.server.stop().unwrap();
            meta.node.stop();
            meta.worker.stop().unwrap().join().unwrap();
        }
    }

    fn get_node_ids(&self) -> HashSet<u64> {
        self.metas.keys().cloned().collect()
    }

    fn async_command_on_node(
        &self,
        node_id: u64,
        request: RaftCmdRequest,
        cb: Callback,
    ) -> Result<()> {
        let router = match self.metas.get(&node_id) {
            None => return Err(box_err!("missing sender for store {}", node_id)),
            Some(meta) => meta.sim_router.clone(),
        };
        router.send_command(request, cb)
    }

    fn send_raft_msg(&mut self, raft_msg: raft_serverpb::RaftMessage) -> Result<()> {
        let store_id = raft_msg.get_to_peer().get_store_id();
        let addr = self.get_addr(store_id).to_owned();
        self.raft_client.send(store_id, &addr, raft_msg).unwrap();
        self.raft_client.flush();
        Ok(())
    }

    fn add_send_filter(&mut self, node_id: u64, filter: Box<dyn Filter>) {
        self.metas
            .get_mut(&node_id)
            .unwrap()
            .sim_trans
            .add_filter(filter);
    }

    fn clear_send_filters(&mut self, node_id: u64) {
        self.metas
            .get_mut(&node_id)
            .unwrap()
            .sim_trans
            .clear_filters();
    }

    fn add_recv_filter(&mut self, node_id: u64, filter: Box<dyn Filter>) {
        self.metas
            .get_mut(&node_id)
            .unwrap()
            .sim_router
            .add_filter(filter);
    }

    fn clear_recv_filters(&mut self, node_id: u64) {
        self.metas
            .get_mut(&node_id)
            .unwrap()
            .sim_router
            .clear_filters();
    }

    fn get_router(&self, node_id: u64) -> Option<RaftRouter> {
        self.metas.get(&node_id).map(|m| m.raw_router.clone())
    }
}

pub fn new_server_cluster(id: u64, count: usize) -> Cluster<ServerCluster> {
    let pd_client = Arc::new(TestPdClient::new(id, false));
    let sim = Arc::new(RwLock::new(ServerCluster::new(Arc::clone(&pd_client))));
    Cluster::new(id, count, sim, pd_client)
}

pub fn new_incompatible_server_cluster(id: u64, count: usize) -> Cluster<ServerCluster> {
    let pd_client = Arc::new(TestPdClient::new(id, true));
    let sim = Arc::new(RwLock::new(ServerCluster::new(Arc::clone(&pd_client))));
    Cluster::new(id, count, sim, pd_client)
}<|MERGE_RESOLUTION|>--- conflicted
+++ resolved
@@ -1,10 +1,7 @@
 // Copyright 2016 TiKV Project Authors. Licensed under Apache-2.0.
 
 use std::path::Path;
-<<<<<<< HEAD
 use std::ptr;
-=======
->>>>>>> 96a33548
 use std::sync::{Arc, Mutex, RwLock};
 use std::time::Duration;
 use std::{thread, usize};
@@ -38,10 +35,7 @@
 use tikv_util::worker::{FutureWorker, Worker};
 
 use super::*;
-<<<<<<< HEAD
 use std::sync::atomic::AtomicPtr;
-=======
->>>>>>> 96a33548
 use tikv::raftstore::store::fsm::store::{StoreMeta, PENDING_VOTES_CAP};
 
 type SimulateStoreTransport = SimulateTransport<ServerRaftStoreRouter>;
@@ -129,7 +123,6 @@
         }
 
         let store_meta = Arc::new(Mutex::new(StoreMeta::new(PENDING_VOTES_CAP)));
-<<<<<<< HEAD
         let engine_snapshot = Arc::new(AtomicPtr::new(ptr::null_mut()));
         let local_reader = LocalReader::new(
             engines.kv.clone(),
@@ -137,9 +130,6 @@
             store_meta.clone(),
             router.clone(),
         );
-=======
-        let local_reader = LocalReader::new(engines.kv.clone(), store_meta.clone(), router.clone());
->>>>>>> 96a33548
         let raft_router = ServerRaftStoreRouter::new(router.clone(), local_reader);
         let sim_router = SimulateTransport::new(raft_router);
 
