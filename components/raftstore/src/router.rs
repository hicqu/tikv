--- conflicted
+++ resolved
@@ -83,13 +83,7 @@
         Ok(())
     }
 
-<<<<<<< HEAD
-    fn casual_send(&self, _: u64, _: CasualMessage<E>) -> RaftStoreResult<()> {
-=======
-    fn broadcast_unreachable(&self, _: u64) {}
-
     fn casual_send(&self, _: u64, _: CasualMessage<S>) -> RaftStoreResult<()> {
->>>>>>> ccef1b16
         Ok(())
     }
 }
