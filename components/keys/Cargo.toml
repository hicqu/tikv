--- conflicted
+++ resolved
@@ -10,12 +10,8 @@
 failure = "0.1"
 farmhash = "1.1.5"
 hex = "0.3"
-<<<<<<< HEAD
 kvproto = { git = "https://github.com/hicqu/kvproto.git", branch = "follower-read-with-applied" }
-=======
-kvproto = { git = "https://github.com/pingcap/kvproto.git" }
 slog = "2.3"
->>>>>>> b209a546
 
 tikv_alloc = { path = "../tikv_alloc", default-features = false }
 tikv_util = { path = "../tikv_util" }
